--- conflicted
+++ resolved
@@ -59,7 +59,7 @@
         self.ic = initial_conditions if initial_conditions is not None else {}
 
     def __repr__(self) -> str:
-        """Basic information on grid definition."""
+        """Give short human-readable summary."""
         mat_min = np.nanmin(self.material)
         mat_max = np.nanmax(self.material)
         mat_N   = self.N_materials
@@ -193,12 +193,8 @@
         return Grid(material = v.get('material').reshape(cells,order='F'),
                     size = bbox[1] - bbox[0],
                     origin = bbox[0],
-<<<<<<< HEAD
-                    comments=comments)
-=======
                     comments = comments,
                     initial_conditions = ic)
->>>>>>> 2b27388c
 
 
     @typing. no_type_check
@@ -669,7 +665,7 @@
            .add(self.material.flatten(order='F'),'material')
         for label,data in self.ic.items():
             v = v.add(data.flatten(order='F'),label)
-        v.comments = self.comments
+        v.comments += self.comments
 
         v.save(fname,parallel=False,compress=compress)
 
@@ -975,10 +971,10 @@
 
         extra_keywords = dict(selection=util.tbd(selection),invert=invert_selection)
         material = ndimage.filters.generic_filter(
-                                                  self.material,
-                                                  mostFrequent,
-                                                  size=(stencil if selection is None else stencil//2*2+1,)*3,
-                                                  mode=('wrap' if periodic else 'nearest'),
+                                                               self.material,
+                                                               mostFrequent,
+                                                               size=(stencil if selection is None else stencil//2*2+1,)*3,
+                                                               mode=('wrap' if periodic else 'nearest'),
                                                   extra_keywords=extra_keywords,
                                                  ).astype(self.material.dtype)
         return Grid(material = material,
