--- conflicted
+++ resolved
@@ -67,23 +67,9 @@
     Examples
     --------
     An array of 3 x 5 random orientations reduced to the fundamental zone of tetragonal symmetry:
+
     >>> damask.Orientation.from_random(shape=(3,5),lattice='tetragonal').reduced
 
-<<<<<<< HEAD
-    Disorientation between two specific orientations of hexagonal symmetry:
-    >>> a = damask.Orientation.from_Euler_angles(phi=[123,32,21],degrees=True,lattice='hexagonal')
-    >>> b = damask.Orientation.from_Euler_angles(phi=[104,11,87],degrees=True,lattice='hexagonal')
-    >>> a.disorientation(b)
-
-    Inverse pole figure color of the e_3 direction for a crystal in "Cube" orientation with cubic symmetry:
-    >>> o = damask.Orientation(lattice='cubic')
-    >>> o.IPF_color(o.to_SST(np.array([0,0,1])))
-
-    Schmid matrix (in lab frame) of slip systems of a face-centered cubic crystal in "Goss" orientation:
-    >>> damask.Orientation.from_Euler_angles(phi=[0,45,0],degrees=True,lattice='cF').Schmid('slip')
-
-=======
->>>>>>> a0b6c269
     """
 
     crystal_families = ['triclinic',
@@ -278,15 +264,9 @@
 
 
     @classmethod
-<<<<<<< HEAD
-    @extended_docstring(Rotation.from_Euler_angles)
+    @util.extended_docstring(Rotation.from_Euler_angles,_parameter_doc)
     def from_Euler_angles(cls,**kwargs):
         return cls(rotation=Rotation.from_Euler_angles(**kwargs),**kwargs)
-=======
-    @util.extended_docstring(Rotation.from_Eulers,_parameter_doc)
-    def from_Eulers(cls,**kwargs):
-        return cls(rotation=Rotation.from_Eulers(**kwargs),**kwargs)
->>>>>>> a0b6c269
 
 
     @classmethod
@@ -308,15 +288,9 @@
 
 
     @classmethod
-<<<<<<< HEAD
-    @extended_docstring(Rotation.from_Rodrigues_vector)
+    @util.extended_docstring(Rotation.from_Rodrigues_vector,_parameter_doc)
     def from_Rodrigues_vector(cls,**kwargs):
         return cls(rotation=Rotation.from_Rodrigues_vector(**kwargs),**kwargs)
-=======
-    @util.extended_docstring(Rotation.from_Rodrigues,_parameter_doc)
-    def from_Rodrigues(cls,**kwargs):
-        return cls(rotation=Rotation.from_Rodrigues(**kwargs),**kwargs)
->>>>>>> a0b6c269
 
 
     @classmethod
@@ -874,8 +848,7 @@
         ...    }
 
         """
-        vector_ = np.array(vector)
-        if vector_.shape[-1] != 3:
+        if vector.shape[-1] != 3:
             raise ValueError('Input is not a field of three-dimensional vectors.')
 
         if self.family == 'cubic':
@@ -911,23 +884,23 @@
                                            [ 0., 1., 0.] ]),
                     }
         else:                                                                                       # direct exit for unspecified symmetry
-            return np.zeros_like(vector_)
+            return np.zeros_like(vector)
 
         if proper:
             components_proper   = np.around(np.einsum('...ji,...i',
-                                                      np.broadcast_to(basis['proper'], vector_.shape+(3,)),
-                                                      vector_), 12)
+                                                      np.broadcast_to(basis['proper'], vector.shape+(3,)),
+                                                      vector), 12)
             components_improper = np.around(np.einsum('...ji,...i',
-                                                      np.broadcast_to(basis['improper'], vector_.shape+(3,)),
-                                                      vector_), 12)
+                                                      np.broadcast_to(basis['improper'], vector.shape+(3,)),
+                                                      vector), 12)
             in_SST = np.all(components_proper   >= 0.0,axis=-1) \
                    | np.all(components_improper >= 0.0,axis=-1)
             components = np.where((in_SST & np.all(components_proper   >= 0.0,axis=-1))[...,np.newaxis],
                                   components_proper,components_improper)
         else:
             components = np.around(np.einsum('...ji,...i',
-                                             np.broadcast_to(basis['improper'], vector_.shape+(3,)),
-                                             np.block([vector_[...,:2],np.abs(vector_[...,2:3])])), 12)
+                                             np.broadcast_to(basis['improper'], vector.shape+(3,)),
+                                             np.block([vector[...,:2],np.abs(vector[...,2:3])])), 12)
 
             in_SST = np.all(components >= 0.0,axis=-1)
 
