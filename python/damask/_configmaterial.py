--- conflicted
+++ resolved
@@ -1,8 +1,3 @@
-<<<<<<< HEAD
-=======
-import os
-
->>>>>>> 0ef6e43e
 import numpy as np
 import h5py
 
@@ -162,18 +157,18 @@
         f = h5py.File(fname,'r')
 
         if grain_data is None:
-            phase = f['/'.join((b,c,phases))][()].flatten()
-            O = Rotation.from_Euler_angles(f['/'.join((b,c,Euler_angles))]).as_quaternion().reshape(-1,4) # noqa
+            phase = f['/'.join([b,c,phases])][()].flatten()
+            O = Rotation.from_Euler_angles(f['/'.join([b,c,Euler_angles])]).as_quaternion().reshape(-1,4) # noqa
             _,idx = np.unique(np.hstack([O,phase.reshape(-1,1)]),return_index=True,axis=0)
             idx = np.sort(idx)
         else:
-            phase = f['/'.join((b,grain_data,phases))][()]
-            O = Rotation.from_Euler_angles(f['/'.join((b,grain_data,Euler_angles))]).as_quaternion() # noqa
+            phase = f['/'.join([b,grain_data,phases])][()]
+            O = Rotation.from_Euler_angles(f['/'.join([b,grain_data,Euler_angles])]).as_quaternion() # noqa
             idx = np.arange(phase.size)
 
         if cell_ensemble_data is not None and phase_names is not None:
             try:
-                names = np.array([s.decode() for s in f['/'.join((b,cell_ensemble_data,phase_names))]])
+                names = np.array([s.decode() for s in f['/'.join([b,cell_ensemble_data,phase_names])]])
                 phase = names[phase]
             except KeyError:
                 pass
