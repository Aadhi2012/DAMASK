--- conflicted
+++ resolved
@@ -332,15 +332,9 @@
   def list_data(self):
     """Return information on all active datasets in the file."""
     message = ''
-<<<<<<< HEAD
-    with h5py.File(self.filename,'r') as f:
-      for i in self.iter_visible('increments'):
-        message+='\n{} ({}s)\n'.format(i,self.times[self.increments.index(i)])
-=======
     with h5py.File(self.fname,'r') as f:
       for s,i in enumerate(self.iter_visible('increments')):
         message+='\n{} ({}s)\n'.format(i,self.times[s])
->>>>>>> a41871e2
         for o,p in zip(['constituents','materialpoints'],['con_physics','mat_physics']):
           for oo in self.iter_visible(o):
             message+='  {}\n'.format(oo)
