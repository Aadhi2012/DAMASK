import sys
import copy
import re
import builtins
from typing import Optional, Union, Sequence, Tuple, Literal, List, TypeVar

import numpy as np

from ._typehints import FloatSequence, IntSequence, NumpyRngSeed
from . import tensor
from . import util
from . import grid_filters


_P = -1

# parameters for conversion from/to cubochoric
_sc   = np.pi**(1./6.)/6.**(1./6.)
_beta = np.pi**(5./6.)/6.**(1./6.)/2.
_R1   = (3.*np.pi/4.)**(1./3.)

MyType = TypeVar('MyType', bound='Rotation')

class Rotation:
    u"""
    Rotation with functionality for conversion between different representations.

    The following conventions apply:

    - Coordinate frames are right-handed.
    - A rotation angle ω is taken to be positive for a counterclockwise rotation
      when viewing from the end point of the rotation axis towards the origin.
    - Rotations will be interpreted in the passive sense, i.e. as rotation of
      the coordinate frame.
    - P = -1 (as default).

    Examples
    --------
    Rotate vector 'a' (defined in coordinate system 'A') to
    coordinates 'b' expressed in system 'B':

    >>> import numpy as np
    >>> import damask
    >>> Q = damask.Rotation.from_random()
    >>> a = np.random.rand(3)
    >>> b = Q @ a
    >>> np.allclose(np.dot(Q.as_matrix(),a),b)
    True

    Compound rotations R1 (first) and R2 (second):

    >>> import numpy as np
    >>> import damask
    >>> R1 = damask.Rotation.from_random()
    >>> R2 = damask.Rotation.from_random()
    >>> R = R2 * R1
    >>> np.allclose(R.as_matrix(), np.dot(R2.as_matrix(),R1.as_matrix()))
    True

    References
    ----------
    D. Rowenhorst et al., Modelling and Simulation in Materials Science and Engineering 23:083501, 2015
    https://doi.org/10.1088/0965-0393/23/8/083501

    """

    __slots__ = ['quaternion']

    def __init__(self,
                 rotation: Union[FloatSequence, 'Rotation'] = np.array([1.,0.,0.,0.])):
        """
        New rotation.

        Parameters
        ----------
        rotation : list, numpy.ndarray, or Rotation, optional
            Unit quaternion in positive real hemisphere.
            Use .from_quaternion to perform a sanity check.
            Defaults to no rotation.

        """
        self.quaternion: np.ndarray
        if isinstance(rotation,Rotation):
            self.quaternion = rotation.quaternion.copy()
        elif np.array(rotation).shape[-1] == 4:
            self.quaternion = np.array(rotation,dtype=float)
        else:
            raise TypeError('"rotation" is neither a Rotation nor a quaternion')


    def __str__(self) -> str:
        """
        Return str(self).

        Give short, human-readable summary.

        """
        s = self.quaternion.__str__()
        return re.sub(r'\[(\+|-| )([^\s]+)\s*(\+|-| )([^\s]+)\s*(\+|-| )([^\s]+)\s*(\+|-| )(.+?)\]',
                      r'\1\2    \3\4 \5\6 \7\8',s)


    def __repr__(self) -> str:
        """
        Return repr(self).

        Give unambiguous representation.

        """
<<<<<<< HEAD
        s = self.quaternion.__repr__()
        return re.sub(r'\[(\+|-| )([^,]+,)\s*(\+|-| )([^,]+,)\s*(\+|-| )([^,]+,)\s*(\+|-| )(.+?)\]',
                      r'(\1\2    \3\4 \5\6 \7\8)',s)
=======
        s = self.quaternion.__repr__()[6:-1].replace('\n'+' '*6,'\n')
        return re.sub(r'\[([^\[\]]*),(\n )? ?([^\[\]]*),(\n )? ?([^\[\]]*),(\n )? ?([^\[\]]*)\]',
                      r'\1,    \3,\5,\7',s)
>>>>>>> 0c24f5e2


    def __copy__(self: MyType,
                 rotation: Union[None, FloatSequence, 'Rotation'] = None) -> MyType:
        """
        Return deepcopy(self).

        Create deep copy.

        """
        dup = copy.deepcopy(self)
        if rotation is not None:
            dup.quaternion = Rotation(rotation).quaternion
        return dup

    copy = __copy__


    def __getitem__(self: MyType,
                    item: Union[Tuple[Union[None, int, slice, "builtins.ellipsis"], ...],
                                int, bool, np.bool_, np.ndarray]) -> MyType:
        """
        Return self[item].

        Return slice according to item.

        """
        return self.copy() if self.shape == () else \
               self.copy(self.quaternion[item+(slice(None),)] if isinstance(item,tuple) else self.quaternion[item])


    def __eq__(self,
               other: object) -> bool:
        """
        Return self==other.

        Test equality of other.

        Parameters
        ----------
        other : Rotation
            Rotation to check for equality.

        """
        return NotImplemented if not isinstance(other, Rotation) else \
               np.logical_or(np.all(self.quaternion ==     other.quaternion,axis=-1),
                             np.all(self.quaternion == -1.*other.quaternion,axis=-1))


    def __ne__(self,
               other: object) -> bool:
        """
        Return self!=other.

        Test inequality of other.

        Parameters
        ----------
        other : Rotation
            Rotation to check for inequality.

        """
        return np.logical_not(self==other) if isinstance(other, Rotation) else NotImplemented

    def isclose(self: MyType,
                other: MyType,
                rtol: float = 1.e-5,
                atol: float = 1.e-8,
                equal_nan: bool = True) -> bool:
        """
        Report where values are approximately equal to corresponding ones of other Rotation.

        Parameters
        ----------
        other : Rotation
            Rotation to compare against.
        rtol : float, optional
            Relative tolerance of equality.
        atol : float, optional
            Absolute tolerance of equality.
        equal_nan : bool, optional
            Consider matching NaN values as equal. Defaults to True.

        Returns
        -------
        mask : numpy.ndarray of bool, shape (self.shape)
            Mask indicating where corresponding rotations are close.

        """
        s = self.quaternion
        o = other.quaternion
        return np.logical_or(np.all(np.isclose(s,    o,rtol,atol,equal_nan),axis=-1),
                             np.all(np.isclose(s,-1.*o,rtol,atol,equal_nan),axis=-1))


    def allclose(self: MyType,
                 other: MyType,
                 rtol: float = 1.e-5,
                 atol: float = 1.e-8,
                 equal_nan: bool = True) -> Union[np.bool_, bool]:
        """
        Test whether all values are approximately equal to corresponding ones of other Rotation.

        Parameters
        ----------
        other : Rotation
            Rotation to compare against.
        rtol : float, optional
            Relative tolerance of equality.
        atol : float, optional
            Absolute tolerance of equality.
        equal_nan : bool, optional
            Consider matching NaN values as equal. Defaults to True.

        Returns
        -------
        answer : bool
            Whether all values are close between both rotations.

        """
        return np.all(self.isclose(other,rtol,atol,equal_nan))


    def __array__(self):
        """Initializer for numpy."""
        return self.quaternion


    @property
    def size(self) -> int:
        return self.quaternion[...,0].size

    @property
    def shape(self) -> Tuple[int, ...]:
        return self.quaternion[...,0].shape


    def __len__(self) -> int:
        """
        Return len(self).

        Length of leading/leftmost dimension of array.

        """
        return 0 if self.shape == () else self.shape[0]


    def __invert__(self: MyType) -> MyType:
        """
        Return ~self.

        Inverse rotation (backward rotation).

        """
        dup = self.copy()
        dup.quaternion[...,1:] *= -1.
        return dup


    def __pow__(self: MyType,
                exp: Union[float, int]) -> MyType:
        """
        Return self**exp.

        Perform the rotation 'exp' times.

        Parameters
        ----------
        exp : float
            Exponent.

        """
        phi = np.arccos(self.quaternion[...,0:1])
        p = self.quaternion[...,1:]/np.linalg.norm(self.quaternion[...,1:],axis=-1,keepdims=True)
        return self.copy(Rotation(np.block([np.cos(exp*phi),np.sin(exp*phi)*p]))._standardize())

    def __ipow__(self: MyType,
                 exp: Union[float, int]) -> MyType:
        """
        Return self**=exp.

        Perform the rotation 'exp' times (in-place).

        Parameters
        ----------
        exp : float
            Exponent.

        """
        return self**exp


    def __mul__(self: MyType,
                other: MyType) -> MyType:
        """
        Return self*other.

        Compose with other.

        Parameters
        ----------
        other : Rotation, shape (self.shape)
            Rotation for composition.
            Compatible innermost dimensions will blend.

        Returns
        -------
        composition : Rotation
            Compound rotation self*other, i.e. first other then self rotation.

        """
        if isinstance(other,Rotation):
            blend = util.shapeblender( self.shape,other.shape)
            s_m   = util.shapeshifter( self.shape,blend,mode='right')
            s_o   = util.shapeshifter(other.shape,blend,mode='left')

            q_m = self.broadcast_to(s_m).quaternion[...,0:1]
            p_m = self.broadcast_to(s_m).quaternion[...,1:]
            q_o = other.broadcast_to(s_o).quaternion[...,0:1]
            p_o = other.broadcast_to(s_o).quaternion[...,1:]

            qmo = q_m*q_o
            q = (qmo - np.einsum('...i,...i',p_m,p_o).reshape(qmo.shape))
            p = q_m*p_o + q_o*p_m + _P * np.cross(p_m,p_o)
            return self.copy(Rotation(np.block([q,p]))._standardize())
        else:
            raise TypeError('use "R@b", i.e. matmul, to apply rotation "R" to object "b"')

    def __imul__(self: MyType,
                 other: MyType) -> MyType:
        """
        Return self*=other.

        Compose with other (in-place).

        Parameters
        ----------
        other : Rotation, shape (self.shape)
            Rotation for composition.
            Compatible innermost dimensions will blend.

        """
        return self*other


    def __truediv__(self: MyType,
                    other: MyType) -> MyType:
        """
        Return self/other.

        Compose with inverse of other.

        Parameters
        ----------
        other : damask.Rotation, shape (self.shape)
            Rotation to invert for composition.
            Compatible innermost dimensions will blend.

        Returns
        -------
        composition : Rotation
            Compound rotation self*(~other), i.e. first inverse of other then self rotation.

        """
        if isinstance(other,Rotation):
            return self*~other
        else:
            raise TypeError('use "R@b", i.e. matmul, to apply rotation "R" to object "b"')

    def __itruediv__(self: MyType,
                     other: MyType) -> MyType:
        """
        Return self/=other.

        Compose with inverse of other (in-place).

        Parameters
        ----------
        other : Rotation, shape (self.shape)
            Rotation to invert for composition.

        """
        return self/other


    def __matmul__(self,
                   other: np.ndarray) -> np.ndarray:
        """
        Return self@other.

        Rotate vector, second-order tensor, or fourth-order tensor.
        `other` is interpreted as an array of tensor quantities with the highest-possible order
        considering the shape of `self`. Compatible innermost dimensions will blend.
        For instance, shapes of (2,) and (3,3) for `self` and `other` prompt interpretation of
        `other` as a second-rank tensor and result in (2,) rotated tensors, whereas
        shapes of (2,1) and (3,3) for `self` and `other` result in (2,3) rotated vectors.

        Parameters
        ----------
        other : numpy.ndarray, shape (...,3), (...,3,3), or (...,3,3,3,3)
            Vector or tensor on which to apply the rotation.

        Returns
        -------
        rotated : numpy.ndarray, shape (...,3), (...,3,3), or (...,3,3,3,3)
            Rotated vector or tensor, i.e. transformed to frame defined by rotation.

        Examples
        --------
        Application of twelve (random) rotations to a set of five vectors.

        >>> import numpy as np
        >>> import damask
        >>> r = damask.Rotation.from_random(shape=(12))
        >>> o = np.ones((5,3))
        >>> (r@o).shape                                    # (12) @ (5, 3)
        (12, 5, 3)

        Application of a (random) rotation to all twelve second-rank tensors.

        >>> import numpy as np
        >>> import damask
        >>> r = damask.Rotation.from_random()
        >>> o = np.ones((12,3,3))
        >>> (r@o).shape                                    # (1) @ (12, 3,3)
        (12, 3, 3)

        Application of twelve (random) rotations to the corresponding twelve second-rank tensors.

        >>> import numpy as np
        >>> import damask
        >>> r = damask.Rotation.from_random(shape=(12))
        >>> o = np.ones((12,3,3))
        >>> (r@o).shape                                    # (12) @ (3,3)
        (12, 3, 3)

        Application of each of three (random) rotations to all three vectors.

        >>> import numpy as np
        >>> import damask
        >>> r = damask.Rotation.from_random(shape=(3))
        >>> o = np.ones((3,3))
        >>> (r[...,np.newaxis]@o[np.newaxis,...]).shape    # (3,1) @ (1,3, 3)
        (3, 3, 3)

        Application of twelve (random) rotations to all twelve second-rank tensors.

        >>> import numpy as np
        >>> import damask
        >>> r = damask.Rotation.from_random(shape=(12))
        >>> o = np.ones((12,3,3))
        >>> (r@o[np.newaxis,...]).shape                    # (12) @ (1,12, 3,3)
        (12, 12, 3, 3)

        """
        if isinstance(other, np.ndarray):
            obs = (util.shapeblender(self.shape,other.shape[:-1])+other.shape[-1:])[len(self.shape):]
            for l in [4,2,1]:
                if obs[-l:] == l*(3,):
                    bs = util.shapeblender(self.shape,other.shape[:-l],False)
                    self_ = self.broadcast_to(bs) if self.shape != bs else self
                    if l==1:
                        q_m = self_.quaternion[...,0]
                        p_m = self_.quaternion[...,1:]
                        A = q_m**2 - np.einsum('...i,...i',p_m,p_m)
                        B = 2. * np.einsum('...i,...i',p_m,other)
                        C = 2. * _P * q_m
                        return np.block([(A * other[...,i]) +
                                         (B *   p_m[...,i]) +
                                         (C * ( p_m[...,(i+1)%3]*other[...,(i+2)%3]
                                              - p_m[...,(i+2)%3]*other[...,(i+1)%3]))
                                        for i in [0,1,2]]).reshape(bs+(3,),order='F')
                    else:
                        return np.einsum({2: '...im,...jn,...mn',
                                          4: '...im,...jn,...ko,...lp,...mnop'}[l],
                                         *l*[self_.as_matrix()],
                                         other)
            raise ValueError('can only rotate vectors, second-order tensors, and fourth-order tensors')
        elif isinstance(other, Rotation):
            raise TypeError('use "R2*R1", i.e. multiplication, to compose rotations "R1" and "R2"')
        else:
            raise TypeError(f'cannot rotate "{type(other)}"')

    apply = __matmul__


    def _standardize(self: MyType) -> MyType:
        """Standardize quaternion (ensure positive real hemisphere)."""
        self.quaternion[self.quaternion[...,0] < 0.] *= -1.
        return self


    def append(self: MyType,
               other: Union[MyType, List[MyType]]) -> MyType:
        """
        Extend array along first dimension with other array(s).

        Parameters
        ----------
        other : (list of) damask.Rotation

        """
        return self.copy(np.vstack(tuple(map(lambda x:x.quaternion,
                                             [self]+other if isinstance(other,list) else [self,other]))))


    def flatten(self: MyType,
                order: Literal['C','F','A'] = 'C') -> MyType:
        """
        Flatten array.

        Parameters
        ----------
        order : {'C', 'F', 'A'}, optional
            'C' flattens in row-major (C-style) order.
            'F' flattens in column-major (Fortran-style) order.
            'A' flattens in column-major order if object is Fortran contiguous in memory,
            row-major order otherwise.
            Defaults to 'C'.

        Returns
        -------
        flattened : damask.Rotation
            Rotation flattened to single dimension.

        """
        return self.copy(self.quaternion.reshape((-1,4),order=order))


    def reshape(self: MyType,
                newshape: Union[int, IntSequence],
                order: Literal['C','F','A'] = 'C') -> MyType:
        """
        Reshape array.

        Parameters
        ----------
        newshape : (sequence of) int
            The new shape should be compatible with the original shape.
            If an integer, then the result will be a 1-D array of that length.
        order : {'C', 'F', 'A'}, optional
            'C' flattens in row-major (C-style) order.
            'F' flattens in column-major (Fortran-style) order.
            'A' flattens in column-major order if object is Fortran contiguous in memory,
            row-major order otherwise.
            Defaults to 'C'.

        Returns
        -------
        reshaped : damask.Rotation
            Rotation of given shape.

        """
        shape = (newshape,) if isinstance(newshape,(int,np.integer)) else newshape
        return self.copy(self.quaternion.reshape(tuple(shape)+(4,),order=order))


    def broadcast_to(self: MyType,
                     shape: Union[int, IntSequence],
                     mode: Literal['left', 'right'] = 'right') -> MyType:
        """
        Broadcast array.

        Parameters
        ----------
        shape : (sequence of) int
            Shape of broadcasted array, needs to be compatible with the original shape.
        mode : str, optional
            Where to preferentially locate missing dimensions.
            Either 'left' or 'right' (default).

        Returns
        -------
        broadcasted : damask.Rotation
            Rotation broadcasted to given shape.

        """
        shape_ = (shape,) if isinstance(shape,(int,np.integer)) else tuple(shape)
        return self.copy(np.broadcast_to(self.quaternion.reshape(util.shapeshifter(self.shape,shape_,mode)+(4,)),
                                         shape_+(4,)))


    def average(self: MyType,
                weights: Optional[FloatSequence] = None) -> MyType:
        """
        Average along last array dimension.

        Parameters
        ----------
        weights : numpy.ndarray, shape (self.shape), optional
            Relative weight of each rotation.

        Returns
        -------
        average : damask.Rotation
            Weighted average of original Rotation field.

        References
        ----------
        F. Landis Markley et al., Journal of Guidance, Control, and Dynamics 30(4):1193-1197, 2007
        https://doi.org/10.2514/1.28949

        """
        def _M(quat):
            """Intermediate representation supporting quaternion averaging."""
            return np.einsum('...i,...j',quat,quat)

        weights_ = np.ones(self.shape,dtype=float) if weights is None else np.array(weights,float)

        eig, vec = np.linalg.eig(np.sum(_M(self.quaternion) * weights_[...,np.newaxis,np.newaxis],axis=-3)
                                /np.sum(                      weights_[...,np.newaxis,np.newaxis],axis=-3))

        return self.copy(Rotation.from_quaternion(np.real(
                                                  np.squeeze(
                                                  np.take_along_axis(vec,
                                                                     eig.argmax(axis=-1)[...,np.newaxis,np.newaxis],
                                                                     axis=-1),
                                                  axis=-1)),
                                                  accept_homomorph = True))


    def misorientation(self: MyType,
                       other: MyType) -> MyType:
        """
        Calculate misorientation to other Rotation.

        Parameters
        ----------
        other : damask.Rotation
            Rotation to which the misorientation is computed.
            Compatible innermost dimensions will blend.

        Returns
        -------
        g : damask.Rotation
            Misorientation.

        """
        return ~(self*~other)


    def misorientation_angle(self: MyType,
                             other: MyType) -> np.ndarray:
        """
        Calculate misorientation angle to other Rotation.

        Parameters
        ----------
        other : damask.Rotation
            Rotation to which the misorientation angle is computed.
            Compatible innermost dimensions will blend.

        Returns
        -------
        omega : np.ndarray
            Misorientation angle.

        """
        trace_max = np.abs((self*~other).quaternion[...,0])
        return 2.*np.arccos(np.clip(np.round(trace_max,15),None,1.))


    ################################################################################################
    # convert to different orientation representations (numpy arrays)

    def as_quaternion(self) -> np.ndarray:
        """
        Represent as unit quaternion.

        Returns
        -------
        q : numpy.ndarray, shape (...,4)
            Unit quaternion (q_0, q_1, q_2, q_3) in positive real hemisphere, i.e. ǀqǀ = 1, q_0 ≥ 0.

        """
        return self.quaternion.copy()

    def as_Euler_angles(self,
                        degrees: bool = False) -> np.ndarray:
        """
        Represent as Bunge Euler angles.

        Parameters
        ----------
        degrees : bool, optional
            Return angles in degrees. Defaults to False.

        Returns
        -------
        phi : numpy.ndarray, shape (...,3)
            Bunge Euler angles (φ_1 ∈ [0,2π], ϕ ∈ [0,π], φ_2 ∈ [0,2π])
            or (φ_1 ∈ [0,360], ϕ ∈ [0,180], φ_2 ∈ [0,360]) if degrees == True.

        Notes
        -----
        Bunge Euler angles correspond to a rotation axis sequence of z–x'–z''.

        Examples
        --------
        Cube orientation as Bunge Euler angles.

        >>> import damask
        >>> damask.Rotation([1,0,0,0]).as_Euler_angles()
        array([0., 0., 0.])

        """
        eu = Rotation._qu2eu(self.quaternion)
        return np.degrees(eu) if degrees else eu

    def as_axis_angle(self,
                      degrees: bool = False,
                      pair: bool = False) -> Union[Tuple[np.ndarray, np.ndarray], np.ndarray]:
        """
        Represent as axis–angle pair.

        Parameters
        ----------
        degrees : bool, optional
            Return rotation angle in degrees. Defaults to False.
        pair : bool, optional
            Return tuple of axis and angle. Defaults to False.

        Returns
        -------
        n_omega : numpy.ndarray, shape (...,4) or tuple ((...,3), (...)) if pair == True
            Axis and angle [n_1, n_2, n_3, ω] with ǀnǀ = 1 and ω ∈ [0,π]
            or ω ∈ [0,180] if degrees == True.

        Examples
        --------
        Cube orientation as axis–angle pair.

        >>> import damask
        >>> damask.Rotation([1,0,0,0]).as_axis_angle(pair=True)
        (array([0., 0., 1.]), array(0.))

        """
        ax: np.ndarray = Rotation._qu2ax(self.quaternion)
        if degrees: ax[...,3] = np.degrees(ax[...,3])
        return (ax[...,:3],ax[...,3]) if pair else ax

    def as_matrix(self) -> np.ndarray:
        """
        Represent as rotation matrix.

        Returns
        -------
        R : numpy.ndarray, shape (...,3,3)
            Rotation matrix R with det(R) = 1, R.T ∙ R = I.

        Examples
        --------
        Cube orientation as rotation matrix.

        >>> import damask
        >>> damask.Rotation([1,0,0,0]).as_matrix()
        array([[1., 0., 0.],
               [0., 1., 0.],
               [0., 0., 1.]])

        """
        return Rotation._qu2om(self.quaternion)

    def as_Rodrigues_vector(self,
                            compact: bool = False) -> np.ndarray:
        """
        Represent as Rodrigues–Frank vector with separate axis and angle argument.

        Parameters
        ----------
        compact : bool, optional
            Return three-component Rodrigues–Frank vector,
            i.e. axis and angle argument are not separated.

        Returns
        -------
        rho : numpy.ndarray, shape (...,4) or (...,3) if compact == True
            Rodrigues–Frank vector [n_1, n_2, n_3, tan(ω/2)] with ǀnǀ = 1 and ω ∈ [0,π]
            or [n_1, n_2, n_3] with ǀnǀ = tan(ω/2) and ω ∈ [0,π] if compact == True.

        Examples
        --------
        Cube orientation as three-component Rodrigues–Frank vector.

        >>> import damask
        >>> damask.Rotation([1,0,0,0]).as_Rodrigues_vector(compact=True)
        array([ 0.,  0., 0.])

        """
        ro = Rotation._qu2ro(self.quaternion)
        if compact:
            with np.errstate(invalid='ignore'):
                return ro[...,:3]*ro[...,3:4]
        else:
            return ro

    def as_homochoric(self) -> np.ndarray:
        """
        Represent as homochoric vector.

        Returns
        -------
        h : numpy.ndarray, shape (...,3)
            Homochoric vector (h_1, h_2, h_3) with ǀhǀ < (3/4*π)^(1/3).

        Examples
        --------
        Cube orientation as homochoric vector.

        >>> import damask
        >>> damask.Rotation([1,0,0,0]).as_homochoric()
        array([0., 0., 0.])

        """
        return Rotation._qu2ho(self.quaternion)

    def as_cubochoric(self) -> np.ndarray:
        """
        Represent as cubochoric vector.

        Returns
        -------
        x : numpy.ndarray, shape (...,3)
            Cubochoric vector (x_1, x_2, x_3) with max(x_i) < 1/2*π^(2/3).

        Examples
        --------
        Cube orientation as cubochoric vector.

        >>> import damask
        >>> damask.Rotation([1,0,0,0]).as_cubochoric()
        array([0., 0., 0.])

        """
        return Rotation._qu2cu(self.quaternion)

    ################################################################################################
    # Static constructors. The input data needs to follow the conventions, options allow to
    # relax the conventions.
    @staticmethod
    def from_quaternion(q: Union[Sequence[FloatSequence], np.ndarray],
                        accept_homomorph: bool = False,
                        normalize: bool = False,
                        P: Literal[1, -1] = -1) -> 'Rotation':
        """
        Initialize from quaternion.

        Parameters
        ----------
        q : numpy.ndarray, shape (...,4)
            Unit quaternion (q_0, q_1, q_2, q_3) in positive real hemisphere, i.e. ǀqǀ = 1 and q_0 ≥ 0.
        accept_homomorph : bool, optional
            Allow homomorphic variants, i.e. q_0 < 0 (negative real hemisphere).
            Defaults to False.
        normalize: bool, optional
            Allow ǀqǀ ≠ 1. Defaults to False.
        P : int ∈ {-1,1}, optional
            Sign convention. Defaults to -1.

        Returns
        -------
        new : damask.Rotation

        Examples
        --------
        >>> import damask
        >>> damask.Rotation.from_quaternion([[1,0,0,0],[0,1,0,0]])
        Quaternions of shape (2,)
        [[1. 0. 0. 0.]
         [0. 1. 0. 0.]]

        """
        qu = np.array(q,dtype=float)
        if qu.shape[:-2:-1] != (4,): raise ValueError(f'invalid shape: {qu.shape}')
        if abs(P) != 1: raise ValueError('P ∉ {-1,1}')

        if P == 1: qu[...,1:4] *= -1

        if accept_homomorph:
            qu[qu[...,0]<0.] *= -1.
        elif np.any(qu[...,0] < 0.):
            with np.printoptions(threshold=sys.maxsize,precision=16,floatmode='fixed'):
                raise ValueError(f'quaternion with negative first (real) component\n{qu}')
        if normalize:
            qu /= np.linalg.norm(qu,axis=-1,keepdims=True)
        elif not np.allclose(np.linalg.norm(qu,axis=-1),1.,rtol=1.e-8):
            with np.printoptions(threshold=sys.maxsize,precision=16,floatmode='fixed'):
                raise ValueError(f'quaternion is not of unit length\n{qu}')

        return Rotation(qu)

    @staticmethod
    def from_Euler_angles(phi: np.ndarray,
                          degrees: bool = False) -> 'Rotation':
        """
        Initialize from Bunge Euler angles.

        Parameters
        ----------
        phi : numpy.ndarray, shape (...,3)
            Euler angles (φ_1 ∈ [0,2π], ϕ ∈ [0,π], φ_2 ∈ [0,2π])
            or (φ_1 ∈ [0,360], ϕ ∈ [0,180], φ_2 ∈ [0,360]) if degrees == True.
        degrees : bool, optional
            Euler angles are given in degrees. Defaults to False.

        Returns
        -------
        new : damask.Rotation

        Notes
        -----
        Bunge Euler angles correspond to a rotation axis sequence of z–x'–z''.

        Examples
        --------
        >>> import damask
        >>> damask.Rotation.from_Euler_angles([180,0,0],degrees=True)
        Quaternion [0. 0. 0. 1.]

        """
        eu = np.array(phi,dtype=float)
        if eu.shape[:-2:-1] != (3,): raise ValueError(f'invalid shape: {eu.shape}')

        eu = np.radians(eu) if degrees else eu
        if np.any(eu < 0.) or np.any(eu > np.pi*np.array([2.,1.,2.])):
            with np.printoptions(threshold=sys.maxsize,precision=16,floatmode='fixed'):
                raise ValueError(f'Euler angles outside of [0..2π],[0..π],[0..2π]\n{eu}')

        return Rotation(Rotation._eu2qu(eu))

    @staticmethod
    def from_axis_angle(n_omega: np.ndarray,
                        degrees: bool = False,
                        normalize: bool = False,
                        P: Literal[1, -1] = -1) -> 'Rotation':
        """
        Initialize from axis–angle pair.

        Parameters
        ----------
        n_omega : numpy.ndarray, shape (...,4)
            Axis and angle (n_1, n_2, n_3, ω) with ǀnǀ = 1 and ω ∈ [0,π]
            or ω ∈ [0,180] if degrees == True.
        degrees : bool, optional
            Angle ω is given in degrees. Defaults to False.
        normalize: bool, optional
            Allow ǀnǀ ≠ 1. Defaults to False.
        P : int ∈ {-1,1}, optional
            Sign convention. Defaults to -1.

        Returns
        -------
        new : damask.Rotation

        Examples
        --------
        >>> import damask
        >>> damask.Rotation.from_axis_angle([[0,0,1,90],[1,0,0,90]],degrees=True)
        Quaternions of shape (2,)
        [[0.707 0.    0.    0.707]
         [0.707 0.707 0.    0.   ]]

        """
        ax = np.array(n_omega,dtype=float)
        if ax.shape[:-2:-1] != (4,): raise ValueError(f'invalid shape: {ax.shape}')
        if abs(P) != 1: raise ValueError('P ∉ {-1,1}')

        if P == 1: ax[...,0:3] *= -1
        if degrees: ax[...,  3] = np.radians(ax[...,3])
        if np.any(ax[...,3] < 0.) or np.any(ax[...,3] > np.pi):
            with np.printoptions(threshold=sys.maxsize,precision=16,floatmode='fixed'):
                raise ValueError(f'axis–angle rotation angle outside of [0..π]\n{ax}')

        if normalize:
            ax[...,0:3] /= np.linalg.norm(ax[...,0:3],axis=-1,keepdims=True)
        elif not np.allclose(np.linalg.norm(ax[...,0:3],axis=-1),1.):
            with np.printoptions(threshold=sys.maxsize,precision=16,floatmode='fixed'):
                raise ValueError(f'axis–angle rotation axis is not of unit length\n{ax}')

        return Rotation(Rotation._ax2qu(ax))

    @staticmethod
    def from_basis(basis: np.ndarray,
                   orthonormal: bool = True,
                   reciprocal: bool = False) -> 'Rotation':
        """
        Initialize from basis vector triplet.

        Parameters
        ----------
        basis : numpy.ndarray, shape (...,3,3)
            Three three-dimensional basis vectors.
        orthonormal : bool, optional
            Basis is strictly orthonormal, i.e. is free of stretch components. Defaults to True.
        reciprocal : bool, optional
            Basis vectors are given in reciprocal (instead of real) space. Defaults to False.

        Returns
        -------
        new : damask.Rotation

        """
        om = np.array(basis,dtype=float)
        if om.shape[-2:] != (3,3): raise ValueError(f'invalid shape: {om.shape}')

        if reciprocal:
            om = np.linalg.inv(tensor.transpose(om)/np.pi)                                          # transform reciprocal basis set
            orthonormal = False                                                                     # contains stretch

        if not orthonormal:
            U, _, Vh = np.linalg.svd(om)                                                            # singular value decomposition
            om = np.einsum('...ij,...jl',U,Vh)
        elif  (np.abs(np.einsum('...i,...i',om[...,0],om[...,1])) > 5.e-8).any() \
           or (np.abs(np.einsum('...i,...i',om[...,1],om[...,2])) > 5.e-8).any() \
           or (np.abs(np.einsum('...i,...i',om[...,2],om[...,0])) > 5.e-8).any():
            with np.printoptions(threshold=sys.maxsize,precision=16,floatmode='fixed'):
                raise ValueError(f'orientation matrix is not orthogonal\n{om}')

        if not np.allclose(np.linalg.det(om),1.):
            with np.printoptions(threshold=sys.maxsize,precision=16,floatmode='fixed'):
                raise ValueError(f'orientation matrix has determinant ≠ 1\n{om}')

        return Rotation(Rotation._om2qu(om))

    @staticmethod
    def from_matrix(R: np.ndarray,
                    normalize: bool = False) -> 'Rotation':
        """
        Initialize from rotation matrix.

        Parameters
        ----------
        R : numpy.ndarray, shape (...,3,3)
            Rotation matrix with det(R) = 1 and R.T ∙ R = I.
        normalize : bool, optional
            Rescales rotation matrix to unit determinant. Defaults to False.

        Returns
        -------
        new : damask.Rotation

        Examples
        --------
        >>> import damask
        >>> damask.Rotation.from_matrix([[1,0,0],[0,0,-1],[0,1,0]])
        Quaternion [ 0.707 -0.707 0.  0. ]

        """
        return Rotation.from_basis(np.array(R,dtype=float) * (np.linalg.det(R)**(-1./3.))[...,np.newaxis,np.newaxis]
                                   if normalize else
                                   R)

    @staticmethod
    def from_parallel(a: np.ndarray,
                      b: np.ndarray ) -> 'Rotation':
        """
        Initialize from pairs of two orthogonal basis vectors.

        Parameters
        ----------
        a : numpy.ndarray, shape (...,2,3)
            Two three-dimensional vectors of first orthogonal basis.
        b : numpy.ndarray, shape (...,2,3)
            Corresponding three-dimensional vectors of second basis.

        Returns
        -------
        new : damask.Rotation

        Examples
        --------
        >>> import damask
        >>> damask.Rotation.from_parallel([[2,0,0],[0,1,0]],[[1,0,0],[0,2,0]])
        Quaternion [1. 0. 0. 0.]

        """
        a_ = np.array(a,dtype=float)
        b_ = np.array(b,dtype=float)

        if a_.shape[-2:] != (2,3) or b_.shape[-2:] != (2,3):
            raise ValueError(f'invalid shape: {a_.shape}/{b_.shape}')

        a_ /= np.linalg.norm(a_,axis=-1,keepdims=True)
        b_ /= np.linalg.norm(b_,axis=-1,keepdims=True)

        am = np.stack([          a_[...,0,:],
                                             a_[...,1,:],
                        np.cross(a_[...,0,:],a_[...,1,:]) ],axis=-1)
        bm = np.stack([          b_[...,0,:],
                                             b_[...,1,:],
                        np.cross(b_[...,0,:],b_[...,1,:]) ],axis=-1)

        return Rotation.from_basis(am).misorientation(Rotation.from_basis(bm))


    @staticmethod
    def from_Rodrigues_vector(rho: np.ndarray,
                              normalize: bool = False,
                              P: Literal[1, -1] = -1) -> 'Rotation':
        """
        Initialize from Rodrigues–Frank vector (with angle separated from axis).

        Parameters
        ----------
        rho : numpy.ndarray, shape (...,4)
            Rodrigues–Frank vector (n_1, n_2, n_3, tan(ω/2)) with ǀnǀ = 1  and ω ∈ [0,π].
        normalize : bool, optional
            Allow ǀnǀ ≠ 1. Defaults to False.
        P : int ∈ {-1,1}, optional
            Sign convention. Defaults to -1.

        Returns
        -------
        new : damask.Rotation

        Examples
        --------
        >>> import damask
        >>> damask.Rotation.from_Rodrigues_vector([0,0,1,1])
        Quaternion [0.707 0.    0.    0.707]

        """
        ro = np.array(rho,dtype=float)
        if ro.shape[:-2:-1] != (4,): raise ValueError(f'invalid shape: {ro}')
        if abs(P) != 1: raise ValueError('P ∉ {-1,1}')

        if P == 1: ro[...,0:3] *= -1
        if np.any(ro[...,3] < 0.):
            with np.printoptions(threshold=sys.maxsize,precision=16,floatmode='fixed'):
                raise ValueError(f'Rodrigues vector rotation angle is negative\n{ro}')

        if normalize:
            ro[...,0:3] /= np.linalg.norm(ro[...,0:3],axis=-1,keepdims=True)
        elif not np.allclose(np.linalg.norm(ro[...,0:3],axis=-1),1.):
            with np.printoptions(threshold=sys.maxsize,precision=16,floatmode='fixed'):
                raise ValueError(f'Rodrigues vector rotation axis is not of unit length\n{ro}')

        return Rotation(Rotation._ro2qu(ro))

    @staticmethod
    def from_homochoric(h: np.ndarray,
                        P: Literal[1, -1] = -1) -> 'Rotation':
        """
        Initialize from homochoric vector.

        Parameters
        ----------
        h : numpy.ndarray, shape (...,3)
            Homochoric vector (h_1, h_2, h_3) with ǀhǀ < (3/4*π)^(1/3).
        P : int ∈ {-1,1}, optional
            Sign convention. Defaults to -1.

        Returns
        -------
        new : damask.Rotation

        """
        ho = np.array(h,dtype=float)
        if ho.shape[:-2:-1] != (3,): raise ValueError(f'invalid shape: {ho.shape}')
        if abs(P) != 1: raise ValueError('P ∉ {-1,1}')

        if P == 1: ho *= -1

        if np.any(np.linalg.norm(ho,axis=-1) > _R1+1.e-9):
            with np.printoptions(threshold=sys.maxsize,precision=16,floatmode='fixed'):
                raise ValueError(f'homochoric coordinate outside of the sphere\n{ho}')

        return Rotation(Rotation._ho2qu(ho))

    @staticmethod
    def from_cubochoric(x: np.ndarray,
                        P: Literal[1, -1] = -1) -> 'Rotation':
        """
        Initialize from cubochoric vector.

        Parameters
        ----------
        x : numpy.ndarray, shape (...,3)
            Cubochoric vector (x_1, x_2, x_3) with max(x_i) < 1/2*π^(2/3).
        P : int ∈ {-1,1}, optional
            Sign convention. Defaults to -1.

        Returns
        -------
        new : damask.Rotation

        """
        cu = np.array(x,dtype=float)
        if cu.shape[:-2:-1] != (3,): raise ValueError(f'invalid shape: {cu.shape}')
        if abs(P) != 1: raise ValueError('P ∉ {-1,1}')
        if np.abs(np.max(cu)) > np.pi**(2./3.) * 0.5+1.e-9:
            with np.printoptions(threshold=sys.maxsize,precision=16,floatmode='fixed'):
                raise ValueError(f'cubochoric coordinate outside of the cube\n{cu}')

        ho = -P * Rotation._cu2ho(cu)

        return Rotation(Rotation._ho2qu(ho))


    @staticmethod
    def from_random(shape: Union[None, int, IntSequence] = None,
                    rng_seed: Optional[NumpyRngSeed] = None) -> 'Rotation':
        """
        Initialize with samples from a uniform distribution.

        Parameters
        ----------
        shape : (sequence of) int, optional
            Output shape. Defaults to None, which gives a scalar.
        rng_seed : {None, int, array_like[ints], SeedSequence, BitGenerator, Generator}, optional
            A seed to initialize the BitGenerator.
            Defaults to None, i.e. unpredictable entropy will be pulled from the OS.

        Returns
        -------
        new : damask.Rotation

        """
        rng = np.random.default_rng(rng_seed)
        r = rng.random(3 if shape is None else tuple(shape)+(3,) if hasattr(shape, '__iter__') else (shape,3)) # type: ignore

        A = np.sqrt(r[...,2])
        B = np.sqrt(1.-r[...,2])
        q = np.stack([np.cos(2.*np.pi*r[...,0])*A,
                      np.sin(2.*np.pi*r[...,1])*B,
                      np.cos(2.*np.pi*r[...,1])*B,
                      np.sin(2.*np.pi*r[...,0])*A],axis=-1)

        return Rotation(q if shape is None else q.reshape(r.shape[:-1]+(4,)))._standardize()


    @staticmethod
    def from_ODF(weights: np.ndarray,
                 phi: np.ndarray,
                 shape: Union[None, int, IntSequence] = None,
                 degrees: bool = False,
                 fractions: bool = True,
                 rng_seed: Optional[NumpyRngSeed] = None) -> 'Rotation':
        """
        Initialize with samples from a binned orientation distribution function (ODF).

        Parameters
        ----------
        weights : numpy.ndarray, shape (n)
            Texture intensity values (probability density or volume fraction) at Euler space grid points.
        phi : numpy.ndarray, shape (n,3)
            Grid coordinates in Euler space at which weights are defined.
        shape : (sequence of) int, optional
            Output shape. Defaults to None, which gives a scalar.
        degrees : bool, optional
            Euler space grid coordinates are in degrees. Defaults to True.
        fractions : bool, optional
            ODF values correspond to volume fractions, not probability densities.
            Defaults to True.
        rng_seed: {None, int, array_like[ints], SeedSequence, BitGenerator, Generator}, optional
            A seed to initialize the BitGenerator.
            Defaults to None, i.e. unpredictable entropy will be pulled from the OS.

        Returns
        -------
        new : damask.Rotation

        Notes
        -----
        Due to the distortion of Euler space in the vicinity of ϕ = 0,
        probability densities, p, defined on grid points with ϕ = 0 will never
        result in reconstructed orientations as their dV/V = p dγ = p × 0.
        Hence, it is recommended to transform any such dataset to a
        cell-centered version, which avoids grid points at ϕ = 0.

        References
        ----------
        P. Eisenlohr and F. Roters, Computational Materials Science 42(4):670-678, 2008
        https://doi.org/10.1016/j.commatsci.2007.09.015

        """
        def _dg(eu,deg):
            """Return infinitesimal Euler space volume of bin(s)."""
            phi_sorted = eu[np.lexsort((eu[:,0],eu[:,1],eu[:,2]))]
            steps,size,_ = grid_filters.cellsSizeOrigin_coordinates0_point(phi_sorted)
            delta = np.radians(size/steps) if deg else size/steps
            return delta[0]*2.*np.sin(delta[1]/2.)*delta[2] / 8. / np.pi**2 * np.sin(np.radians(eu[:,1]) if deg else eu[:,1])

        dg = 1. if fractions else _dg(phi,degrees)
        dV_V = dg * np.maximum(0.,weights.squeeze())

        N = 1 if shape is None else np.prod(shape).astype(int)
        return Rotation.from_Euler_angles(phi[util.hybrid_IA(dV_V,N,rng_seed)],degrees).reshape(() if shape is None else shape)


    @staticmethod
    def from_spherical_component(center: 'Rotation',
                                 sigma: float,
                                 shape: Union[None, int, IntSequence] = None,
                                 degrees: bool = False,
                                 rng_seed: Optional[NumpyRngSeed] = None) -> 'Rotation':
        """
        Initialize with samples from a Gaussian distribution around a given center.

        Parameters
        ----------
        center : Rotation or Orientation
            Central rotation.
        sigma : float
            Standard deviation of (Gaussian) misorientation distribution.
        shape : (sequence of) int, optional
            Output shape. Defaults to None, which gives a scalar.
        degrees : bool, optional
            sigma is given in degrees. Defaults to False.
        rng_seed : {None, int, array_like[ints], SeedSequence, BitGenerator, Generator}, optional
            A seed to initialize the BitGenerator.
            Defaults to None, i.e. unpredictable entropy will be pulled from the OS.

        Examples
        --------
        Create a brass texture consisting of
        200 orientations:

        >>> import damask
        >>> center = damask.Rotation.from_Euler_angles([35.,45.,0.],degrees=True)
        >>> brass = damask.Rotation.from_spherical_component(center=center,sigma=3.,shape=200,degrees=True)

        Create a Goss texture consisting of
        100 orientations:

        >>> import damask
        >>> center = damask.Rotation.from_Euler_angles([0.,45.,0.],degrees=True)
        >>> goss = damask.Rotation.from_spherical_component(center=center,sigma=3.,shape=100,degrees=True)

        """
        rng = np.random.default_rng(rng_seed)
        sigma = np.radians(sigma) if degrees else sigma
        N = 1 if shape is None else np.prod(shape)
        u,Theta  = (rng.random((N,2)) * 2. * np.array([1.,np.pi]) - np.array([1.,0.])).T
        omega = abs(rng.normal(scale=sigma,size=N))
        p = np.column_stack([np.sqrt(1.-u**2)*np.cos(Theta),
                             np.sqrt(1.-u**2)*np.sin(Theta),
                             u, omega])

        return Rotation.from_axis_angle(p).reshape(() if shape is None else shape) * center


    @staticmethod
    def from_fiber_component(crystal: IntSequence,
                             sample: IntSequence,
                             sigma: float = 0.,
                             shape: Union[None, int, IntSequence] = None,
                             degrees: bool = False,
                             rng_seed: Optional[NumpyRngSeed] = None) -> 'Rotation':
        """
        Initialize with samples from a Gaussian distribution around a given direction.

        Parameters
        ----------
        crystal : numpy.ndarray, shape (2)
            Polar coordinates (polar angle θ from [0 0 1], azimuthal angle φ from [1 0 0])
            of fiber direction in crystal frame.
        sample : numpy.ndarray, shape (2)
            Polar coordinates (polar angle θ from z, azimuthal angle φ from x)
            of fiber direction in sample frame.
        sigma : float, optional
            Standard deviation of (Gaussian) misorientation distribution.
            Defaults to 0.
        shape : (sequence of) int, optional
            Output shape. Defaults to None, which gives a scalar.
        degrees : bool, optional
            sigma and polar coordinates are given in degrees. Defaults to False.
        rng_seed : {None, int, array_like[ints], SeedSequence, BitGenerator, Generator}, optional
            A seed to initialize the BitGenerator.
            Defaults to None, i.e. unpredictable entropy will be pulled from the OS.

        Returns
        -------
        new : damask.Rotation

        Notes
        -----
        The crystal direction for (θ=0,φ=0) is [0 0 1];
        the sample direction for (θ=0,φ=0) is z.

        Polar coordinates follow the ISO 80000-2:2019 convention
        typically used in physics.
        See https://en.wikipedia.org/wiki/Spherical_coordinate_system.

        Ranges 0≤θ≤π and 0≤φ≤2π give a unique set of coordinates.

        Examples
        --------
        Create an ideal α-fiber texture ([1 0 1] ǀǀ x=RD) consisting of 600 orientations:

        >>> import damask
        >>> import numpy as np
        >>> alpha = damask.Rotation.from_fiber_component([np.pi/4.,0.],[np.pi/2.,0.],shape=600)

        Create an ideal γ-fiber texture ([1 1 1] ǀǀ z=ND) consisting of 250 orientations:

        >>> import damask
        >>> gamma = damask.Rotation.from_fiber_component([54.736,45.],[0.,0.],shape=250,degrees=True)

        Create a relatively strong basal texture ([0 0 0 1] ǀǀ z=ND) consisting of 320 orientations:

        >>> import damask
        >>> basal = damask.Rotation.from_fiber_component([0.,0.],[0.,0.],shape=320,sigma=10)

        """
        rng = np.random.default_rng(rng_seed)
        sigma_,alpha,beta = (np.radians(coordinate) for coordinate in (sigma,crystal,sample)) if degrees else \
                             map(np.array, (sigma,crystal,sample))

        d_cr  = np.array([np.sin(alpha[0])*np.cos(alpha[1]), np.sin(alpha[0])*np.sin(alpha[1]), np.cos(alpha[0])])
        d_lab = np.array([np.sin( beta[0])*np.cos( beta[1]), np.sin( beta[0])*np.sin( beta[1]), np.cos( beta[0])])
        ax_align = np.append(np.cross(d_cr,d_lab), np.arccos(np.dot(d_cr,d_lab)))                   # align crystal frame direction to sample frame direction
        if np.isclose(ax_align[3],0.): ax_align[:3] = np.array([1.,0.,0.])
        R_align  = Rotation.from_axis_angle(ax_align if ax_align[3] > 0. else -ax_align,normalize=True)

        N = 1 if shape is None else np.prod(shape).astype(int)
        u,Theta  = (rng.random((N,2)) * 2. * np.array([1.,np.pi]) - np.array([1.,0.])).T
        omega  = abs(rng.normal(scale=sigma_,size=N))
        p = np.column_stack([np.sqrt(1.-u**2)*np.cos(Theta),
                             np.sqrt(1.-u**2)*np.sin(Theta),
                             u, omega])
        p[:,:3] = np.einsum('ij,...j',np.eye(3)-np.outer(d_lab,d_lab),p[:,:3])                      # remove component along fiber axis
        f = np.column_stack((np.broadcast_to(d_lab,(N,3)),rng.random(N)*np.pi))
        f[::2,:3] *= -1.                                                                            # flip half the rotation axes to negative sense

        return (R_align.broadcast_to(N)
              * Rotation.from_axis_angle(p,normalize=True)
              * Rotation.from_axis_angle(f)).reshape(() if shape is None else shape)


####################################################################################################
# Code below available according to the following conditions on https://github.com/MarDiehl/3Drotations
####################################################################################################
# Copyright (c) 2017-2020, Martin Diehl/Max-Planck-Institut für Eisenforschung GmbH
# Copyright (c) 2013-2014, Marc De Graef/Carnegie Mellon University
# All rights reserved.
#
# Redistribution and use in source and binary forms, with or without modification, are
# permitted provided that the following conditions are met:
#
#     - Redistributions of source code must retain the above copyright notice, this list
#        of conditions and the following disclaimer.
#     - Redistributions in binary form must reproduce the above copyright notice, this
#        list of conditions and the following disclaimer in the documentation and/or
#        other materials provided with the distribution.
#     - Neither the names of Marc De Graef, Carnegie Mellon University nor the names
#        of its contributors may be used to endorse or promote products derived from
#        this software without specific prior written permission.
#
# THIS SOFTWARE IS PROVIDED BY THE COPYRIGHT HOLDERS AND CONTRIBUTORS "AS IS"
# AND ANY EXPRESS OR IMPLIED WARRANTIES, INCLUDING, BUT NOT LIMITED TO, THE
# IMPLIED WARRANTIES OF MERCHANTABILITY AND FITNESS FOR A PARTICULAR PURPOSE
# ARE DISCLAIMED. IN NO EVENT SHALL THE COPYRIGHT HOLDER OR CONTRIBUTORS BE
# LIABLE FOR ANY DIRECT, INDIRECT, INCIDENTAL, SPECIAL, EXEMPLARY, OR CONSEQUENTIAL
# DAMAGES (INCLUDING, BUT NOT LIMITED TO, PROCUREMENT OF SUBSTITUTE GOODS OR
# SERVICES; LOSS OF USE, DATA, OR PROFITS; OR BUSINESS INTERRUPTION) HOWEVER
# CAUSED AND ON ANY THEORY OF LIABILITY, WHETHER IN CONTRACT, STRICT LIABILITY,
# OR TORT (INCLUDING NEGLIGENCE OR OTHERWISE) ARISING IN ANY WAY OUT OF THE
# USE OF THIS SOFTWARE, EVEN IF ADVISED OF THE POSSIBILITY OF SUCH DAMAGE.
####################################################################################################
    #---------- Quaternion ----------
    @staticmethod
    def _qu2om(qu: np.ndarray) -> np.ndarray:
        qq = qu[...,0:1]**2-(qu[...,1:2]**2 + qu[...,2:3]**2 + qu[...,3:4]**2)
        om = np.block([qq + 2.*qu[...,1:2]**2,
                       2.*(qu[...,2:3]*qu[...,1:2]-_P*qu[...,0:1]*qu[...,3:4]),
                       2.*(qu[...,3:4]*qu[...,1:2]+_P*qu[...,0:1]*qu[...,2:3]),
                       2.*(qu[...,1:2]*qu[...,2:3]+_P*qu[...,0:1]*qu[...,3:4]),
                       qq + 2.*qu[...,2:3]**2,
                       2.*(qu[...,3:4]*qu[...,2:3]-_P*qu[...,0:1]*qu[...,1:2]),
                       2.*(qu[...,1:2]*qu[...,3:4]-_P*qu[...,0:1]*qu[...,2:3]),
                       2.*(qu[...,2:3]*qu[...,3:4]+_P*qu[...,0:1]*qu[...,1:2]),
                       qq + 2.*qu[...,3:4]**2,
                      ]).reshape(qu.shape[:-1]+(3,3))
        return om

    @staticmethod
    def _qu2eu(qu: np.ndarray) -> np.ndarray:
        """
        Quaternion to Bunge Euler angles.

        References
        ----------
        E. Bernardes and S. Viollet, PLoS ONE 17(11):e0276302, 2022
        https://doi.org/10.1371/journal.pone.0276302

        """
        a =     qu[...,0:1]
        b = -_P*qu[...,3:4]
        c = -_P*qu[...,1:2]
        d = -_P*qu[...,2:3]

        eu = np.block([
            np.arctan2(b,a),
            np.arccos(2*(a**2+b**2)/(a**2+b**2+c**2+d**2)-1),
            np.arctan2(-d,c),
        ])

        eu_sum  = eu[...,0] + eu[...,2]
        eu_diff = eu[...,0] - eu[...,2]

        is_zero = np.isclose(eu[...,1],0.0)
        is_pi   = np.isclose(eu[...,1],np.pi)
        is_ok   = ~np.logical_or(is_zero,is_pi)

        eu[...,0][is_zero] =  2*eu[...,0][is_zero]
        eu[...,0][is_pi]   = -2*eu[...,2][is_pi]
        eu[...,2][~is_ok]  = 0.0
        eu[...,0][is_ok]   = eu_diff[is_ok]
        eu[...,2][is_ok]   = eu_sum [is_ok]

        eu[np.logical_or(np.abs(eu)         < 1.e-6,
                         np.abs(eu-2*np.pi) < 1.e-6)] = 0.
        return np.where(eu < 0., eu%(np.pi*np.array([2.,1.,2.])),eu)

    @staticmethod
    def _qu2ax(qu: np.ndarray) -> np.ndarray:
        """
        Quaternion to axis–angle pair.

        Modified version of the original formulation, should be numerically more stable.
        """
        with np.errstate(invalid='ignore',divide='ignore'):
            s = np.sign(qu[...,0:1])/np.sqrt(qu[...,1:2]**2+qu[...,2:3]**2+qu[...,3:4]**2)
            omega = 2. * np.arccos(np.clip(qu[...,0:1],-1.,1.))
            ax = np.where(np.broadcast_to(qu[...,0:1] < 1.e-8,qu.shape),
                          np.block([qu[...,1:4],np.broadcast_to(np.pi,qu[...,0:1].shape)]),
                          np.block([qu[...,1:4]*s,omega]))
        ax[np.isclose(qu[...,0],1.,rtol=0.)] = np.array([0.,0.,1.,0.])
        return ax

    @staticmethod
    def _qu2ro(qu: np.ndarray) -> np.ndarray:
        """Quaternion to Rodrigues–Frank vector."""
        with np.errstate(invalid='ignore',divide='ignore'):
            s  = np.linalg.norm(qu[...,1:4],axis=-1,keepdims=True)
            ro = np.where(np.broadcast_to(np.abs(qu[...,0:1]) < 1.e-12,qu.shape),
                          np.block([qu[...,1:2], qu[...,2:3], qu[...,3:4], np.broadcast_to(np.inf,qu[...,0:1].shape)]),
                          np.block([qu[...,1:2]/s,qu[...,2:3]/s,qu[...,3:4]/s,
                                    np.tan(np.arccos(np.clip(qu[...,0:1],-1.,1.)))
                                   ])
                       )
        ro[np.abs(s).squeeze(-1) < 1.e-12] = np.array([0.,0.,_P,0.])
        return ro

    @staticmethod
    def _qu2ho(qu: np.ndarray) -> np.ndarray:
        """Quaternion to homochoric vector."""
        with np.errstate(invalid='ignore'):
            omega = 2. * np.arccos(np.clip(qu[...,0:1],-1.,1.))
            ho = np.where(np.abs(omega) < 1.e-12,
                          np.zeros(3),
                          qu[...,1:4]/np.linalg.norm(qu[...,1:4],axis=-1,keepdims=True)
                          * (0.75*(omega - np.sin(omega)))**(1./3.))
        return ho

    @staticmethod
    def _qu2cu(qu: np.ndarray) -> np.ndarray:
        """Quaternion to cubochoric vector."""
        return Rotation._ho2cu(Rotation._qu2ho(qu))


    #---------- Rotation matrix ----------
    @staticmethod
    def _om2qu(om: np.ndarray) -> np.ndarray:
        """
        Rotation matrix to quaternion.

        This formulation is from  www.euclideanspace.com/maths/geometry/rotations/conversions/matrixToQuaternion.
        The original formulation had issues.
        """
        trace = om[...,0,0:1] + om[...,1,1:2] + om[...,2,2:3]

        with np.errstate(invalid='ignore',divide='ignore'):
            s = np.array([
                 0.5 / np.sqrt( 1. + trace),
                 2.  * np.sqrt( 1. + om[...,0,0:1] - om[...,1,1:2] - om[...,2,2:3]),
                 2.  * np.sqrt( 1. + om[...,1,1:2] - om[...,2,2:3] - om[...,0,0:1]),
                 2.  * np.sqrt( 1. + om[...,2,2:3] - om[...,0,0:1] - om[...,1,1:2] )
                ])
            qu = np.where(trace>0,
                          np.block([0.25 / s[0],
                                   (om[...,2,1:2] - om[...,1,2:3] ) * s[0],
                                   (om[...,0,2:3] - om[...,2,0:1] ) * s[0],
                                   (om[...,1,0:1] - om[...,0,1:2] ) * s[0]]),
                          np.where(om[...,0,0:1] > np.maximum(om[...,1,1:2],om[...,2,2:3]),
                                   np.block([(om[...,2,1:2] - om[...,1,2:3]) / s[1],
                                             0.25 * s[1],
                                             (om[...,0,1:2] + om[...,1,0:1]) / s[1],
                                             (om[...,0,2:3] + om[...,2,0:1]) / s[1]]),
                                   np.where(om[...,1,1:2] > om[...,2,2:3],
                                            np.block([(om[...,0,2:3] - om[...,2,0:1]) / s[2],
                                                      (om[...,0,1:2] + om[...,1,0:1]) / s[2],
                                                      0.25 * s[2],
                                                      (om[...,1,2:3] + om[...,2,1:2]) / s[2]]),
                                            np.block([(om[...,1,0:1] - om[...,0,1:2]) / s[3],
                                                      (om[...,0,2:3] + om[...,2,0:1]) / s[3],
                                                      (om[...,1,2:3] + om[...,2,1:2]) / s[3],
                                                      0.25 * s[3]]),
                                           )
                                  )
                         )*np.array([1.,_P,_P,_P])
            qu[qu[...,0] < 0.] *= -1.
        return qu

    @staticmethod
    def _om2eu(om: np.ndarray) -> np.ndarray:
        """Rotation matrix to Bunge Euler angles."""
        with np.errstate(invalid='ignore',divide='ignore'):
            zeta = 1./np.sqrt(1.-om[...,2,2:3]**2)
            eu = np.where(np.isclose(np.abs(om[...,2,2:3]),1.,0.),
                          np.block([np.arctan2(om[...,0,1:2],om[...,0,0:1]),
                                    np.pi*0.5*(1.-om[...,2,2:3]),
                                    np.zeros(om.shape[:-2]+(1,)),
                                   ]),
                          np.block([np.arctan2(om[...,2,0:1]*zeta,-om[...,2,1:2]*zeta),
                                    np.arccos( om[...,2,2:3]),
                                    np.arctan2(om[...,0,2:3]*zeta,+om[...,1,2:3]*zeta)
                                   ])
                          )
        eu[np.abs(eu) < 1.e-8] = 0.0
        return np.where(eu < 0., eu%(np.pi*np.array([2.,1.,2.])),eu)

    @staticmethod
    def _om2ax(om: np.ndarray) -> np.ndarray:
        """Rotation matrix to axis–angle pair."""
        diag_delta = -_P*np.block([om[...,1,2:3]-om[...,2,1:2],
                                   om[...,2,0:1]-om[...,0,2:3],
                                   om[...,0,1:2]-om[...,1,0:1]
                                 ])
        t = 0.5*(om.trace(axis2=-2,axis1=-1) -1.).reshape(om.shape[:-2]+(1,))
        w,vr = np.linalg.eig(om)
        # mask duplicated real eigenvalues
        w[np.isclose(w[...,0],1.+0.j),1:] = 0.
        w[np.isclose(w[...,1],1.+0.j),2:] = 0.
        vr = np.swapaxes(vr,-1,-2)
        ax = np.where(np.abs(diag_delta)<1.e-13,
                             np.real(vr[np.isclose(w,1.+0.j)]).reshape(om.shape[:-2]+(3,)),
                      np.abs(np.real(vr[np.isclose(w,1.+0.j)]).reshape(om.shape[:-2]+(3,)))
                      *np.sign(diag_delta))
        ax = np.block([ax,np.arccos(np.clip(t,-1.,1.))])
        ax[np.abs(ax[...,3]) < 1.e-8] = np.array([0.,0.,1.,0.])
        return ax

    @staticmethod
    def _om2ro(om: np.ndarray) -> np.ndarray:
        """Rotation matrix to Rodrigues–Frank vector."""
        return Rotation._eu2ro(Rotation._om2eu(om))

    @staticmethod
    def _om2ho(om: np.ndarray) -> np.ndarray:
        """Rotation matrix to homochoric vector."""
        return Rotation._ax2ho(Rotation._om2ax(om))

    @staticmethod
    def _om2cu(om: np.ndarray) -> np.ndarray:
        """Rotation matrix to cubochoric vector."""
        return Rotation._ho2cu(Rotation._om2ho(om))


    #---------- Bunge Euler angles ----------
    @staticmethod
    def _eu2qu(eu: np.ndarray) -> np.ndarray:
        """Bunge Euler angles to quaternion."""
        ee = 0.5*eu
        cPhi = np.cos(ee[...,1:2])
        sPhi = np.sin(ee[...,1:2])
        qu = np.block([    cPhi*np.cos(ee[...,0:1]+ee[...,2:3]),
                       -_P*sPhi*np.cos(ee[...,0:1]-ee[...,2:3]),
                       -_P*sPhi*np.sin(ee[...,0:1]-ee[...,2:3]),
                       -_P*cPhi*np.sin(ee[...,0:1]+ee[...,2:3])])
        qu[qu[...,0] < 0.] *= -1.
        return qu

    @staticmethod
    def _eu2om(eu: np.ndarray) -> np.ndarray:
        """Bunge Euler angles to rotation matrix."""
        c = np.cos(eu)
        s = np.sin(eu)
        om = np.block([+c[...,0:1]*c[...,2:3]-s[...,0:1]*s[...,2:3]*c[...,1:2],
                       +s[...,0:1]*c[...,2:3]+c[...,0:1]*s[...,2:3]*c[...,1:2],
                       +s[...,2:3]*s[...,1:2],
                       -c[...,0:1]*s[...,2:3]-s[...,0:1]*c[...,2:3]*c[...,1:2],
                       -s[...,0:1]*s[...,2:3]+c[...,0:1]*c[...,2:3]*c[...,1:2],
                       +c[...,2:3]*s[...,1:2],
                       +s[...,0:1]*s[...,1:2],
                       -c[...,0:1]*s[...,1:2],
                       +c[...,1:2]
                       ]).reshape(eu.shape[:-1]+(3,3))
        om[np.abs(om) < 1.e-12] = 0.
        return om

    @staticmethod
    def _eu2ax(eu: np.ndarray) -> np.ndarray:
        """Bunge Euler angles to axis–angle pair."""
        t = np.tan(eu[...,1:2]*0.5)
        sigma = 0.5*(eu[...,0:1]+eu[...,2:3])
        delta = 0.5*(eu[...,0:1]-eu[...,2:3])
        tau   = np.linalg.norm(np.block([t,np.sin(sigma)]),axis=-1,keepdims=True)
        alpha = np.where(np.abs(np.cos(sigma))<1.e-12,np.pi,2.*np.arctan(tau/np.cos(sigma)))
        with np.errstate(invalid='ignore',divide='ignore'):
            ax = np.where(np.broadcast_to(np.abs(alpha)<1.e-12,eu.shape[:-1]+(4,)),
                          [0.,0.,1.,0.],
                          np.block([-_P/tau*t*np.cos(delta),
                                    -_P/tau*t*np.sin(delta),
                                    -_P/tau*  np.sin(sigma),
                                     alpha
                                    ]))
        ax[(alpha<0.).squeeze()] *= -1.
        return ax

    @staticmethod
    def _eu2ro(eu: np.ndarray) -> np.ndarray:
        """Bunge Euler angles to Rodrigues–Frank vector."""
        ax = Rotation._eu2ax(eu)
        ro = np.block([ax[...,:3],np.tan(ax[...,3:4]*.5)])
        ro[ax[...,3] >= np.pi,3] = np.inf
        ro[np.abs(ax[...,3])<1.e-16] = np.array([0.,0.,_P,0.])
        return ro

    @staticmethod
    def _eu2ho(eu: np.ndarray) -> np.ndarray:
        """Bunge Euler angles to homochoric vector."""
        return Rotation._ax2ho(Rotation._eu2ax(eu))

    @staticmethod
    def _eu2cu(eu: np.ndarray) -> np.ndarray:
        """Bunge Euler angles to cubochoric vector."""
        return Rotation._ho2cu(Rotation._eu2ho(eu))


    #---------- Axis angle pair ----------
    @staticmethod
    def _ax2qu(ax: np.ndarray) -> np.ndarray:
        """Axis–angle pair to quaternion."""
        c = np.cos(ax[...,3:4]*.5)
        s = np.sin(ax[...,3:4]*.5)
        qu = np.where(np.abs(ax[...,3:4]) < 1.e-6,[1.,0.,0.,0.],np.block([c,ax[...,:3]*s]))
        return qu

    @staticmethod
    def _ax2om(ax: np.ndarray) -> np.ndarray:
        """Axis-angle pair to rotation matrix."""
        c = np.cos(ax[...,3:4])
        s = np.sin(ax[...,3:4])
        omc = 1.-c
        om = np.block([c+omc*ax[...,0:1]**2,
                         omc*ax[...,0:1]*ax[...,1:2] + s*ax[...,2:3],
                         omc*ax[...,0:1]*ax[...,2:3] - s*ax[...,1:2],
                         omc*ax[...,0:1]*ax[...,1:2] - s*ax[...,2:3],
                       c+omc*ax[...,1:2]**2,
                         omc*ax[...,1:2]*ax[...,2:3] + s*ax[...,0:1],
                         omc*ax[...,0:1]*ax[...,2:3] + s*ax[...,1:2],
                         omc*ax[...,1:2]*ax[...,2:3] - s*ax[...,0:1],
                       c+omc*ax[...,2:3]**2]).reshape(ax.shape[:-1]+(3,3))
        return om if _P < 0. else np.swapaxes(om,-1,-2)

    @staticmethod
    def _ax2eu(ax: np.ndarray) -> np.ndarray:
        """Rotation matrix to Bunge Euler angles."""
        return Rotation._om2eu(Rotation._ax2om(ax))

    @staticmethod
    def _ax2ro(ax: np.ndarray) -> np.ndarray:
        """Axis–angle pair to Rodrigues–Frank vector."""
        ro = np.block([ax[...,:3],
                       np.where(np.isclose(ax[...,3:4],np.pi,atol=1.e-15,rtol=.0),
                                np.inf,
                                np.tan(ax[...,3:4]*0.5))
                      ])
        ro[np.abs(ax[...,3]) < 1.e-6] = np.array([.0,.0,_P,.0])
        return ro

    @staticmethod
    def _ax2ho(ax: np.ndarray) -> np.ndarray:
        """Axis–angle pair to homochoric vector."""
        f = (0.75 * ( ax[...,3:4] - np.sin(ax[...,3:4]) ))**(1./3.)
        return ax[...,:3] * f

    @staticmethod
    def _ax2cu(ax: np.ndarray) -> np.ndarray:
        """Axis–angle pair to cubochoric vector."""
        return Rotation._ho2cu(Rotation._ax2ho(ax))


    #---------- Rodrigues-Frank vector ----------
    @staticmethod
    def _ro2qu(ro: np.ndarray) -> np.ndarray:
        """Rodrigues–Frank vector to quaternion."""
        return Rotation._ax2qu(Rotation._ro2ax(ro))

    @staticmethod
    def _ro2om(ro: np.ndarray) -> np.ndarray:
        """Rodgrigues–Frank vector to rotation matrix."""
        return Rotation._ax2om(Rotation._ro2ax(ro))

    @staticmethod
    def _ro2eu(ro: np.ndarray) -> np.ndarray:
        """Rodrigues–Frank vector to Bunge Euler angles."""
        return Rotation._om2eu(Rotation._ro2om(ro))

    @staticmethod
    def _ro2ax(ro: np.ndarray) -> np.ndarray:
        """Rodrigues–Frank vector to axis–angle pair."""
        with np.errstate(invalid='ignore',divide='ignore'):
            ax = np.where(np.isfinite(ro[...,3:4]),
                 np.block([ro[...,0:3]*np.linalg.norm(ro[...,0:3],axis=-1,keepdims=True),2.*np.arctan(ro[...,3:4])]),
                 np.block([ro[...,0:3],np.broadcast_to(np.pi,ro[...,3:4].shape)]))
        ax[np.abs(ro[...,3]) < 1.e-8]  = np.array([0.,0.,1.,0.])
        return ax

    @staticmethod
    def _ro2ho(ro: np.ndarray) -> np.ndarray:
        """Rodrigues–Frank vector to homochoric vector."""
        f = np.where(np.isfinite(ro[...,3:4]),2.*np.arctan(ro[...,3:4]) -np.sin(2.*np.arctan(ro[...,3:4])),np.pi)
        return np.where(np.broadcast_to(np.sum(ro[...,0:3]**2,axis=-1,keepdims=True) < 1.e-8,ro[...,0:3].shape),
                        np.zeros(3), ro[...,0:3]* (0.75*f)**(1./3.))

    @staticmethod
    def _ro2cu(ro: np.ndarray) -> np.ndarray:
        """Rodrigues–Frank vector to cubochoric vector."""
        return Rotation._ho2cu(Rotation._ro2ho(ro))


    #---------- Homochoric vector----------
    @staticmethod
    def _ho2qu(ho: np.ndarray) -> np.ndarray:
        """Homochoric vector to quaternion."""
        return Rotation._ax2qu(Rotation._ho2ax(ho))

    @staticmethod
    def _ho2om(ho: np.ndarray) -> np.ndarray:
        """Homochoric vector to rotation matrix."""
        return Rotation._ax2om(Rotation._ho2ax(ho))

    @staticmethod
    def _ho2eu(ho: np.ndarray) -> np.ndarray:
        """Homochoric vector to Bunge Euler angles."""
        return Rotation._ax2eu(Rotation._ho2ax(ho))

    @staticmethod
    def _ho2ax(ho: np.ndarray) -> np.ndarray:
        """Homochoric vector to axis–angle pair."""
        tfit = np.array([+0.9999999999999968,     -0.49999999999986866,     -0.025000000000632055,
                         -0.003928571496460683,   -0.0008164666077062752,   -0.00019411896443261646,
                         -0.00004985822229871769, -0.000014164962366386031, -1.9000248160936107e-6,
                         -5.72184549898506e-6,    +7.772149920658778e-6,    -0.00001053483452909705,
                         +9.528014229335313e-6,   -5.660288876265125e-6,    +1.2844901692764126e-6,
                         +1.1255185726258763e-6,  -1.3834391419956455e-6,   +7.513691751164847e-7,
                         -2.401996891720091e-7,   +4.386887017466388e-8,    -3.5917775353564864e-9])
        hmag_squared = np.sum(ho**2,axis=-1,keepdims=True)
        s = np.sum(tfit*hmag_squared**np.arange(len(tfit)),axis=-1,keepdims=True)
        with np.errstate(invalid='ignore'):
            return np.where(np.broadcast_to(np.abs(hmag_squared)<1.e-8,ho.shape[:-1]+(4,)),
                            [0.,0.,1.,0.],
                            np.block([ho/np.sqrt(hmag_squared),2.*np.arccos(np.clip(s,-1.,1.))]))

    @staticmethod
    def _ho2ro(ho: np.ndarray) -> np.ndarray:
        """Axis–angle pair to Rodrigues–Frank vector."""
        return Rotation._ax2ro(Rotation._ho2ax(ho))

    @staticmethod
    def _ho2cu(ho: np.ndarray) -> np.ndarray:
        """
        Homochoric vector to cubochoric vector.

        References
        ----------
        D. Roşca et al., Modelling and Simulation in Materials Science and Engineering 22:075013, 2014
        https://doi.org/10.1088/0965-0393/22/7/075013

        """
        rs = np.linalg.norm(ho,axis=-1,keepdims=True)

        xyz3 = np.take_along_axis(ho,Rotation._get_pyramid_order(ho,'forward'),-1)

        with np.errstate(invalid='ignore',divide='ignore'):
            # inverse M_3
            xyz2 = xyz3[...,0:2] * np.sqrt( 2.*rs/(rs+np.abs(xyz3[...,2:3])) )
            qxy = np.sum(xyz2**2,axis=-1,keepdims=True)

            q2 = qxy + np.max(np.abs(xyz2),axis=-1,keepdims=True)**2
            sq2 = np.sqrt(q2)
            q = (_beta/np.sqrt(2.)/_R1) * np.sqrt(q2*qxy/(q2-np.max(np.abs(xyz2),axis=-1,keepdims=True)*sq2))
            tt = np.clip((np.min(np.abs(xyz2),axis=-1,keepdims=True)**2\
                +np.max(np.abs(xyz2),axis=-1,keepdims=True)*sq2)/np.sqrt(2.)/qxy,-1.,1.)
            T_inv = np.where(np.abs(xyz2[...,1:2]) <= np.abs(xyz2[...,0:1]),
                                np.block([np.ones_like(tt),np.arccos(tt)/np.pi*12.]),
                                np.block([np.arccos(tt)/np.pi*12.,np.ones_like(tt)]))*q
            T_inv[xyz2<0.] *= -1.
            T_inv[np.broadcast_to(np.isclose(qxy,0.,rtol=0.,atol=1.e-12),T_inv.shape)] = 0.
            cu = np.block([T_inv, np.where(xyz3[...,2:3]<0.,-np.ones_like(xyz3[...,2:3]),np.ones_like(xyz3[...,2:3])) \
                                  * rs/np.sqrt(6./np.pi),
                          ])/ _sc

        cu[np.isclose(np.sum(np.abs(ho),axis=-1),0.,rtol=0.,atol=1.e-16)] = 0.
        return np.take_along_axis(cu,Rotation._get_pyramid_order(ho,'backward'),-1)

    #---------- Cubochoric ----------
    @staticmethod
    def _cu2qu(cu: np.ndarray) -> np.ndarray:
        """Cubochoric vector to quaternion."""
        return Rotation._ho2qu(Rotation._cu2ho(cu))

    @staticmethod
    def _cu2om(cu: np.ndarray) -> np.ndarray:
        """Cubochoric vector to rotation matrix."""
        return Rotation._ho2om(Rotation._cu2ho(cu))

    @staticmethod
    def _cu2eu(cu: np.ndarray) -> np.ndarray:
        """Cubochoric vector to Bunge Euler angles."""
        return Rotation._ho2eu(Rotation._cu2ho(cu))

    @staticmethod
    def _cu2ax(cu: np.ndarray) -> np.ndarray:
        """Cubochoric vector to axis–angle pair."""
        return Rotation._ho2ax(Rotation._cu2ho(cu))

    @staticmethod
    def _cu2ro(cu: np.ndarray) -> np.ndarray:
        """Cubochoric vector to Rodrigues–Frank vector."""
        return Rotation._ho2ro(Rotation._cu2ho(cu))

    @staticmethod
    def _cu2ho(cu: np.ndarray) -> np.ndarray:
        """
        Cubochoric vector to homochoric vector.

        References
        ----------
        D. Roşca et al., Modelling and Simulation in Materials Science and Engineering 22:075013, 2014
        https://doi.org/10.1088/0965-0393/22/7/075013

        """
        with np.errstate(invalid='ignore',divide='ignore'):
            # get pyramid and scale by grid parameter ratio
            XYZ = np.take_along_axis(cu,Rotation._get_pyramid_order(cu,'forward'),-1) * _sc
            order = np.abs(XYZ[...,1:2]) <= np.abs(XYZ[...,0:1])
            q = np.pi/12. * np.where(order,XYZ[...,1:2],XYZ[...,0:1]) \
                           / np.where(order,XYZ[...,0:1],XYZ[...,1:2])
            c = np.cos(q)
            s = np.sin(q)
            q = _R1*2.**0.25/_beta/ np.sqrt(np.sqrt(2.)-c) \
              * np.where(order,XYZ[...,0:1],XYZ[...,1:2])

            T = np.block([(np.sqrt(2.)*c - 1.), np.sqrt(2.) * s]) * q

            # transform to sphere grid (inverse Lambert)
            c = np.sum(T**2,axis=-1,keepdims=True)
            s = c *         np.pi/24. /XYZ[...,2:3]**2
            c = c * np.sqrt(np.pi/24.)/XYZ[...,2:3]
            q = np.sqrt( 1. - s)

            ho = np.where(np.isclose(np.sum(np.abs(XYZ[...,0:2]),axis=-1,keepdims=True),0.,rtol=0.,atol=1.e-16),
                          np.block([np.zeros_like(XYZ[...,0:2]),np.sqrt(6./np.pi)*XYZ[...,2:3]]),
                          np.block([np.where(order,T[...,0:1],T[...,1:2])*q,
                                    np.where(order,T[...,1:2],T[...,0:1])*q,
                                    np.sqrt(6./np.pi) * XYZ[...,2:3] - c])
                          )

        ho[np.isclose(np.sum(np.abs(cu),axis=-1),0.,rtol=0.,atol=1.e-16)] = 0.
        return np.take_along_axis(ho,Rotation._get_pyramid_order(cu,'backward'),-1)


    @staticmethod
    def _get_pyramid_order(xyz: np.ndarray,
                           direction: Literal['forward', 'backward']) -> np.ndarray:
        """
        Get order of the coordinates.

        Depending on the pyramid in which the point is located, the order need to be adjusted.

        Parameters
        ----------
        xyz : numpy.ndarray
           Coordinates of a point on a uniform refinable grid on a ball or
           in a uniform refinable cubical grid.

        References
        ----------
        D. Roşca et al., Modelling and Simulation in Materials Science and Engineering 22:075013, 2014
        https://doi.org/10.1088/0965-0393/22/7/075013

        """
        order = {'forward': np.array([[0,1,2],[1,2,0],[2,0,1]]),
                 'backward':np.array([[0,1,2],[2,0,1],[1,2,0]])}

        p = np.where(np.maximum(np.abs(xyz[...,0]),np.abs(xyz[...,1])) <= np.abs(xyz[...,2]),0,
                     np.where(np.maximum(np.abs(xyz[...,1]),np.abs(xyz[...,2])) <= np.abs(xyz[...,0]),1,2))

        return order[direction][p]<|MERGE_RESOLUTION|>--- conflicted
+++ resolved
@@ -95,9 +95,8 @@
         Give short, human-readable summary.
 
         """
-        s = self.quaternion.__str__()
         return re.sub(r'\[(\+|-| )([^\s]+)\s*(\+|-| )([^\s]+)\s*(\+|-| )([^\s]+)\s*(\+|-| )(.+?)\]',
-                      r'\1\2    \3\4 \5\6 \7\8',s)
+                      r'\1\2    \3\4 \5\6 \7\8',self.quaternion.__str__())
 
 
     def __repr__(self) -> str:
@@ -107,15 +106,8 @@
         Give unambiguous representation.
 
         """
-<<<<<<< HEAD
-        s = self.quaternion.__repr__()
         return re.sub(r'\[(\+|-| )([^,]+,)\s*(\+|-| )([^,]+,)\s*(\+|-| )([^,]+,)\s*(\+|-| )(.+?)\]',
-                      r'(\1\2    \3\4 \5\6 \7\8)',s)
-=======
-        s = self.quaternion.__repr__()[6:-1].replace('\n'+' '*6,'\n')
-        return re.sub(r'\[([^\[\]]*),(\n )? ?([^\[\]]*),(\n )? ?([^\[\]]*),(\n )? ?([^\[\]]*)\]',
-                      r'\1,    \3,\5,\7',s)
->>>>>>> 0c24f5e2
+                      r'(\1\2    \3\4 \5\6 \7\8)',self.quaternion.__repr__())
 
 
     def __copy__(self: MyType,
