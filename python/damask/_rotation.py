import numpy as np

from . import tensor
from . import util
from . import grid_filters

_P = -1

# parameters for conversion from/to cubochoric
_sc   = np.pi**(1./6.)/6.**(1./6.)
_beta = np.pi**(5./6.)/6.**(1./6.)/2.
_R1   = (3.*np.pi/4.)**(1./3.)

class Rotation:
    u"""
    Rotation with functionality for conversion between different representations.

    The following conventions apply:

    - Coordinate frames are right-handed.
    - A rotation angle ω is taken to be positive for a counterclockwise rotation
      when viewing from the end point of the rotation axis towards the origin.
    - Rotations will be interpreted in the passive sense.
    - Euler angle triplets are implemented using the Bunge convention,
      with angular ranges of [0,2π], [0,π], [0,2π].
    - The rotation angle ω is limited to the interval [0,π].
    - The real part of a quaternion is positive, Re(q) > 0
    - P = -1 (as default).

    Examples
    --------
    Rotate vector "a" (defined in coordinate system "A") to
    coordinates "b" expressed in system "B":

    - b = Q @ a
    - b = np.dot(Q.as_matrix(),a)

    References
    ----------
    D. Rowenhorst et al., Modelling and Simulation in Materials Science and Engineering 23:083501, 2015
    https://doi.org/10.1088/0965-0393/23/8/083501

    """

    __slots__ = ['quaternion']

    def __init__(self,rotation = np.array([1.0,0.0,0.0,0.0])):
        """
        Initialize rotation object.

        Parameters
        ----------
        rotation : list, numpy.ndarray, Rotation, optional
            Unit quaternion in positive real hemisphere.
            Use .from_quaternion to perform a sanity check.
            Defaults to no rotation.

        """
        if isinstance(rotation,Rotation):
            self.quaternion = rotation.quaternion.copy()
        elif np.array(rotation).shape[-1] == 4:
            self.quaternion = np.array(rotation)
        else:
            raise ValueError('"rotation" is neither a Rotation nor a quaternion')


    def __repr__(self):
        """Represent rotation as unit quaternion, rotation matrix, and Bunge-Euler angles."""
        return 'As quaternions:\n'+str(self.quaternion) \
               if self.quaternion.shape != (4,) else \
               '\n'.join([
               'Quaternion: (real={:.3f}, imag=<{:+.3f}, {:+.3f}, {:+.3f}>)'.format(*(self.quaternion)),
               'Matrix:\n{}'.format(np.round(self.as_matrix(),8)),
               'Bunge Eulers / deg: ({:3.2f}, {:3.2f}, {:3.2f})'.format(*self.as_Euler_angles(degrees=True)),
                ])


    # ToDo: Check difference __copy__ vs __deepcopy__
    def __copy__(self,**kwargs):
        """Copy."""
        return self.__class__(rotation=kwargs['rotation'] if 'rotation' in kwargs else self.quaternion)

    copy = __copy__


    def __getitem__(self,item):
        """Return slice according to item."""
        return self.copy() \
               if self.shape == () else \
               self.copy(rotation=self.quaternion[item+(slice(None),)] if isinstance(item,tuple) else self.quaternion[item])


    def __eq__(self,other):
        """
        Equal to other.

        Equality is determined taking limited floating point precision into
        account. See numpy.allclose for details.

        Parameters
        ----------
        other : Rotation
            Rotation to check for equality.

        """
        return      np.prod(self.shape,dtype=int) == np.prod(other.shape,dtype=int) \
                and np.allclose(self.quaternion,other.quaternion)


    @property
    def shape(self):
        return self.quaternion.shape[:-1]


    def __len__(self):
        """Length of leading/leftmost dimension of Rotation array."""
        return 0 if self.shape == () else self.shape[0]


    def __invert__(self):
        """Inverse rotation (backward rotation)."""
        dup = self.copy()
        dup.quaternion[...,1:] *= -1
        return dup


    def __pow__(self,pwr):
        """
        Raise quaternion to power.

        Equivalent to performing the rotation 'pwr' times.

        Parameters
        ----------
        pwr : float
            Power to raise quaternion to.

        """
        phi = np.arccos(self.quaternion[...,0:1])
        p = self.quaternion[...,1:]/np.linalg.norm(self.quaternion[...,1:],axis=-1,keepdims=True)
        return self.copy(rotation=Rotation(np.block([np.cos(pwr*phi),np.sin(pwr*phi)*p]))._standardize())


    def __matmul__(self,other):
        """
        Rotation of vector, second or fourth order tensor, or rotation object.

        Parameters
        ----------
        other : numpy.ndarray or Rotation
            Vector, second or fourth order tensor, or rotation object that is rotated.

        Returns
        -------
        other_rot : numpy.ndarray or Rotation
            Rotated vector, second or fourth order tensor, or rotation object.

        """
        if isinstance(other,Rotation):
            q_m = self.quaternion[...,0:1]
            p_m = self.quaternion[...,1:]
            q_o = other.quaternion[...,0:1]
            p_o = other.quaternion[...,1:]
            q = (q_m*q_o - np.einsum('...i,...i',p_m,p_o).reshape(self.shape+(1,)))
            p = q_m*p_o + q_o*p_m + _P * np.cross(p_m,p_o)
            return Rotation(np.block([q,p]))._standardize()

        elif isinstance(other,np.ndarray):
            if self.shape + (3,) == other.shape:
                q_m = self.quaternion[...,0]
                p_m = self.quaternion[...,1:]
                A = q_m**2.0 - np.einsum('...i,...i',p_m,p_m)
                B = 2.0 * np.einsum('...i,...i',p_m,other)
                C = 2.0 * _P * q_m
                return np.block([(A * other[...,i]).reshape(self.shape+(1,)) +
                                 (B * p_m[...,i]).reshape(self.shape+(1,)) +
                                 (C * (  p_m[...,(i+1)%3]*other[...,(i+2)%3]\
                                       - p_m[...,(i+2)%3]*other[...,(i+1)%3])).reshape(self.shape+(1,))
                                 for i in [0,1,2]])
            if self.shape + (3,3) == other.shape:
                R = self.as_matrix()
                return np.einsum('...im,...jn,...mn',R,R,other)
            if self.shape + (3,3,3,3) == other.shape:
                R = self.as_matrix()
                return np.einsum('...im,...jn,...ko,...lp,...mnop',R,R,R,R,other)
            else:
                raise ValueError('Can only rotate vectors, 2nd order tensors, and 4th order tensors')
        else:
            raise TypeError(f'Cannot rotate {type(other)}')


    def _standardize(self):
        """Standardize quaternion (ensure positive real hemisphere)."""
        self.quaternion[self.quaternion[...,0] < 0.0] *= -1
        return self


    def append(self,other):
        """Extend rotation array along first dimension with other array."""
        return self.copy(rotation=np.vstack((self.quaternion,other.quaternion)))


    def flatten(self,order = 'C'):
        """Flatten quaternion array."""
        return self.copy(rotation=self.quaternion.reshape((-1,4),order=order))


    def reshape(self,shape,order = 'C'):
        """Reshape quaternion array."""
        if isinstance(shape,(int,np.integer)): shape = (shape,)
        return self.copy(rotation=self.quaternion.reshape(tuple(shape)+(4,),order=order))


    def broadcast_to(self,shape,mode = 'right'):
        """
        Broadcast quaternion array to shape.

        Parameters
        ----------
        shape : tuple
            Shape of broadcasted array.
        mode : str, optional
            Where to preferentially locate missing dimensions.
            Either 'left' or 'right' (default).

        """
        if isinstance(shape,(int,np.integer)): shape = (shape,)
        return self.copy(rotation=np.broadcast_to(self.quaternion.reshape(util.shapeshifter(self.shape,shape,mode)+(4,)),
                                                  shape+(4,)))


    def average(self,weights = None):
        """
        Average rotations along last dimension.

        Parameters
        ----------
        weights : list of floats, optional
            Relative weight of each rotation.

        Returns
        -------
        average : Rotation
            Weighted average of original Rotation field.

        References
        ----------
        Quaternion averaging
        F. Landis Markley, Yang Cheng, John L. Crassidis, Yaakov Oshman
        Journal of Guidance, Control, and Dynamics 30(4):1193-1197, 2007
        10.2514/1.28949

        """
        def _M(quat):
            """Intermediate representation supporting quaternion averaging."""
            return np.einsum('...i,...j',quat,quat)

        if not weights:
            weights = np.ones(self.shape,dtype=float)

        eig, vec = np.linalg.eig(np.sum(_M(self.quaternion) * weights[...,np.newaxis,np.newaxis],axis=-3) \
                                /np.sum(                      weights[...,np.newaxis,np.newaxis],axis=-3))

        return Rotation.from_quaternion(np.real(
                                        np.squeeze(
                                        np.take_along_axis(vec,
                                                           eig.argmax(axis=-1)[...,np.newaxis,np.newaxis],
                                                           axis=-1),
                                        axis=-1)),
                                        accept_homomorph = True)


    def misorientation(self,other):
        """
        Calculate misorientation from self to other Rotation.

        Parameters
        ----------
        other : Rotation
            Rotation to which the misorientation is computed.

        """
        return other@~self


    ################################################################################################
    # convert to different orientation representations (numpy arrays)

    def as_quaternion(self):
        """
        Represent as unit quaternion.

        Returns
        -------
        q : numpy.ndarray of shape (...,4)
            Unit quaternion in positive real hemisphere: (q_0, q_1, q_2, q_3), ǀqǀ=1, q_0 ≥ 0.

        """
        return self.quaternion.copy()

    def as_Euler_angles(self,
                  degrees = False):
        """
        Represent as Bunge-Euler angles.

        Parameters
        ----------
        degrees : bool, optional
            Return angles in degrees.

        Returns
        -------
        phi : numpy.ndarray of shape (...,3)
            Bunge-Euler angles: (φ_1, ϕ, φ_2), φ_1 ∈ [0,2π], ϕ ∈ [0,π], φ_2 ∈ [0,2π]
            unless degrees == True: φ_1 ∈ [0,360], ϕ ∈ [0,180], φ_2 ∈ [0,360]

        """
        eu = Rotation._qu2eu(self.quaternion)
        if degrees: eu = np.degrees(eu)
        return eu

    def as_axis_angle(self,
                      degrees = False,
                      pair = False):
        """
        Represent as axis angle pair.

        Parameters
        ----------
        degrees : bool, optional
            Return rotation angle in degrees. Defaults to False.
        pair : bool, optional
            Return tuple of axis and angle. Defaults to False.

        Returns
        -------
        axis_angle : numpy.ndarray of shape (...,4) unless pair == True:
            tuple containing numpy.ndarray of shapes (...,3) and (...)
            Axis angle pair: (n_1, n_2, n_3, ω), ǀnǀ = 1 and ω ∈ [0,π]
            unless degrees = True: ω ∈ [0,180].

        """
        ax = Rotation._qu2ax(self.quaternion)
        if degrees: ax[...,3] = np.degrees(ax[...,3])
        return (ax[...,:3],ax[...,3]) if pair else ax

    def as_matrix(self):
        """
        Represent as rotation matrix.

        Returns
        -------
        R : numpy.ndarray of shape (...,3,3)
            Rotation matrix R, det(R) = 1, R.T∙R=I.

        """
        return Rotation._qu2om(self.quaternion)

    def as_Rodrigues_vector(self,
                     vector = False):
        """
        Represent as Rodrigues-Frank vector with separated axis and angle argument.

        Parameters
        ----------
        vector : bool, optional
            Return as actual Rodrigues-Frank vector, i.e. axis
            and angle argument are not separated.

        Returns
        -------
        rho : numpy.ndarray of shape (...,4) unless vector == True:
            numpy.ndarray of shape (...,3)
            Rodrigues-Frank vector: [n_1, n_2, n_3, tan(ω/2)], ǀnǀ = 1 and ω ∈ [0,π].

        """
        ro = Rotation._qu2ro(self.quaternion)
        if vector:
            with np.errstate(invalid='ignore'):
                return ro[...,:3]*ro[...,3:4]
        else:
            return ro

    def as_homochoric(self):
        """
        Represent as homochoric vector.

        Returns
        -------
        h : numpy.ndarray of shape (...,3)
            Homochoric vector: (h_1, h_2, h_3), ǀhǀ < (3/4*π)^(1/3).

        """
        return Rotation._qu2ho(self.quaternion)

    def as_cubochoric(self):
        """
        Represent as cubochoric vector.

        Returns
        -------
        c : numpy.ndarray of shape (...,3)
              Cubochoric vector: (c_1, c_2, c_3), max(c_i) < 1/2*π^(2/3).

        """
        return Rotation._qu2cu(self.quaternion)

    ################################################################################################
    # Static constructors. The input data needs to follow the conventions, options allow to
    # relax the conventions.
    @staticmethod
    def from_quaternion(q,
                        accept_homomorph = False,
                        P = -1,
                        **kwargs):
        """
        Initialize from quaternion.

        Parameters
        ----------
        q : numpy.ndarray of shape (...,4)
            Unit quaternion in positive real hemisphere: (q_0, q_1, q_2, q_3),
            ǀqǀ=1, q_0 ≥ 0.
        accept_homomorph : boolean, optional
            Allow homomorphic variants, i.e. q_0 < 0 (negative real hemisphere).
            Defaults to False.
        P : int ∈ {-1,1}, optional
            Convention used. Defaults to -1.

        """
        qu = np.array(q,dtype=float)
        if qu.shape[:-2:-1] != (4,):
            raise ValueError('Invalid shape.')
        if abs(P) != 1:
            raise ValueError('P ∉ {-1,1}')

        qu[...,1:4] *= -P
        if accept_homomorph:
            qu[qu[...,0] < 0.0] *= -1
        else:
            if np.any(qu[...,0] < 0.0):
                raise ValueError('Quaternion with negative first (real) component.')
        if not np.all(np.isclose(np.linalg.norm(qu,axis=-1), 1.0)):
            raise ValueError('Quaternion is not of unit length.')

        return Rotation(qu)

    @staticmethod
    def from_Euler_angles(phi,
                          degrees = False,
                          **kwargs):
        """
        Initialize from Bunge-Euler angles.

        Parameters
        ----------
        phi : numpy.ndarray of shape (...,3)
            Bunge-Euler angles: (φ_1, ϕ, φ_2), φ_1 ∈ [0,2π], ϕ ∈ [0,π], φ_2 ∈ [0,2π]
            unless degrees == True: φ_1 ∈ [0,360], ϕ ∈ [0,180], φ_2 ∈ [0,360].
        degrees : boolean, optional
            Bunge-Euler angles are given in degrees. Defaults to False.

        """
        eu = np.array(phi,dtype=float)
        if eu.shape[:-2:-1] != (3,):
            raise ValueError('Invalid shape.')

        eu = np.radians(eu) if degrees else eu
        if np.any(eu < 0.0) or np.any(eu > 2.0*np.pi) or np.any(eu[...,1] > np.pi):                 # ToDo: No separate check for PHI
            raise ValueError('Euler angles outside of [0..2π],[0..π],[0..2π].')

        return Rotation(Rotation._eu2qu(eu))

    @staticmethod
    def from_axis_angle(axis_angle,
                        degrees = False,
                        normalize = False,
                        P = -1,
                        **kwargs):
        """
        Initialize from Axis angle pair.

        Parameters
        ----------
        axis_angle : numpy.ndarray of shape (...,4)
            Axis angle pair: [n_1, n_2, n_3, ω], ǀnǀ = 1 and ω ∈ [0,π]
            unless degrees = True: ω ∈ [0,180].
        degrees : boolean, optional
            Angle ω is given in degrees. Defaults to False.
        normalize: boolean, optional
            Allow ǀnǀ ≠ 1. Defaults to False.
        P : int ∈ {-1,1}, optional
            Convention used. Defaults to -1.

        """
        ax = np.array(axis_angle,dtype=float)
        if ax.shape[:-2:-1] != (4,):
            raise ValueError('Invalid shape.')
        if abs(P) != 1:
            raise ValueError('P ∉ {-1,1}')

        ax[...,0:3] *= -P
        if degrees:   ax[...,  3]  = np.radians(ax[...,3])
        if normalize: ax[...,0:3] /= np.linalg.norm(ax[...,0:3],axis=-1,keepdims=True)
        if np.any(ax[...,3] < 0.0) or np.any(ax[...,3] > np.pi):
            raise ValueError('Axis angle rotation angle outside of [0..π].')
        if not np.all(np.isclose(np.linalg.norm(ax[...,0:3],axis=-1), 1.0)):
            print(np.linalg.norm(ax[...,0:3],axis=-1))
            raise ValueError('Axis angle rotation axis is not of unit length.')

        return Rotation(Rotation._ax2qu(ax))

    @staticmethod
    def from_basis(basis,
                   orthonormal = True,
                   reciprocal = False,
                   **kwargs):
        """
        Initialize from lattice basis vectors.

        Parameters
        ----------
        basis : numpy.ndarray of shape (...,3,3)
            Three three-dimensional lattice basis vectors.
        orthonormal : boolean, optional
            Basis is strictly orthonormal, i.e. is free of stretch components. Defaults to True.
        reciprocal : boolean, optional
            Basis vectors are given in reciprocal (instead of real) space. Defaults to False.

        """
        om = np.array(basis,dtype=float)
        if om.shape[-2:] != (3,3):
            raise ValueError('Invalid shape.')

        if reciprocal:
            om = np.linalg.inv(tensor.transpose(om)/np.pi)                                          # transform reciprocal basis set
            orthonormal = False                                                                     # contains stretch
        if not orthonormal:
            (U,S,Vh) = np.linalg.svd(om)                                                            # singular value decomposition
            om = np.einsum('...ij,...jl',U,Vh)
        if not np.all(np.isclose(np.linalg.det(om),1.0)):
            raise ValueError('Orientation matrix has determinant ≠ 1.')
        if    not np.all(np.isclose(np.einsum('...i,...i',om[...,0],om[...,1]), 0.0)) \
           or not np.all(np.isclose(np.einsum('...i,...i',om[...,1],om[...,2]), 0.0)) \
           or not np.all(np.isclose(np.einsum('...i,...i',om[...,2],om[...,0]), 0.0)):
            raise ValueError('Orientation matrix is not orthogonal.')

        return Rotation(Rotation._om2qu(om))

    @staticmethod
    def from_matrix(R,**kwargs):
        """
        Initialize from rotation matrix.

        Parameters
        ----------
        R : numpy.ndarray of shape (...,3,3)
            Rotation matrix: det(R) = 1, R.T∙R=I.

        """
        return Rotation.from_basis(R)

    @staticmethod
    def from_parallel(a,b,
                      **kwargs):
        """
        Initialize from pairs of two orthogonal lattice basis vectors.

        Parameters
        ----------
        a : numpy.ndarray of shape (...,2,3)
            Two three-dimensional lattice vectors of first orthogonal basis.
        b : numpy.ndarray of shape (...,2,3)
            Corresponding three-dimensional lattice vectors of second basis.

        """
        a_ = np.array(a)
        b_ = np.array(b)
        if a_.shape[-2:] != (2,3) or b_.shape[-2:] != (2,3) or a_.shape != b_.shape:
            raise ValueError('Invalid shape.')
        am = np.stack([          a_[...,0,:],
                                             a_[...,1,:],
                        np.cross(a_[...,0,:],a_[...,1,:]) ],axis=-2)
        bm = np.stack([          b_[...,0,:],
                                             b_[...,1,:],
                        np.cross(b_[...,0,:],b_[...,1,:]) ],axis=-2)

        return              Rotation.from_basis(np.swapaxes(am/np.linalg.norm(am,axis=-1,keepdims=True),-1,-2))\
            .misorientation(Rotation.from_basis(np.swapaxes(bm/np.linalg.norm(bm,axis=-1,keepdims=True),-1,-2)))


    @staticmethod
    def from_Rodrigues_vector(rho,
                              normalize = False,
                              P = -1,
                              **kwargs):
        """
        Initialize from Rodrigues-Frank vector.

        Parameters
        ----------
        rho : numpy.ndarray of shape (...,4)
            Rodrigues-Frank vector (angle separated from axis).
            (n_1, n_2, n_3, tan(ω/2)), ǀnǀ = 1  and ω ∈ [0,π].
        normalize : boolean, optional
            Allow ǀnǀ ≠ 1. Defaults to False.
        P : int ∈ {-1,1}, optional
            Convention used. Defaults to -1.

        """
        ro = np.array(rho,dtype=float)
        if ro.shape[:-2:-1] != (4,):
            raise ValueError('Invalid shape.')
        if abs(P) != 1:
            raise ValueError('P ∉ {-1,1}')

        ro[...,0:3] *= -P
        if normalize: ro[...,0:3] /= np.linalg.norm(ro[...,0:3],axis=-1,keepdims=True)
        if np.any(ro[...,3] < 0.0):
            raise ValueError('Rodrigues vector rotation angle not positive.')
        if not np.all(np.isclose(np.linalg.norm(ro[...,0:3],axis=-1), 1.0)):
            raise ValueError('Rodrigues vector rotation axis is not of unit length.')

        return Rotation(Rotation._ro2qu(ro))

    @staticmethod
    def from_homochoric(h,
                        P = -1,
                        **kwargs):
        """
        Initialize from homochoric vector.

        Parameters
        ----------
        h : numpy.ndarray of shape (...,3)
            Homochoric vector: (h_1, h_2, h_3), ǀhǀ < (3/4*π)^(1/3).
        P : int ∈ {-1,1}, optional
            Convention used. Defaults to -1.

        """
        ho = np.array(h,dtype=float)
        if ho.shape[:-2:-1] != (3,):
            raise ValueError('Invalid shape.')
        if abs(P) != 1:
            raise ValueError('P ∉ {-1,1}')

        ho *= -P

        if np.any(np.linalg.norm(ho,axis=-1) >_R1+1e-9):
            raise ValueError('Homochoric coordinate outside of the sphere.')

        return Rotation(Rotation._ho2qu(ho))

    @staticmethod
    def from_cubochoric(c,
                        P = -1,
                        **kwargs):
        """
        Initialize from cubochoric vector.

        Parameters
        ----------
        c : numpy.ndarray of shape (...,3)
            Cubochoric vector: (c_1, c_2, c_3), max(c_i) < 1/2*π^(2/3).
        P : int ∈ {-1,1}, optional
            Convention used. Defaults to -1.

        """
        cu = np.array(c,dtype=float)
        if cu.shape[:-2:-1] != (3,):
            raise ValueError('Invalid shape.')
        if abs(P) != 1:
            raise ValueError('P ∉ {-1,1}')

        if np.abs(np.max(cu)) > np.pi**(2./3.) * 0.5+1e-9:
            raise ValueError('Cubochoric coordinate outside of the cube.')

        ho = -P * Rotation._cu2ho(cu)

        return Rotation(Rotation._ho2qu(ho))


    @staticmethod
    def from_random(shape = None,
                    rng_seed = None,
                    **kwargs):
        """
        Draw random rotation.

        Rotations are uniformly distributed.

        Parameters
        ----------
        shape : tuple of ints, optional
            Shape of the sample. Defaults to None which gives a
            single rotation
        rng_seed : {None, int, array_like[ints], SeedSequence, BitGenerator, Generator}, optional
            A seed to initialize the BitGenerator. Defaults to None.
            If None, then fresh, unpredictable entropy will be pulled from the OS.

        """
        rng = np.random.default_rng(rng_seed)
        r = rng.random(3 if shape is None else tuple(shape)+(3,) if hasattr(shape, '__iter__') else (shape,3))

        A = np.sqrt(r[...,2])
        B = np.sqrt(1.0-r[...,2])
        q = np.stack([np.cos(2.0*np.pi*r[...,0])*A,
                      np.sin(2.0*np.pi*r[...,1])*B,
                      np.cos(2.0*np.pi*r[...,1])*B,
                      np.sin(2.0*np.pi*r[...,0])*A],axis=-1)

        return Rotation(q if shape is None else q.reshape(r.shape[:-1]+(4,)))._standardize()


    @staticmethod
    def from_ODF(weights,
                 Eulers,
                 N = 500,
                 degrees = True,
                 fractions = True,
                 rng_seed = None,
                 **kwargs):
        """
        Sample discrete values from a binned ODF.

        Parameters
        ----------
        weights : numpy.ndarray of shape (n)
            Texture intensity values (probability density or volume fraction) at Euler grid points.
        Eulers : numpy.ndarray of shape (n,3)
            Grid coordinates in Euler space at which weights are defined.
        N : integer, optional
            Number of discrete orientations to be sampled from the given ODF.
            Defaults to 500.
        degrees : boolean, optional
            Euler grid values are in degrees. Defaults to True.
        fractions : boolean, optional
            ODF values correspond to volume fractions, not probability density.
            Defaults to True.
        rng_seed: {None, int, array_like[ints], SeedSequence, BitGenerator, Generator}, optional
            A seed to initialize the BitGenerator. Defaults to None, i.e. unpredictable entropy
            will be pulled from the OS.

        Returns
        -------
        samples : damask.Rotation of shape (N)
            Array of sampled rotations closely representing the input ODF.

        Notes
        -----
        Due to the distortion of Euler space in the vicinity of ϕ = 0, probability densities, p, defined on
        grid points with ϕ = 0 will never result in reconstructed orientations as their dV/V = p dγ = p × 0.
        Hence, it is recommended to transform any such dataset to cell centers that avoid grid points at ϕ = 0.

        References
        ----------
        P. Eisenlohr, F. Roters, Computational Materials Science 42(4), 670-678, 2008
        https://doi.org/10.1016/j.commatsci.2007.09.015

        """
        def _dg(eu,deg):
            """Return infinitesimal Euler space volume of bin(s)."""
            Eulers_sorted = eu[np.lexsort((eu[:,0],eu[:,1],eu[:,2]))]
            steps,size,_ = grid_filters.cell_coord0_gridSizeOrigin(Eulers_sorted)
            delta = np.radians(size/steps) if deg else size/steps
            return delta[0]*2.0*np.sin(delta[1]/2.0)*delta[2] / 8.0 / np.pi**2 * np.sin(np.radians(eu[:,1]) if deg else eu[:,1])

        dg = 1.0 if fractions else _dg(Eulers,degrees)
        dV_V = dg * np.maximum(0.0,weights.squeeze())

<<<<<<< HEAD
        return Rotation.from_Euler_angles(Eulers[util.hybrid_IA(dV_V,N,seed)],degrees)
=======
        return Rotation.from_Eulers(Eulers[util.hybrid_IA(dV_V,N,rng_seed)],degrees)
>>>>>>> a0b6c269


    @staticmethod
    def from_spherical_component(center,
                                 sigma,
                                 N = 500,
                                 degrees = True,
                                 rng_seed = None,
                                 **kwargs):
        """
        Calculate set of rotations with Gaussian distribution around center.

        Parameters
        ----------
        center : Rotation
            Central Rotation.
        sigma : float
            Standard deviation of (Gaussian) misorientation distribution.
        N : int, optional
            Number of samples, defaults to 500.
        degrees : boolean, optional
            sigma is given in degrees.
        rng_seed : {None, int, array_like[ints], SeedSequence, BitGenerator, Generator}, optional
            A seed to initialize the BitGenerator. Defaults to None, i.e. unpredictable entropy
            will be pulled from the OS.

        """
        rng = np.random.default_rng(rng_seed)
        sigma = np.radians(sigma) if degrees else sigma
        u,Theta  = (rng.random((N,2)) * 2.0 * np.array([1,np.pi]) - np.array([1.0, 0])).T
        omega = abs(rng.normal(scale=sigma,size=N))
        p = np.column_stack([np.sqrt(1-u**2)*np.cos(Theta),
                             np.sqrt(1-u**2)*np.sin(Theta),
                             u, omega])

        return  Rotation.from_axis_angle(p) @ center


    @staticmethod
    def from_fiber_component(alpha,
                             beta,
                             sigma = 0.0,
                             N = 500,
                             degrees = True,
                             rng_seed = None,
                             **kwargs):
        """
        Calculate set of rotations with Gaussian distribution around direction.

        Parameters
        ----------
        alpha : numpy.ndarray of size 2
            Polar coordinates (phi from x,theta from z) of fiber direction in crystal frame.
        beta : numpy.ndarray of size 2
            Polar coordinates (phi from x,theta from z) of fiber direction in sample frame.
        sigma : float, optional
            Standard deviation of (Gaussian) misorientation distribution.
            Defaults to 0.
        N : int, optional
            Number of samples, defaults to 500.
        degrees : boolean, optional
            sigma, alpha, and beta are given in degrees.
        rng_seed : {None, int, array_like[ints], SeedSequence, BitGenerator, Generator}, optional
            A seed to initialize the BitGenerator. Defaults to None, i.e. unpredictable entropy
            will be pulled from the OS.

        """
        rng = np.random.default_rng(rng_seed)
        sigma_,alpha_,beta_ = map(np.radians,(sigma,alpha,beta)) if degrees else (sigma,alpha,beta)

        d_cr  = np.array([np.sin(alpha_[0])*np.cos(alpha_[1]), np.sin(alpha_[0])*np.sin(alpha_[1]), np.cos(alpha_[0])])
        d_lab = np.array([np.sin( beta_[0])*np.cos( beta_[1]), np.sin( beta_[0])*np.sin( beta_[1]), np.cos( beta_[0])])
        ax_align = np.append(np.cross(d_lab,d_cr), np.arccos(np.dot(d_lab,d_cr)))
        if np.isclose(ax_align[3],0.0): ax_align[:3] = np.array([1,0,0])
        R_align  = Rotation.from_axis_angle(ax_align if ax_align[3] > 0.0 else -ax_align,normalize=True) # rotate fiber axis from sample to crystal frame

        u,Theta  = (rng.random((N,2)) * 2.0 * np.array([1,np.pi]) - np.array([1.0, 0])).T
        omega  = abs(rng.normal(scale=sigma_,size=N))
        p = np.column_stack([np.sqrt(1-u**2)*np.cos(Theta),
                             np.sqrt(1-u**2)*np.sin(Theta),
                             u, omega])
        p[:,:3] = np.einsum('ij,...j',np.eye(3)-np.outer(d_lab,d_lab),p[:,:3])                      # remove component along fiber axis
        f = np.column_stack((np.broadcast_to(d_lab,(N,3)),rng.random(N)*np.pi))
        f[::2,:3] *= -1                                                                             # flip half the rotation axes to negative sense

        return R_align.broadcast_to(N) \
             @ Rotation.from_axis_angle(p,normalize=True) \
             @ Rotation.from_axis_angle(f)


####################################################################################################
# Code below available according to the following conditions on https://github.com/MarDiehl/3Drotations
####################################################################################################
# Copyright (c) 2017-2020, Martin Diehl/Max-Planck-Institut für Eisenforschung GmbH
# Copyright (c) 2013-2014, Marc De Graef/Carnegie Mellon University
# All rights reserved.
#
# Redistribution and use in source and binary forms, with or without modification, are
# permitted provided that the following conditions are met:
#
#     - Redistributions of source code must retain the above copyright notice, this list
#        of conditions and the following disclaimer.
#     - Redistributions in binary form must reproduce the above copyright notice, this
#        list of conditions and the following disclaimer in the documentation and/or
#        other materials provided with the distribution.
#     - Neither the names of Marc De Graef, Carnegie Mellon University nor the names
#        of its contributors may be used to endorse or promote products derived from
#        this software without specific prior written permission.
#
# THIS SOFTWARE IS PROVIDED BY THE COPYRIGHT HOLDERS AND CONTRIBUTORS "AS IS"
# AND ANY EXPRESS OR IMPLIED WARRANTIES, INCLUDING, BUT NOT LIMITED TO, THE
# IMPLIED WARRANTIES OF MERCHANTABILITY AND FITNESS FOR A PARTICULAR PURPOSE
# ARE DISCLAIMED. IN NO EVENT SHALL THE COPYRIGHT HOLDER OR CONTRIBUTORS BE
# LIABLE FOR ANY DIRECT, INDIRECT, INCIDENTAL, SPECIAL, EXEMPLARY, OR CONSEQUENTIAL
# DAMAGES (INCLUDING, BUT NOT LIMITED TO, PROCUREMENT OF SUBSTITUTE GOODS OR
# SERVICES; LOSS OF USE, DATA, OR PROFITS; OR BUSINESS INTERRUPTION) HOWEVER
# CAUSED AND ON ANY THEORY OF LIABILITY, WHETHER IN CONTRACT, STRICT LIABILITY,
# OR TORT (INCLUDING NEGLIGENCE OR OTHERWISE) ARISING IN ANY WAY OUT OF THE
# USE OF THIS SOFTWARE, EVEN IF ADVISED OF THE POSSIBILITY OF SUCH DAMAGE.
####################################################################################################
    #---------- Quaternion ----------
    @staticmethod
    def _qu2om(qu):
        qq = qu[...,0:1]**2-(qu[...,1:2]**2 + qu[...,2:3]**2 + qu[...,3:4]**2)
        om = np.block([qq + 2.0*qu[...,1:2]**2,
                       2.0*(qu[...,2:3]*qu[...,1:2]-_P*qu[...,0:1]*qu[...,3:4]),
                       2.0*(qu[...,3:4]*qu[...,1:2]+_P*qu[...,0:1]*qu[...,2:3]),
                       2.0*(qu[...,1:2]*qu[...,2:3]+_P*qu[...,0:1]*qu[...,3:4]),
                       qq + 2.0*qu[...,2:3]**2,
                       2.0*(qu[...,3:4]*qu[...,2:3]-_P*qu[...,0:1]*qu[...,1:2]),
                       2.0*(qu[...,1:2]*qu[...,3:4]-_P*qu[...,0:1]*qu[...,2:3]),
                       2.0*(qu[...,2:3]*qu[...,3:4]+_P*qu[...,0:1]*qu[...,1:2]),
                       qq + 2.0*qu[...,3:4]**2,
                      ]).reshape(qu.shape[:-1]+(3,3))
        return om

    @staticmethod
    def _qu2eu(qu):
        """Quaternion to Bunge-Euler angles."""
        q02   = qu[...,0:1]*qu[...,2:3]
        q13   = qu[...,1:2]*qu[...,3:4]
        q01   = qu[...,0:1]*qu[...,1:2]
        q23   = qu[...,2:3]*qu[...,3:4]
        q03_s = qu[...,0:1]**2+qu[...,3:4]**2
        q12_s = qu[...,1:2]**2+qu[...,2:3]**2
        chi = np.sqrt(q03_s*q12_s)

        eu = np.where(np.abs(q12_s) < 1.0e-8,
                np.block([np.arctan2(-_P*2.0*qu[...,0:1]*qu[...,3:4],qu[...,0:1]**2-qu[...,3:4]**2),
                          np.zeros(qu.shape[:-1]+(2,))]),
                      np.where(np.abs(q03_s) < 1.0e-8,
                          np.block([np.arctan2(   2.0*qu[...,1:2]*qu[...,2:3],qu[...,1:2]**2-qu[...,2:3]**2),
                                    np.broadcast_to(np.pi,qu[...,0:1].shape),
                                    np.zeros(qu.shape[:-1]+(1,))]),
                          np.block([np.arctan2((-_P*q02+q13)*chi, (-_P*q01-q23)*chi),
                                    np.arctan2( 2.0*chi,          q03_s-q12_s    ),
                                    np.arctan2(( _P*q02+q13)*chi, (-_P*q01+q23)*chi)])
                              )
                     )
        # reduce Euler angles to definition range
        eu[np.abs(eu)<1.e-6] = 0.0
        eu = np.where(eu<0, (eu+2.0*np.pi)%np.array([2.0*np.pi,np.pi,2.0*np.pi]),eu)                # needed?
        return eu

    @staticmethod
    def _qu2ax(qu):
        """
        Quaternion to axis angle pair.

        Modified version of the original formulation, should be numerically more stable
        """
        with np.errstate(invalid='ignore',divide='ignore'):
            s = np.sign(qu[...,0:1])/np.sqrt(qu[...,1:2]**2+qu[...,2:3]**2+qu[...,3:4]**2)
            omega = 2.0 * np.arccos(np.clip(qu[...,0:1],-1.0,1.0))
            ax = np.where(np.broadcast_to(qu[...,0:1] < 1.0e-8,qu.shape),
                          np.block([qu[...,1:4],np.broadcast_to(np.pi,qu[...,0:1].shape)]),
                          np.block([qu[...,1:4]*s,omega]))
        ax[np.isclose(qu[...,0],1.,rtol=0.0)] = [0.0, 0.0, 1.0, 0.0]
        return ax

    @staticmethod
    def _qu2ro(qu):
        """Quaternion to Rodrigues-Frank vector."""
        with np.errstate(invalid='ignore',divide='ignore'):
            s  = np.linalg.norm(qu[...,1:4],axis=-1,keepdims=True)
            ro = np.where(np.broadcast_to(np.abs(qu[...,0:1]) < 1.0e-12,qu.shape),
                          np.block([qu[...,1:2], qu[...,2:3], qu[...,3:4], np.broadcast_to(np.inf,qu[...,0:1].shape)]),
                          np.block([qu[...,1:2]/s,qu[...,2:3]/s,qu[...,3:4]/s,
                                    np.tan(np.arccos(np.clip(qu[...,0:1],-1.0,1.0)))
                                   ])
                       )
        ro[np.abs(s).squeeze(-1) < 1.0e-12] = [0.0,0.0,_P,0.0]
        return ro

    @staticmethod
    def _qu2ho(qu):
        """Quaternion to homochoric vector."""
        with np.errstate(invalid='ignore'):
            omega = 2.0 * np.arccos(np.clip(qu[...,0:1],-1.0,1.0))
            ho = np.where(np.abs(omega) < 1.0e-12,
                          np.zeros(3),
                          qu[...,1:4]/np.linalg.norm(qu[...,1:4],axis=-1,keepdims=True) \
                          * (0.75*(omega - np.sin(omega)))**(1./3.))
        return ho

    @staticmethod
    def _qu2cu(qu):
        """Quaternion to cubochoric vector."""
        return Rotation._ho2cu(Rotation._qu2ho(qu))


    #---------- Rotation matrix ----------
    @staticmethod
    def _om2qu(om):
        """
        Rotation matrix to quaternion.

        This formulation is from  www.euclideanspace.com/maths/geometry/rotations/conversions/matrixToQuaternion.
        The original formulation had issues.
        """
        trace = om[...,0,0:1]+om[...,1,1:2]+om[...,2,2:3]

        with np.errstate(invalid='ignore',divide='ignore'):
            s = [
                 0.5 / np.sqrt( 1.0 + trace),
                 2.0 * np.sqrt( 1.0 + om[...,0,0:1] - om[...,1,1:2] - om[...,2,2:3]),
                 2.0 * np.sqrt( 1.0 + om[...,1,1:2] - om[...,2,2:3] - om[...,0,0:1]),
                 2.0 * np.sqrt( 1.0 + om[...,2,2:3] - om[...,0,0:1] - om[...,1,1:2] )
                 ]
            qu= np.where(trace>0,
                         np.block([0.25 / s[0],
                                  (om[...,2,1:2] - om[...,1,2:3] ) * s[0],
                                  (om[...,0,2:3] - om[...,2,0:1] ) * s[0],
                                  (om[...,1,0:1] - om[...,0,1:2] ) * s[0]]),
                         np.where(om[...,0,0:1] > np.maximum(om[...,1,1:2],om[...,2,2:3]),
                                  np.block([(om[...,2,1:2] - om[...,1,2:3]) / s[1],
                                            0.25 * s[1],
                                            (om[...,0,1:2] + om[...,1,0:1]) / s[1],
                                            (om[...,0,2:3] + om[...,2,0:1]) / s[1]]),
                                  np.where(om[...,1,1:2] > om[...,2,2:3],
                                           np.block([(om[...,0,2:3] - om[...,2,0:1]) / s[2],
                                                     (om[...,0,1:2] + om[...,1,0:1]) / s[2],
                                                     0.25 * s[2],
                                                     (om[...,1,2:3] + om[...,2,1:2]) / s[2]]),
                                           np.block([(om[...,1,0:1] - om[...,0,1:2]) / s[3],
                                                     (om[...,0,2:3] + om[...,2,0:1]) / s[3],
                                                     (om[...,1,2:3] + om[...,2,1:2]) / s[3],
                                                     0.25 * s[3]]),
                                          )
                                 )
                        )*np.array([1,_P,_P,_P])
            qu[qu[...,0]<0] *=-1
        return qu

    @staticmethod
    def _om2eu(om):
        """Rotation matrix to Bunge-Euler angles."""
        with np.errstate(invalid='ignore',divide='ignore'):
            zeta = 1.0/np.sqrt(1.0-om[...,2,2:3]**2)
            eu = np.where(np.isclose(np.abs(om[...,2,2:3]),1.0,0.0),
                          np.block([np.arctan2(om[...,0,1:2],om[...,0,0:1]),
                                    np.pi*0.5*(1-om[...,2,2:3]),
                                    np.zeros(om.shape[:-2]+(1,)),
                                   ]),
                          np.block([np.arctan2(om[...,2,0:1]*zeta,-om[...,2,1:2]*zeta),
                                    np.arccos( om[...,2,2:3]),
                                    np.arctan2(om[...,0,2:3]*zeta,+om[...,1,2:3]*zeta)
                                   ])
                          )
        eu[np.abs(eu)<1.e-8] = 0.0
        eu = np.where(eu<0, (eu+2.0*np.pi)%np.array([2.0*np.pi,np.pi,2.0*np.pi]),eu)
        return eu

    @staticmethod
    def _om2ax(om):
        """Rotation matrix to axis angle pair."""
        #return Rotation._qu2ax(Rotation._om2qu(om)) # HOTFIX
        diag_delta = -_P*np.block([om[...,1,2:3]-om[...,2,1:2],
                                   om[...,2,0:1]-om[...,0,2:3],
                                   om[...,0,1:2]-om[...,1,0:1]
                                 ])
        t = 0.5*(om.trace(axis2=-2,axis1=-1) -1.0).reshape(om.shape[:-2]+(1,))
        w,vr = np.linalg.eig(om)
        # mask duplicated real eigenvalues
        w[np.isclose(w[...,0],1.0+0.0j),1:] = 0.
        w[np.isclose(w[...,1],1.0+0.0j),2:] = 0.
        vr = np.swapaxes(vr,-1,-2)
        ax = np.where(np.abs(diag_delta)<1e-12,
                             np.real(vr[np.isclose(w,1.0+0.0j)]).reshape(om.shape[:-2]+(3,)),
                      np.abs(np.real(vr[np.isclose(w,1.0+0.0j)]).reshape(om.shape[:-2]+(3,))) \
                      *np.sign(diag_delta))
        ax = np.block([ax,np.arccos(np.clip(t,-1.0,1.0))])
        ax[np.abs(ax[...,3])<1.e-8] = [ 0.0, 0.0, 1.0, 0.0]
        return ax

    @staticmethod
    def _om2ro(om):
        """Rotation matrix to Rodrigues-Frank vector."""
        return Rotation._eu2ro(Rotation._om2eu(om))

    @staticmethod
    def _om2ho(om):
        """Rotation matrix to homochoric vector."""
        return Rotation._ax2ho(Rotation._om2ax(om))

    @staticmethod
    def _om2cu(om):
        """Rotation matrix to cubochoric vector."""
        return Rotation._ho2cu(Rotation._om2ho(om))


    #---------- Bunge-Euler angles ----------
    @staticmethod
    def _eu2qu(eu):
        """Bunge-Euler angles to quaternion."""
        ee = 0.5*eu
        cPhi = np.cos(ee[...,1:2])
        sPhi = np.sin(ee[...,1:2])
        qu = np.block([    cPhi*np.cos(ee[...,0:1]+ee[...,2:3]),
                       -_P*sPhi*np.cos(ee[...,0:1]-ee[...,2:3]),
                       -_P*sPhi*np.sin(ee[...,0:1]-ee[...,2:3]),
                       -_P*cPhi*np.sin(ee[...,0:1]+ee[...,2:3])])
        qu[qu[...,0]<0.0]*=-1
        return qu

    @staticmethod
    def _eu2om(eu):
        """Bunge-Euler angles to rotation matrix."""
        c = np.cos(eu)
        s = np.sin(eu)
        om = np.block([+c[...,0:1]*c[...,2:3]-s[...,0:1]*s[...,2:3]*c[...,1:2],
                       +s[...,0:1]*c[...,2:3]+c[...,0:1]*s[...,2:3]*c[...,1:2],
                       +s[...,2:3]*s[...,1:2],
                       -c[...,0:1]*s[...,2:3]-s[...,0:1]*c[...,2:3]*c[...,1:2],
                       -s[...,0:1]*s[...,2:3]+c[...,0:1]*c[...,2:3]*c[...,1:2],
                       +c[...,2:3]*s[...,1:2],
                       +s[...,0:1]*s[...,1:2],
                       -c[...,0:1]*s[...,1:2],
                       +c[...,1:2]
                       ]).reshape(eu.shape[:-1]+(3,3))
        om[np.abs(om)<1.e-12] = 0.0
        return om

    @staticmethod
    def _eu2ax(eu):
        """Bunge-Euler angles to axis angle pair."""
        t = np.tan(eu[...,1:2]*0.5)
        sigma = 0.5*(eu[...,0:1]+eu[...,2:3])
        delta = 0.5*(eu[...,0:1]-eu[...,2:3])
        tau   = np.linalg.norm(np.block([t,np.sin(sigma)]),axis=-1,keepdims=True)
        alpha = np.where(np.abs(np.cos(sigma))<1.e-12,np.pi,2.0*np.arctan(tau/np.cos(sigma)))
        with np.errstate(invalid='ignore',divide='ignore'):
            ax = np.where(np.broadcast_to(np.abs(alpha)<1.0e-12,eu.shape[:-1]+(4,)),
                          [0.0,0.0,1.0,0.0],
                          np.block([-_P/tau*t*np.cos(delta),
                                    -_P/tau*t*np.sin(delta),
                                    -_P/tau*  np.sin(sigma),
                                     alpha
                                    ]))
        ax[(alpha<0.0).squeeze()] *=-1
        return ax

    @staticmethod
    def _eu2ro(eu):
        """Bunge-Euler angles to Rodrigues-Frank vector."""
        ax = Rotation._eu2ax(eu)
        ro = np.block([ax[...,:3],np.tan(ax[...,3:4]*.5)])
        ro[ax[...,3]>=np.pi,3] = np.inf
        ro[np.abs(ax[...,3])<1.e-16] = [ 0.0, 0.0, _P, 0.0 ]
        return ro

    @staticmethod
    def _eu2ho(eu):
        """Bunge-Euler angles to homochoric vector."""
        return Rotation._ax2ho(Rotation._eu2ax(eu))

    @staticmethod
    def _eu2cu(eu):
        """Bunge-Euler angles to cubochoric vector."""
        return Rotation._ho2cu(Rotation._eu2ho(eu))


    #---------- Axis angle pair ----------
    @staticmethod
    def _ax2qu(ax):
        """Axis angle pair to quaternion."""
        c = np.cos(ax[...,3:4]*.5)
        s = np.sin(ax[...,3:4]*.5)
        qu = np.where(np.abs(ax[...,3:4])<1.e-6,[1.0, 0.0, 0.0, 0.0],np.block([c, ax[...,:3]*s]))
        return qu

    @staticmethod
    def _ax2om(ax):
        """Axis angle pair to rotation matrix."""
        c = np.cos(ax[...,3:4])
        s = np.sin(ax[...,3:4])
        omc = 1. -c
        om = np.block([c+omc*ax[...,0:1]**2,
                       omc*ax[...,0:1]*ax[...,1:2] + s*ax[...,2:3],
                       omc*ax[...,0:1]*ax[...,2:3] - s*ax[...,1:2],
                       omc*ax[...,0:1]*ax[...,1:2] - s*ax[...,2:3],
                       c+omc*ax[...,1:2]**2,
                       omc*ax[...,1:2]*ax[...,2:3] + s*ax[...,0:1],
                       omc*ax[...,0:1]*ax[...,2:3] + s*ax[...,1:2],
                       omc*ax[...,1:2]*ax[...,2:3] - s*ax[...,0:1],
                       c+omc*ax[...,2:3]**2]).reshape(ax.shape[:-1]+(3,3))
        return om if _P < 0.0 else np.swapaxes(om,-1,-2)

    @staticmethod
    def _ax2eu(ax):
        """Rotation matrix to Bunge Euler angles."""
        return Rotation._om2eu(Rotation._ax2om(ax))

    @staticmethod
    def _ax2ro(ax):
        """Axis angle pair to Rodrigues-Frank vector."""
        ro = np.block([ax[...,:3],
                       np.where(np.isclose(ax[...,3:4],np.pi,atol=1.e-15,rtol=.0),
                                np.inf,
                                np.tan(ax[...,3:4]*0.5))
                      ])
        ro[np.abs(ax[...,3])<1.e-6] = [.0,.0,_P,.0]
        return ro

    @staticmethod
    def _ax2ho(ax):
        """Axis angle pair to homochoric vector."""
        f = (0.75 * ( ax[...,3:4] - np.sin(ax[...,3:4]) ))**(1.0/3.0)
        ho = ax[...,:3] * f
        return ho

    @staticmethod
    def _ax2cu(ax):
        """Axis angle pair to cubochoric vector."""
        return Rotation._ho2cu(Rotation._ax2ho(ax))


    #---------- Rodrigues-Frank vector ----------
    @staticmethod
    def _ro2qu(ro):
        """Rodrigues-Frank vector to quaternion."""
        return Rotation._ax2qu(Rotation._ro2ax(ro))

    @staticmethod
    def _ro2om(ro):
        """Rodgrigues-Frank vector to rotation matrix."""
        return Rotation._ax2om(Rotation._ro2ax(ro))

    @staticmethod
    def _ro2eu(ro):
        """Rodrigues-Frank vector to Bunge-Euler angles."""
        return Rotation._om2eu(Rotation._ro2om(ro))

    @staticmethod
    def _ro2ax(ro):
        """Rodrigues-Frank vector to axis angle pair."""
        with np.errstate(invalid='ignore',divide='ignore'):
            ax = np.where(np.isfinite(ro[...,3:4]),
                 np.block([ro[...,0:3]*np.linalg.norm(ro[...,0:3],axis=-1,keepdims=True),2.*np.arctan(ro[...,3:4])]),
                 np.block([ro[...,0:3],np.broadcast_to(np.pi,ro[...,3:4].shape)]))
        ax[np.abs(ro[...,3]) < 1.e-8]  = np.array([ 0.0, 0.0, 1.0, 0.0 ])
        return ax

    @staticmethod
    def _ro2ho(ro):
        """Rodrigues-Frank vector to homochoric vector."""
        f = np.where(np.isfinite(ro[...,3:4]),2.0*np.arctan(ro[...,3:4]) -np.sin(2.0*np.arctan(ro[...,3:4])),np.pi)
        ho = np.where(np.broadcast_to(np.sum(ro[...,0:3]**2.0,axis=-1,keepdims=True) < 1.e-8,ro[...,0:3].shape),
                      np.zeros(3), ro[...,0:3]* (0.75*f)**(1.0/3.0))
        return ho

    @staticmethod
    def _ro2cu(ro):
        """Rodrigues-Frank vector to cubochoric vector."""
        return Rotation._ho2cu(Rotation._ro2ho(ro))


    #---------- Homochoric vector----------
    @staticmethod
    def _ho2qu(ho):
        """Homochoric vector to quaternion."""
        return Rotation._ax2qu(Rotation._ho2ax(ho))

    @staticmethod
    def _ho2om(ho):
        """Homochoric vector to rotation matrix."""
        return Rotation._ax2om(Rotation._ho2ax(ho))

    @staticmethod
    def _ho2eu(ho):
        """Homochoric vector to Bunge-Euler angles."""
        return Rotation._ax2eu(Rotation._ho2ax(ho))

    @staticmethod
    def _ho2ax(ho):
        """Homochoric vector to axis angle pair."""
        tfit = np.array([+1.0000000000018852,      -0.5000000002194847,
                         -0.024999992127593126,    -0.003928701544781374,
                         -0.0008152701535450438,   -0.0002009500426119712,
                         -0.00002397986776071756,  -0.00008202868926605841,
                         +0.00012448715042090092,  -0.0001749114214822577,
                         +0.0001703481934140054,   -0.00012062065004116828,
                         +0.000059719705868660826, -0.00001980756723965647,
                         +0.000003953714684212874, -0.00000036555001439719544])
        hmag_squared = np.sum(ho**2.,axis=-1,keepdims=True)
        hm = hmag_squared.copy()
        s = tfit[0] + tfit[1] * hmag_squared
        for i in range(2,16):
            hm *= hmag_squared
            s  += tfit[i] * hm
        with np.errstate(invalid='ignore'):
            ax = np.where(np.broadcast_to(np.abs(hmag_squared)<1.e-8,ho.shape[:-1]+(4,)),
                          [ 0.0, 0.0, 1.0, 0.0 ],
                          np.block([ho/np.sqrt(hmag_squared),2.0*np.arccos(np.clip(s,-1.0,1.0))]))
        return ax

    @staticmethod
    def _ho2ro(ho):
        """Axis angle pair to Rodrigues-Frank vector."""
        return Rotation._ax2ro(Rotation._ho2ax(ho))

    @staticmethod
    def _ho2cu(ho):
        """
        Homochoric vector to cubochoric vector.

        References
        ----------
        D. Roşca et al., Modelling and Simulation in Materials Science and Engineering 22:075013, 2014
        https://doi.org/10.1088/0965-0393/22/7/075013

        """
        rs = np.linalg.norm(ho,axis=-1,keepdims=True)

        xyz3 = np.take_along_axis(ho,Rotation._get_pyramid_order(ho,'forward'),-1)

        with np.errstate(invalid='ignore',divide='ignore'):
            # inverse M_3
            xyz2 = xyz3[...,0:2] * np.sqrt( 2.0*rs/(rs+np.abs(xyz3[...,2:3])) )
            qxy = np.sum(xyz2**2,axis=-1,keepdims=True)

            q2 = qxy + np.max(np.abs(xyz2),axis=-1,keepdims=True)**2
            sq2 = np.sqrt(q2)
            q = (_beta/np.sqrt(2.0)/_R1) * np.sqrt(q2*qxy/(q2-np.max(np.abs(xyz2),axis=-1,keepdims=True)*sq2))
            tt = np.clip((np.min(np.abs(xyz2),axis=-1,keepdims=True)**2\
                +np.max(np.abs(xyz2),axis=-1,keepdims=True)*sq2)/np.sqrt(2.0)/qxy,-1.0,1.0)
            T_inv = np.where(np.abs(xyz2[...,1:2]) <= np.abs(xyz2[...,0:1]),
                                np.block([np.ones_like(tt),np.arccos(tt)/np.pi*12.0]),
                                np.block([np.arccos(tt)/np.pi*12.0,np.ones_like(tt)]))*q
            T_inv[xyz2<0.0] *= -1.0
            T_inv[np.broadcast_to(np.isclose(qxy,0.0,rtol=0.0,atol=1.0e-12),T_inv.shape)] = 0.0
            cu = np.block([T_inv, np.where(xyz3[...,2:3]<0.0,-np.ones_like(xyz3[...,2:3]),np.ones_like(xyz3[...,2:3])) \
                                  * rs/np.sqrt(6.0/np.pi),
                          ])/ _sc

        cu[np.isclose(np.sum(np.abs(ho),axis=-1),0.0,rtol=0.0,atol=1.0e-16)] = 0.0
        cu = np.take_along_axis(cu,Rotation._get_pyramid_order(ho,'backward'),-1)

        return cu

    #---------- Cubochoric ----------
    @staticmethod
    def _cu2qu(cu):
        """Cubochoric vector to quaternion."""
        return Rotation._ho2qu(Rotation._cu2ho(cu))

    @staticmethod
    def _cu2om(cu):
        """Cubochoric vector to rotation matrix."""
        return Rotation._ho2om(Rotation._cu2ho(cu))

    @staticmethod
    def _cu2eu(cu):
        """Cubochoric vector to Bunge-Euler angles."""
        return Rotation._ho2eu(Rotation._cu2ho(cu))

    @staticmethod
    def _cu2ax(cu):
        """Cubochoric vector to axis angle pair."""
        return Rotation._ho2ax(Rotation._cu2ho(cu))

    @staticmethod
    def _cu2ro(cu):
        """Cubochoric vector to Rodrigues-Frank vector."""
        return Rotation._ho2ro(Rotation._cu2ho(cu))

    @staticmethod
    def _cu2ho(cu):
        """
        Cubochoric vector to homochoric vector.

        References
        ----------
        D. Roşca et al., Modelling and Simulation in Materials Science and Engineering 22:075013, 2014
        https://doi.org/10.1088/0965-0393/22/7/075013

        """
        with np.errstate(invalid='ignore',divide='ignore'):
            # get pyramide and scale by grid parameter ratio
            XYZ = np.take_along_axis(cu,Rotation._get_pyramid_order(cu,'forward'),-1) * _sc
            order = np.abs(XYZ[...,1:2]) <= np.abs(XYZ[...,0:1])
            q = np.pi/12.0 * np.where(order,XYZ[...,1:2],XYZ[...,0:1]) \
                           / np.where(order,XYZ[...,0:1],XYZ[...,1:2])
            c = np.cos(q)
            s = np.sin(q)
            q = _R1*2.0**0.25/_beta/ np.sqrt(np.sqrt(2.0)-c) \
              * np.where(order,XYZ[...,0:1],XYZ[...,1:2])

            T = np.block([ (np.sqrt(2.0)*c - 1.0), np.sqrt(2.0) * s]) * q

            # transform to sphere grid (inverse Lambert)
            c = np.sum(T**2,axis=-1,keepdims=True)
            s = c *         np.pi/24.0 /XYZ[...,2:3]**2
            c = c * np.sqrt(np.pi/24.0)/XYZ[...,2:3]
            q = np.sqrt( 1.0 - s)

            ho = np.where(np.isclose(np.sum(np.abs(XYZ[...,0:2]),axis=-1,keepdims=True),0.0,rtol=0.0,atol=1.0e-16),
                          np.block([np.zeros_like(XYZ[...,0:2]),np.sqrt(6.0/np.pi) *XYZ[...,2:3]]),
                          np.block([np.where(order,T[...,0:1],T[...,1:2])*q,
                                    np.where(order,T[...,1:2],T[...,0:1])*q,
                                    np.sqrt(6.0/np.pi) * XYZ[...,2:3] - c])
                          )

        ho[np.isclose(np.sum(np.abs(cu),axis=-1),0.0,rtol=0.0,atol=1.0e-16)] = 0.0
        ho = np.take_along_axis(ho,Rotation._get_pyramid_order(cu,'backward'),-1)

        return ho


    @staticmethod
    def _get_pyramid_order(xyz,direction=None):
        """
        Get order of the coordinates.

        Depending on the pyramid in which the point is located, the order need to be adjusted.

        Parameters
        ----------
        xyz : numpy.ndarray
           coordinates of a point on a uniform refinable grid on a ball or
           in a uniform refinable cubical grid.

        References
        ----------
        D. Roşca et al., Modelling and Simulation in Materials Science and Engineering 22:075013, 2014
        https://doi.org/10.1088/0965-0393/22/7/075013

        """
        order = {'forward': np.array([[0,1,2],[1,2,0],[2,0,1]]),
                 'backward':np.array([[0,1,2],[2,0,1],[1,2,0]])}

        p = np.where(np.maximum(np.abs(xyz[...,0]),np.abs(xyz[...,1])) <= np.abs(xyz[...,2]),0,
                     np.where(np.maximum(np.abs(xyz[...,1]),np.abs(xyz[...,2])) <= np.abs(xyz[...,0]),1,2))

        return order[direction][p]


# for compatibility with deprecated tests
Rotation.from_Eulers = Rotation.from_Euler_angles
Rotation.as_Eulers   = Rotation.as_Euler_angles
Rotation.from_Rodrigues = Rotation.from_Rodrigues_vector<|MERGE_RESOLUTION|>--- conflicted
+++ resolved
@@ -299,7 +299,7 @@
         return self.quaternion.copy()
 
     def as_Euler_angles(self,
-                  degrees = False):
+                        degrees = False):
         """
         Represent as Bunge-Euler angles.
 
@@ -357,7 +357,7 @@
         return Rotation._qu2om(self.quaternion)
 
     def as_Rodrigues_vector(self,
-                     vector = False):
+                            vector = False):
         """
         Represent as Rodrigues-Frank vector with separated axis and angle argument.
 
@@ -714,7 +714,7 @@
 
     @staticmethod
     def from_ODF(weights,
-                 Eulers,
+                 phi,
                  N = 500,
                  degrees = True,
                  fractions = True,
@@ -727,7 +727,7 @@
         ----------
         weights : numpy.ndarray of shape (n)
             Texture intensity values (probability density or volume fraction) at Euler grid points.
-        Eulers : numpy.ndarray of shape (n,3)
+        phi : numpy.ndarray of shape (n,3)
             Grid coordinates in Euler space at which weights are defined.
         N : integer, optional
             Number of discrete orientations to be sampled from the given ODF.
@@ -760,19 +760,15 @@
         """
         def _dg(eu,deg):
             """Return infinitesimal Euler space volume of bin(s)."""
-            Eulers_sorted = eu[np.lexsort((eu[:,0],eu[:,1],eu[:,2]))]
-            steps,size,_ = grid_filters.cell_coord0_gridSizeOrigin(Eulers_sorted)
+            phi_sorted = eu[np.lexsort((eu[:,0],eu[:,1],eu[:,2]))]
+            steps,size,_ = grid_filters.cell_coord0_gridSizeOrigin(phi_sorted)
             delta = np.radians(size/steps) if deg else size/steps
             return delta[0]*2.0*np.sin(delta[1]/2.0)*delta[2] / 8.0 / np.pi**2 * np.sin(np.radians(eu[:,1]) if deg else eu[:,1])
 
-        dg = 1.0 if fractions else _dg(Eulers,degrees)
+        dg = 1.0 if fractions else _dg(phi,degrees)
         dV_V = dg * np.maximum(0.0,weights.squeeze())
 
-<<<<<<< HEAD
-        return Rotation.from_Euler_angles(Eulers[util.hybrid_IA(dV_V,N,seed)],degrees)
-=======
-        return Rotation.from_Eulers(Eulers[util.hybrid_IA(dV_V,N,rng_seed)],degrees)
->>>>>>> a0b6c269
+        return Rotation.from_Euler_angles(phi[util.hybrid_IA(dV_V,N,rng_seed)],degrees)
 
 
     @staticmethod
@@ -1427,10 +1423,4 @@
         p = np.where(np.maximum(np.abs(xyz[...,0]),np.abs(xyz[...,1])) <= np.abs(xyz[...,2]),0,
                      np.where(np.maximum(np.abs(xyz[...,1]),np.abs(xyz[...,2])) <= np.abs(xyz[...,0]),1,2))
 
-        return order[direction][p]
-
-
-# for compatibility with deprecated tests
-Rotation.from_Eulers = Rotation.from_Euler_angles
-Rotation.as_Eulers   = Rotation.as_Euler_angles
-Rotation.from_Rodrigues = Rotation.from_Rodrigues_vector+        return order[direction][p]