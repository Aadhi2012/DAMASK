--- conflicted
+++ resolved
@@ -246,11 +246,7 @@
         if i != grid.prod():
             raise TypeError(f'Invalid file: expected {grid.prod()} entries, found {i}')
 
-<<<<<<< HEAD
-        if not np.any(np.mod(material,1) != 0.0):                                             # no float present
-=======
         if not np.any(np.mod(material,1) != 0.0):                                                   # no float present
->>>>>>> af3a87b1
             material = material.astype('int') - (1 if material.min() > 0 else 0)
 
         return Geom(material.reshape(grid,order='F'),size,origin,comments)
