import multiprocessing as mp
import re
import glob
import os
import datetime
import xml.etree.ElementTree as ET
import xml.dom.minidom
from pathlib import Path
from functools import partial

import h5py
import numpy as np
from numpy.lib import recfunctions as rfn

import damask
from . import VTK
from . import Table
from . import Rotation
from . import Orientation
from . import grid_filters
from . import mechanics
from . import util

h5py3 = h5py.__version__[0] == '3'

class Result:
    """
    Read and write to DADF5 files.

    DADF5 (DAMASK HDF5) files contain DAMASK results.
    """

    def __init__(self,fname):
        """
        Open an existing DADF5 file.

        Parameters
        ----------
        fname : str
            name of the DADF5 file to be opened.

        """
        with h5py.File(fname,'r') as f:

            try:
                self.version_major = f.attrs['DADF5_version_major']
                self.version_minor = f.attrs['DADF5_version_minor']
            except KeyError:
                self.version_major = f.attrs['DADF5-major']
                self.version_minor = f.attrs['DADF5-minor']

            if self.version_major != 0 or not 2 <= self.version_minor <= 7:
                raise TypeError(f'Unsupported DADF5 version {self.version_major}.{self.version_minor}')

            self.structured = 'grid' in f['geometry'].attrs.keys()

            if self.structured:
                self.grid   = f['geometry'].attrs['grid']
                self.size   = f['geometry'].attrs['size']
                self.origin = f['geometry'].attrs['origin'] if self.version_major == 0 and self.version_minor >= 5 else \
                              np.zeros(3)

            r=re.compile('inc[0-9]+')
            increments_unsorted = {int(i[3:]):i for i in f.keys() if r.match(i)}
            self.increments     = [increments_unsorted[i] for i in sorted(increments_unsorted)]
            self.times          = [round(f[i].attrs['time/s'],12) for i in self.increments]

            self.Nmaterialpoints, self.Nconstituents =   np.shape(f['mapping/cellResults/constituent'])
            self.materialpoints  = [m.decode() for m in np.unique(f['mapping/cellResults/materialpoint']['Name'])]
            self.constituents    = [c.decode() for c in np.unique(f['mapping/cellResults/constituent']  ['Name'])]

            # faster, but does not work with (deprecated) DADF5_postResults
            #self.materialpoints  = [m for m in f['inc0/materialpoint']]
            #self.constituents    = [c for c in f['inc0/constituent']]

            self.con_physics = []
            for c in self.constituents:
                self.con_physics += f['/'.join([self.increments[0],'constituent',c])].keys()
            self.con_physics = list(set(self.con_physics))                                          # make unique

            self.mat_physics = []
            for m in self.materialpoints:
                self.mat_physics += f['/'.join([self.increments[0],'materialpoint',m])].keys()
            self.mat_physics = list(set(self.mat_physics))                                          # make unique

        self.selection = {'increments':     self.increments,
                          'constituents':   self.constituents,'materialpoints': self.materialpoints,
                          'con_physics':    self.con_physics, 'mat_physics':    self.mat_physics
                         }

        self.fname = Path(fname).absolute()

        self._allow_modification = False


    def __repr__(self):
        """Show summary of file content."""
        all_selected_increments = self.selection['increments']

        self.pick('increments',all_selected_increments[0:1])
        first = self.list_data()

        self.pick('increments',all_selected_increments[-1:])
        last  = '' if len(all_selected_increments) < 2 else self.list_data()

        self.pick('increments',all_selected_increments)

        in_between = '' if len(all_selected_increments) < 3 else \
                     ''.join([f'\n{inc}\n  ...\n' for inc in all_selected_increments[1:-2]])

        return util.srepr(first + in_between + last)


    def _manage_selection(self,action,what,datasets):
        """
        Manages the visibility of the groups.

        Parameters
        ----------
        action : str
            select from 'set', 'add', and 'del'
        what : str
            attribute to change (must be from self.selection)
        datasets : list of str or bool
           name of datasets as list, supports ? and * wildcards.
            True is equivalent to [*], False is equivalent to []

        """
        # allow True/False and string arguments
        if  datasets is True:
            datasets = ['*']
        elif datasets is False:
            datasets = []
        choice = datasets if hasattr(datasets,'__iter__') and not isinstance(datasets,str) else \
                [datasets]

        if   what == 'increments':
            choice = [c if isinstance(c,str) and c.startswith('inc') else
                      f'inc{c}' for c in choice]
        elif what == 'times':
            what = 'increments'
            if choice == ['*']:
                choice = self.increments
            else:
                iterator = map(float,choice)
                choice = []
                for c in iterator:
                    idx = np.searchsorted(self.times,c)
                    if idx >= len(self.times): continue
                    if   np.isclose(c,self.times[idx]):
                        choice.append(self.increments[idx])
                    elif np.isclose(c,self.times[idx+1]):
                        choice.append(self.increments[idx+1])

        valid = [e for e_ in [glob.fnmatch.filter(getattr(self,what),s) for s in choice] for e in e_]
        existing = set(self.selection[what])

        if   action == 'set':
            self.selection[what] = valid
        elif action == 'add':
            add = existing.union(valid)
            add_sorted = sorted(add, key=lambda x: int("".join([i for i in x if i.isdigit()])))
            self.selection[what] = add_sorted
        elif action == 'del':
            diff = existing.difference(valid)
            diff_sorted = sorted(diff, key=lambda x: int("".join([i for i in x if i.isdigit()])))
            self.selection[what] = diff_sorted


    def allow_modification(self):
        print(util.bcolors().WARNING+util.bcolors().BOLD+
              'Warning: Modification of existing datasets allowed!'+
              util.bcolors().ENDC)
        self._allow_modification = True

    def disallow_modification(self):
        self._allow_modification = False


    def incs_in_range(self,start,end):
        selected = []
        for i,inc in enumerate([int(i[3:]) for i in self.increments]):
            s,e = map(lambda x: int(x[3:] if isinstance(x,str) and x.startswith('inc') else x), (start,end))
            if s <= inc <= e:
                selected.append(self.increments[i])
        return selected


    def times_in_range(self,start,end):
        selected = []
        for i,time in enumerate(self.times):
            if start <= time <= end:
                selected.append(self.times[i])
        return selected


    def iterate(self,what):
        """
        Iterate over selection items by setting each one selected.

        Parameters
        ----------
        what : str
            attribute to change (must be from self.selection)

        """
        datasets = self.selection[what]
        last_selection = datasets.copy()
        for dataset in datasets:
            if last_selection != self.selection[what]:
                self._manage_selection('set',what,datasets)
                raise Exception
            self._manage_selection('set',what,dataset)
            last_selection = self.selection[what]
            yield dataset
        self._manage_selection('set',what,datasets)


    def pick(self,what,datasets):
        """
        Set selection.

        Parameters
        ----------
        what : str
            attribute to change (must be from self.selection)
        datasets : list of str or bool
            name of datasets as list, supports ? and * wildcards.
            True is equivalent to [*], False is equivalent to []

        """
        self._manage_selection('set',what,datasets)


    def pick_more(self,what,datasets):
        """
        Add to selection.

        Parameters
        ----------
        what : str
            attribute to change (must be from self.selection)
        datasets : list of str or bool
            name of datasets as list, supports ? and * wildcards.
            True is equivalent to [*], False is equivalent to []

        """
        self._manage_selection('add',what,datasets)


    def pick_less(self,what,datasets):
        """
        Delete from selection.

        Parameters
        ----------
        what : str
            attribute to change (must be from self.selection)
        datasets : list of str or bool
            name of datasets as list, supports ? and * wildcards.
            True is equivalent to [*], False is equivalent to []

        """
        self._manage_selection('del',what,datasets)


    def rename(self,name_old,name_new):
        """
        Rename datasets.

        Parameters
        ----------
        name_old : str
            name of the datasets to be renamed
        name_new : str
            new name of the datasets

        """
        if self._allow_modification:
            with h5py.File(self.fname,'a') as f:
                for path_old in self.get_dataset_location(name_old):
                    path_new = os.path.join(os.path.dirname(path_old),name_new)
                    f[path_new] = f[path_old]
<<<<<<< HEAD
                    f[path_new].attrs['Renamed'] = f'Original name: {name_old}' if h5py3 else \
                                                   f'Original name: {name_old}'.encode()
=======
                    f[path_new].attrs['Renamed'] = f'Original name: {name_old}'.encode()
>>>>>>> 10b8a04d
                    del f[path_old]
        else:
            raise PermissionError('Rename operation not permitted')


  # def datamerger(regular expression to filter groups into one copy)


    def place(self,datasets,component=0,tagged=False,split=True):
        """
        Distribute datasets onto geometry and return Table or (split) dictionary of Tables.

        Must not mix nodal end cell data.

        Only data within
        - inc?????/constituent/*_*/*
        - inc?????/materialpoint/*_*/*
        - inc?????/geometry/*
        are considered.

        Parameters
        ----------
          datasets : iterable or str
          component : int
              homogenization component to consider for constituent data
          tagged : bool
              tag Table.column name with '#component'
              defaults to False
          split : bool
              split Table by increment and return dictionary of Tables
              defaults to True

        """
        sets = datasets if hasattr(datasets,'__iter__') and not isinstance(datasets,str) \
         else [datasets]
        tag = f'#{component}' if tagged else ''
        tbl = {} if split else None
        inGeom = {}
        inData = {}
        with h5py.File(self.fname,'r') as f:
            for dataset in sets:
                for group in self.groups_with_datasets(dataset):
                    path = os.path.join(group,dataset)
                    inc,prop,name,cat,item = (path.split('/') + ['']*5)[:5]
                    key = '/'.join([prop,name+tag])
                    if key not in inGeom:
                        if prop == 'geometry':
                            inGeom[key] = inData[key] = np.arange(self.Nmaterialpoints)
                        elif prop == 'constituent':
                            inGeom[key] = np.where(f['mapping/cellResults/constituent'][:,component]['Name'] == str.encode(name))[0]
                            inData[key] =          f['mapping/cellResults/constituent'][inGeom[key],component]['Position']
                        else:
                            inGeom[key] = np.where(f['mapping/cellResults/materialpoint']['Name'] == str.encode(name))[0]
                            inData[key] =          f['mapping/cellResults/materialpoint'][inGeom[key].tolist()]['Position']
                    shape = np.shape(f[path])
                    data = np.full((self.Nmaterialpoints,) + (shape[1:] if len(shape)>1 else (1,)),
                                   np.nan,
                                   dtype=np.dtype(f[path]))
                    data[inGeom[key]] = (f[path] if len(shape)>1 else np.expand_dims(f[path],1))[inData[key]]
                    path = (os.path.join(*([prop,name]+([cat] if cat else [])+([item] if item else []))) if split else path)+tag
                    if split:
                        try:
                            tbl[inc].add(path,data)
                        except KeyError:
                            tbl[inc] = Table(data.reshape(self.Nmaterialpoints,-1),{path:data.shape[1:]})
                    else:
                        try:
                            tbl.add(path,data)
                        except AttributeError:
                            tbl = Table(data.reshape(self.Nmaterialpoints,-1),{path:data.shape[1:]})

        return tbl


    def groups_with_datasets(self,datasets):
        """
        Return groups that contain all requested datasets.

        Only groups within
          - inc*/constituent/*/*
          - inc*/materialpoint/*/*
          - inc*/geometry/*

        are considered as they contain user-relevant data.
        Single strings will be treated as list with one entry.

        Wild card matching is allowed, but the number of arguments need to fit.

        Parameters
        ----------
            datasets : iterable or str or bool

        Examples
        --------
            datasets = False matches no group
            datasets = True matches all groups
            datasets = ['F','P'] matches a group with ['F','P','sigma']
            datasets = ['*','P'] matches a group with ['F','P']
            datasets = ['*'] does not match a group with ['F','P','sigma']
            datasets = ['*','*'] does not match a group with ['F','P','sigma']
            datasets = ['*','*','*'] matches a group with ['F','P','sigma']

        """
        if datasets is False: return []

        sets = datasets if isinstance(datasets,bool) or (hasattr(datasets,'__iter__') and not isinstance(datasets,str)) else \
              [datasets]

        groups = []

        with h5py.File(self.fname,'r') as f:
            for i in self.iterate('increments'):
                for o,p in zip(['constituents','materialpoints'],['con_physics','mat_physics']):
                    for oo in self.iterate(o):
                        for pp in self.iterate(p):
                            group = '/'.join([i,o[:-1],oo,pp])                                      # o[:-1]: plural/singular issue
                            if sets is True:
                                groups.append(group)
                            else:
                                if group in f.keys():
                                    match = [e for e_ in [glob.fnmatch.filter(f[group].keys(),s) for s in sets] for e in e_]
                                    if len(set(match)) == len(sets): groups.append(group)
        return groups


    def list_data(self):
        """Return information on all active datasets in the file."""
        message = ''
        with h5py.File(self.fname,'r') as f:
            for i in self.iterate('increments'):
                message += f'\n{i} ({self.times[self.increments.index(i)]}s)\n'
                for o,p in zip(['constituents','materialpoints'],['con_physics','mat_physics']):
                    message += f'  {o[:-1]}\n'
                    for oo in self.iterate(o):
                        message += f'    {oo}\n'
                        for pp in self.iterate(p):
                            message += f'      {pp}\n'
                            group = '/'.join([i,o[:-1],oo,pp])                                      # o[:-1]: plural/singular issue
                            for d in f[group].keys():
                                try:
                                    dataset = f['/'.join([group,d])]
                                    if 'Unit' in dataset.attrs:
                                        unit = f" / {dataset.attrs['Unit']}" if h5py3 else \
                                               f" / {dataset.attrs['Unit'].decode()}"
                                    else:
                                        unit = ''
                                    description = dataset.attrs['Description'] if h5py3 else \
                                                  dataset.attrs['Description'].decode()
                                    message += f'        {d}{unit}: {description}\n'
                                except KeyError:
                                    pass
        return message


    def get_dataset_location(self,label):
        """Return the location of all active datasets with given label."""
        path = []
        with h5py.File(self.fname,'r') as f:
            for i in self.iterate('increments'):
                k = '/'.join([i,'geometry',label])
                try:
                    f[k]
                    path.append(k)
                except KeyError:
                    pass
                for o,p in zip(['constituents','materialpoints'],['con_physics','mat_physics']):
                    for oo in self.iterate(o):
                        for pp in self.iterate(p):
                            k = '/'.join([i,o[:-1],oo,pp,label])
                            try:
                                f[k]
                                path.append(k)
                            except KeyError:
                                pass
        return path


    def get_constituent_ID(self,c=0):
        """Pointwise constituent ID."""
        with h5py.File(self.fname,'r') as f:
            names = f['/mapping/cellResults/constituent']['Name'][:,c].astype('str')
        return np.array([int(n.split('_')[0]) for n in names.tolist()],dtype=np.int32)


    def get_crystal_structure(self):                                                                # ToDo: extension to multi constituents/phase
        """Info about the crystal structure."""
        with h5py.File(self.fname,'r') as f:
            return f[self.get_dataset_location('O')[0]].attrs['Lattice'] if h5py3 else \
                   f[self.get_dataset_location('O')[0]].attrs['Lattice'].decode()


    def enable_user_function(self,func):
        globals()[func.__name__]=func
        print(f'Function {func.__name__} enabled in add_calculation.')


    def read_dataset(self,path,c=0,plain=False):
        """
        Dataset for all points/cells.

        If more than one path is given, the dataset is composed of the individual contributions.
        """
        with h5py.File(self.fname,'r') as f:
            shape = (self.Nmaterialpoints,) + np.shape(f[path[0]])[1:]
            if len(shape) == 1: shape = shape +(1,)
            dataset = np.full(shape,np.nan,dtype=np.dtype(f[path[0]]))
            for pa in path:
                label = pa.split('/')[2]

                if pa.split('/')[1] == 'geometry':
                    dataset = np.array(f[pa])
                    continue

                p = np.where(f['mapping/cellResults/constituent'][:,c]['Name'] == str.encode(label))[0]
                if len(p)>0:
                    u = (f['mapping/cellResults/constituent']['Position'][p,c])
                    a = np.array(f[pa])
                    if len(a.shape) == 1:
                        a=a.reshape([a.shape[0],1])
                    dataset[p,:] = a[u,:]

                p = np.where(f['mapping/cellResults/materialpoint']['Name'] == str.encode(label))[0]
                if len(p)>0:
                    u = (f['mapping/cellResults/materialpoint']['Position'][p.tolist()])
                    a = np.array(f[pa])
                    if len(a.shape) == 1:
                        a=a.reshape([a.shape[0],1])
                    dataset[p,:] = a[u,:]

        if plain and dataset.dtype.names is not None:
            return dataset.view(('float64',len(dataset.dtype.names)))
        else:
            return dataset

    @property
    def cell_coordinates(self):
        """Return initial coordinates of the cell centers."""
        if self.structured:
            return grid_filters.cell_coord0(self.grid,self.size,self.origin).reshape(-1,3,order='F')
        else:
            with h5py.File(self.fname,'r') as f:
                return f['geometry/x_c'][()]

    @property
    def node_coordinates(self):
        """Return initial coordinates of the cell centers."""
        if self.structured:
            return grid_filters.node_coord0(self.grid,self.size,self.origin).reshape(-1,3,order='F')
        else:
            with h5py.File(self.fname,'r') as f:
                return f['geometry/x_n'][()]


    @staticmethod
    def _add_absolute(x):
        return {
                'data':  np.abs(x['data']),
                'label': f'|{x["label"]}|',
                'meta':  {
                          'Unit':        x['meta']['Unit'],
                          'Description': f"Absolute value of {x['label']} ({x['meta']['Description']})",
                          'Creator':     'add_absolute'
                          }
                 }
    def add_absolute(self,x):
        """
        Add absolute value.

        Parameters
        ----------
        x : str
            Label of scalar, vector, or tensor dataset to take absolute value of.

        """
        self._add_generic_pointwise(self._add_absolute,{'x':x})


    @staticmethod
    def _add_calculation(**kwargs):
        formula = kwargs['formula']
        for d in re.findall(r'#(.*?)#',formula):
            formula = formula.replace(f'#{d}#',f"kwargs['{d}']['data']")

        return {
                'data':  eval(formula),
                'label': kwargs['label'],
                'meta':  {
                          'Unit':        kwargs['unit'],
                          'Description': f"{kwargs['description']} (formula: {kwargs['formula']})",
                          'Creator':     'add_calculation'
                          }
                 }
    def add_calculation(self,label,formula,unit='n/a',description=None):
        """
        Add result of a general formula.

        Parameters
        ----------
        label : str
          Label of resulting dataset.
        formula : str
            Formula to calculate resulting dataset. Existing datasets are referenced by ‘#TheirLabel#‘.
        unit : str, optional
            Physical unit of the result.
        description : str, optional
            Human-readable description of the result.

        """
        dataset_mapping  = {d:d for d in set(re.findall(r'#(.*?)#',formula))}                       # datasets used in the formula
        args             = {'formula':formula,'label':label,'unit':unit,'description':description}
        self._add_generic_pointwise(self._add_calculation,dataset_mapping,args)


    @staticmethod
    def _add_Cauchy(P,F):
        return {
                'data':  mechanics.Cauchy(P['data'],F['data']),
                'label': 'sigma',
                'meta':  {
                          'Unit':        P['meta']['Unit'],
                          'Description': "Cauchy stress calculated "
                                         f"from {P['label']} ({P['meta']['Description']})"
                                         f" and {F['label']} ({F['meta']['Description']})",
                          'Creator':     'add_Cauchy'
                          }
                }
    def add_Cauchy(self,P='P',F='F'):
        """
        Add Cauchy stress calculated from first Piola-Kirchhoff stress and deformation gradient.

        Parameters
        ----------
        P : str, optional
            Label of the dataset containing the first Piola-Kirchhoff stress. Defaults to ‘P’.
        F : str, optional
            Label of the dataset containing the deformation gradient. Defaults to ‘F’.

        """
        self._add_generic_pointwise(self._add_Cauchy,{'P':P,'F':F})


    @staticmethod
    def _add_determinant(T):
        return {
                'data':  np.linalg.det(T['data']),
                'label': f"det({T['label']})",
                'meta':  {
                          'Unit':        T['meta']['Unit'],
                          'Description': f"Determinant of tensor {T['label']} ({T['meta']['Description']})",
                          'Creator':     'add_determinant'
                          }
                }
    def add_determinant(self,T):
        """
        Add the determinant of a tensor.

        Parameters
        ----------
        T : str
            Label of tensor dataset.

        """
        self._add_generic_pointwise(self._add_determinant,{'T':T})


    @staticmethod
    def _add_deviator(T):
        return {
                'data':  mechanics.deviatoric_part(T['data']),
                'label': f"s_{T['label']}",
                'meta':  {
                          'Unit':        T['meta']['Unit'],
                          'Description': f"Deviator of tensor {T['label']} ({T['meta']['Description']})",
                          'Creator':     'add_deviator'
                          }
                 }
    def add_deviator(self,T):
        """
        Add the deviatoric part of a tensor.

        Parameters
        ----------
        T : str
            Label of tensor dataset.

        """
        self._add_generic_pointwise(self._add_deviator,{'T':T})


    @staticmethod
    def _add_eigenvalue(T_sym,eigenvalue):
        if   eigenvalue == 'max':
            label,p = 'Maximum',2
        elif eigenvalue == 'mid':
            label,p = 'Intermediate',1
        elif eigenvalue == 'min':
            label,p = 'Minimum',0

        return {
                'data': mechanics.eigenvalues(T_sym['data'])[:,p],
                'label': f"lambda_{eigenvalue}({T_sym['label']})",
                'meta' : {
                          'Unit':         T_sym['meta']['Unit'],
                          'Description': f"{label} eigenvalue of {T_sym['label']} ({T_sym['meta']['Description']})",
                          'Creator':     'add_eigenvalue'
                         }
                }
    def add_eigenvalue(self,T_sym,eigenvalue='max'):
        """
        Add eigenvalues of symmetric tensor.

        Parameters
        ----------
        T_sym : str
            Label of symmetric tensor dataset.
        eigenvalue : str, optional
            Eigenvalue. Select from ‘max’, ‘mid’, ‘min’. Defaults to ‘max’.

        """
        self._add_generic_pointwise(self._add_eigenvalue,{'T_sym':T_sym},{'eigenvalue':eigenvalue})


    @staticmethod
    def _add_eigenvector(T_sym,eigenvalue):
        if   eigenvalue == 'max':
            label,p = 'maximum',2
        elif eigenvalue == 'mid':
            label,p = 'intermediate',1
        elif eigenvalue == 'min':
            label,p = 'minimum',0
        return {
                'data': mechanics.eigenvectors(T_sym['data'])[:,p],
                'label': f"v_{eigenvalue}({T_sym['label']})",
                'meta' : {
                          'Unit':        '1',
                          'Description': f"Eigenvector corresponding to {label} eigenvalue"
                                         f" of {T_sym['label']} ({T_sym['meta']['Description']})",
                          'Creator':     'add_eigenvector'
                         }
               }
    def add_eigenvector(self,T_sym,eigenvalue='max'):
        """
        Add eigenvector of symmetric tensor.

        Parameters
        ----------
        T_sym : str
            Label of symmetric tensor dataset.
        eigenvalue : str, optional
            Eigenvalue to which the eigenvector corresponds. Select from
            ‘max’, ‘mid’, ‘min’. Defaults to ‘max’.

        """
        self._add_generic_pointwise(self._add_eigenvector,{'T_sym':T_sym},{'eigenvalue':eigenvalue})


    @staticmethod
    def _add_IPF_color(q,l):
        m = util.scale_to_coprime(np.array(l))

        o = Orientation(Rotation(rfn.structured_to_unstructured(q['data'])),
                        lattice = q['meta']['Lattice'])

        return {
                'data': np.uint8(o.IPF_color(l)*255),
                'label': 'IPFcolor_[{} {} {}]'.format(*m),
                'meta' : {
                          'Unit':        '8-bit RGB',
                          'Lattice':     q['meta']['Lattice'],
                          'Description': 'Inverse Pole Figure (IPF) colors along sample direction [{} {} {}]'.format(*m),
                          'Creator':     'add_IPF_color'
                         }
               }
    def add_IPF_color(self,q,l):
        """
        Add RGB color tuple of inverse pole figure (IPF) color.

        Parameters
        ----------
        q : str
            Label of the dataset containing the crystallographic orientation as quaternions.
        l : numpy.array of shape (3)
            Lab frame direction for inverse pole figure.

        """
        self._add_generic_pointwise(self._add_IPF_color,{'q':q},{'l':l})


    @staticmethod
    def _add_maximum_shear(T_sym):
        return {
                'data':  mechanics.maximum_shear(T_sym['data']),
                'label': f"max_shear({T_sym['label']})",
                'meta':  {
                          'Unit':        T_sym['meta']['Unit'],
                          'Description': f"Maximum shear component of {T_sym['label']} ({T_sym['meta']['Description']})",
                          'Creator':     'add_maximum_shear'
                          }
                 }
    def add_maximum_shear(self,T_sym):
        """
        Add maximum shear components of symmetric tensor.

        Parameters
        ----------
        T_sym : str
            Label of symmetric tensor dataset.

        """
        self._add_generic_pointwise(self._add_maximum_shear,{'T_sym':T_sym})


    @staticmethod
    def _add_Mises(T_sym,kind):
        k = kind
        if k is None:
            if T_sym['meta']['Unit'] == '1':
                k = 'strain'
            elif T_sym['meta']['Unit'] == 'Pa':
                k = 'stress'
        if k not in ['stress', 'strain']:
            raise ValueError('invalid von Mises kind {kind}')

        return {
                'data':  (mechanics.Mises_strain if k=='strain' else mechanics.Mises_stress)(T_sym['data']),
                'label': f"{T_sym['label']}_vM",
                'meta':  {
                          'Unit':        T_sym['meta']['Unit'],
                          'Description': f"Mises equivalent {k} of {T_sym['label']} ({T_sym['meta']['Description']})",
                          'Creator':     'add_Mises'
                          }
                }
    def add_Mises(self,T_sym,kind=None):
        """
        Add the equivalent Mises stress or strain of a symmetric tensor.

        Parameters
        ----------
        T_sym : str
            Label of symmetric tensorial stress or strain dataset.
        kind : {'stress', 'strain', None}, optional
            Kind of the von Mises equivalent. Defaults to None, in which case
            it is selected based on the unit of the dataset ('1' -> strain, 'Pa' -> stress').

        """
        self._add_generic_pointwise(self._add_Mises,{'T_sym':T_sym},{'kind':kind})


    @staticmethod
    def _add_norm(x,ord):
        o = ord
        if len(x['data'].shape) == 2:
            axis = 1
            t = 'vector'
            if o is None: o = 2
        elif len(x['data'].shape) == 3:
            axis = (1,2)
            t = 'tensor'
            if o is None: o = 'fro'
        else:
            raise ValueError

        return {
                'data':  np.linalg.norm(x['data'],ord=o,axis=axis,keepdims=True),
                'label': f"|{x['label']}|_{o}",
                'meta':  {
                          'Unit':        x['meta']['Unit'],
                          'Description': f"{o}-norm of {t} {x['label']} ({x['meta']['Description']})",
                          'Creator':     'add_norm'
                          }
                 }
    def add_norm(self,x,ord=None):
        """
        Add the norm of vector or tensor.

        Parameters
        ----------
        x : str
            Label of vector or tensor dataset.
        ord : {non-zero int, inf, -inf, ‘fro’, ‘nuc’}, optional
            Order of the norm. inf means NumPy’s inf object. For details refer to numpy.linalg.norm.

        """
        self._add_generic_pointwise(self._add_norm,{'x':x},{'ord':ord})


    @staticmethod
    def _add_PK2(P,F):
        return {
                'data':  mechanics.PK2(P['data'],F['data']),
                'label': 'S',
                'meta':  {
                          'Unit':        P['meta']['Unit'],
                          'Description': "2. Piola-Kirchhoff stress calculated "
                                         f"from {P['label']} ({P['meta']['Description']})"
                                         f" and {F['label']} ({F['meta']['Description']})",
                          'Creator':     'add_PK2'
                          }
                }
    def add_PK2(self,P='P',F='F'):
        """
        Add second Piola-Kirchhoff stress calculated from first Piola-Kirchhoff stress and deformation gradient.

        Parameters
        ----------
        P : str, optional
            Label of first Piola-Kirchhoff stress dataset. Defaults to ‘P’.
        F : str, optional
            Label of deformation gradient dataset. Defaults to ‘F’.

        """
        self._add_generic_pointwise(self._add_PK2,{'P':P,'F':F})


    @staticmethod
    def _add_pole(q,p,polar):
        pole      = np.array(p)
        unit_pole = pole/np.linalg.norm(pole)
        m         = util.scale_to_coprime(pole)
        rot       = Rotation(q['data'].view(np.double).reshape(-1,4))

        rotatedPole = rot @ np.broadcast_to(unit_pole,rot.shape+(3,))                               # rotate pole according to crystal orientation
        xy = rotatedPole[:,0:2]/(1.+abs(unit_pole[2]))                                              # stereographic projection
        coords = xy if not polar else \
                 np.block([np.sqrt(xy[:,0:1]*xy[:,0:1]+xy[:,1:2]*xy[:,1:2]),np.arctan2(xy[:,1:2],xy[:,0:1])])
        return {
                'data': coords,
                'label': 'p^{}_[{} {} {})'.format(u'rφ' if polar else 'xy',*m),
                'meta' : {
                          'Unit':        '1',
                          'Description': '{} coordinates of stereographic projection of pole (direction/plane) in crystal frame'\
                                         .format('Polar' if polar else 'Cartesian'),
                          'Creator':     'add_pole'
                         }
               }
    def add_pole(self,q,p,polar=False):
        """
        Add coordinates of stereographic projection of given pole in crystal frame.

        Parameters
        ----------
        q : str
            Label of the dataset containing the crystallographic orientation as quaternions.
        p : numpy.array of shape (3)
            Crystallographic direction or plane.
        polar : bool, optional
            Give pole in polar coordinates. Defaults to False.

        """
        self._add_generic_pointwise(self._add_pole,{'q':q},{'p':p,'polar':polar})


    @staticmethod
    def _add_rotational_part(F):
        return {
                'data':  mechanics.rotational_part(F['data']),
                'label': f"R({F['label']})",
                'meta':  {
                          'Unit':        F['meta']['Unit'],
                          'Description': f"Rotational part of {F['label']} ({F['meta']['Description']})",
                          'Creator':     'add_rotational_part'
                          }
                 }
    def add_rotational_part(self,F):
        """
        Add rotational part of a deformation gradient.

        Parameters
        ----------
        F : str, optional
            Label of deformation gradient dataset.

        """
        self._add_generic_pointwise(self._add_rotational_part,{'F':F})


    @staticmethod
    def _add_spherical(T):
        return {
                'data':  mechanics.spherical_part(T['data']),
                'label': f"p_{T['label']}",
                'meta':  {
                          'Unit':        T['meta']['Unit'],
                          'Description': f"Spherical component of tensor {T['label']} ({T['meta']['Description']})",
                          'Creator':     'add_spherical'
                          }
                 }
    def add_spherical(self,T):
        """
        Add the spherical (hydrostatic) part of a tensor.

        Parameters
        ----------
        T : str
            Label of tensor dataset.

        """
        self._add_generic_pointwise(self._add_spherical,{'T':T})


    @staticmethod
    def _add_strain_tensor(F,t,m):
        return {
                'data':  mechanics.strain_tensor(F['data'],t,m),
                'label': f"epsilon_{t}^{m}({F['label']})",
                'meta':  {
                          'Unit':        F['meta']['Unit'],
                          'Description': f"Strain tensor of {F['label']} ({F['meta']['Description']})",
                          'Creator':     'add_strain_tensor'
                          }
                 }
    def add_strain_tensor(self,F='F',t='V',m=0.0):
        """
        Add strain tensor of a deformation gradient.

        For details refer to damask.mechanics.strain_tensor

        Parameters
        ----------
        F : str, optional
            Label of deformation gradient dataset. Defaults to ‘F’.
        t : {‘V’, ‘U’}, optional
            Type of the polar decomposition, ‘V’ for left stretch tensor and ‘U’ for right stretch tensor.
            Defaults to ‘V’.
        m : float, optional
            Order of the strain calculation. Defaults to ‘0.0’.

        """
        self._add_generic_pointwise(self._add_strain_tensor,{'F':F},{'t':t,'m':m})


    @staticmethod
    def _add_stretch_tensor(F,t):
        return {
                'data':  (mechanics.left_stretch if t.upper() == 'V' else mechanics.right_stretch)(F['data']),
                'label': f"{t}({F['label']})",
                'meta':  {
                          'Unit':        F['meta']['Unit'],
                          'Description': '{} stretch tensor of {} ({})'.format('Left' if t.upper() == 'V' else 'Right',
                                                                               F['label'],F['meta']['Description']),
                          'Creator':     'add_stretch_tensor'
                          }
                 }
    def add_stretch_tensor(self,F='F',t='V'):
        """
        Add stretch tensor of a deformation gradient.

        Parameters
        ----------
        F : str, optional
            Label of deformation gradient dataset. Defaults to ‘F’.
        t : {‘V’, ‘U’}, optional
            Type of the polar decomposition, ‘V’ for left stretch tensor and ‘U’ for right stretch tensor.
            Defaults to ‘V’.

        """
        self._add_generic_pointwise(self._add_stretch_tensor,{'F':F},{'t':t})


    def _job(self,group,func,datasets,args,lock):
        """Execute job for _add_generic_pointwise."""
        try:
            datasets_in = {}
            lock.acquire()
            with h5py.File(self.fname,'r') as f:
                for arg,label in datasets.items():
                    loc  = f[group+'/'+label]
                    datasets_in[arg]={'data' :loc[()],
                                      'label':label,
                                      'meta': {k:(v if h5py3 else v.decode()) for k,v in loc.attrs.items()}}
            lock.release()
            r = func(**datasets_in,**args)
            return [group,r]
        except Exception as err:
            print(f'Error during calculation: {err}.')
            return None


    def _add_generic_pointwise(self,func,datasets,args={}):
        """
        General function to add pointwise data.

        Parameters
        ----------
        func : function
            Callback function that calculates a new dataset from one or
            more datasets per HDF5 group.
        datasets : dictionary
            Details of the datasets to be used: label (in HDF5 file) and
            arg (argument to which the data is parsed in func).
        args : dictionary, optional
            Arguments parsed to func.

        """
        num_threads = damask.environment.options['DAMASK_NUM_THREADS']
        pool = mp.Pool(int(num_threads) if num_threads is not None else None)
        lock = mp.Manager().Lock()

        groups = self.groups_with_datasets(datasets.values())
        if len(groups) == 0:
            print('No matching dataset found, no data was added.')
            return

        default_arg = partial(self._job,func=func,datasets=datasets,args=args,lock=lock)

        for result in util.show_progress(pool.imap_unordered(default_arg,groups),len(groups)):
            if not result:
                continue
            lock.acquire()
            with h5py.File(self.fname, 'a') as f:
                try:
                    if self._allow_modification and result[0]+'/'+result[1]['label'] in f:
                        dataset = f[result[0]+'/'+result[1]['label']]
                        dataset[...] = result[1]['data']
                        dataset.attrs['Overwritten'] = 'Yes' if h5py3 else \
                                                       'Yes'.encode()
                    else:
                        dataset = f[result[0]].create_dataset(result[1]['label'],data=result[1]['data'])

                    now = datetime.datetime.now().astimezone()
                    dataset.attrs['Created'] = now.strftime('%Y-%m-%d %H:%M:%S%z') if h5py3 else \
                                               now.strftime('%Y-%m-%d %H:%M:%S%z').encode()

                    for l,v in result[1]['meta'].items():
                        dataset.attrs[l]=v if h5py3 else v.encode()
                    creator = dataset.attrs['Creator'] if h5py3 else \
                              dataset.attrs['Creator'].decode()
                    dataset.attrs['Creator'] = f"damask.Result.{creator} v{damask.version}" if h5py3 else \
                                               f"damask.Result.{creator} v{damask.version}".encode()

                except (OSError,RuntimeError) as err:
                    print(f'Could not add dataset: {err}.')
            lock.release()

        pool.close()
        pool.join()


    def save_XDMF(self):
        """
        Write XDMF file to directly visualize data in DADF5 file.

        This works only for scalar, 3-vector and 3x3-tensor data.
        Selection is not taken into account.
        """
        if len(self.constituents) != 1 or not self.structured:
            raise NotImplementedError('XDMF only available for grid results with 1 constituent.')

        xdmf=ET.Element('Xdmf')
        xdmf.attrib={'Version':  '2.0',
                     'xmlns:xi': 'http://www.w3.org/2001/XInclude'}

        domain=ET.SubElement(xdmf, 'Domain')

        collection = ET.SubElement(domain, 'Grid')
        collection.attrib={'GridType':       'Collection',
                           'CollectionType': 'Temporal'}

        time = ET.SubElement(collection, 'Time')
        time.attrib={'TimeType': 'List'}

        time_data = ET.SubElement(time, 'DataItem')
        time_data.attrib={'Format':     'XML',
                          'NumberType': 'Float',
                          'Dimensions': f'{len(self.times)}'}
        time_data.text = ' '.join(map(str,self.times))

        attributes = []
        data_items = []

        for inc in self.increments:

            grid=ET.SubElement(collection,'Grid')
            grid.attrib = {'GridType': 'Uniform',
                           'Name':      inc}

            topology=ET.SubElement(grid, 'Topology')
            topology.attrib={'TopologyType': '3DCoRectMesh',
                             'Dimensions':   '{} {} {}'.format(*self.grid+1)}

            geometry=ET.SubElement(grid, 'Geometry')
            geometry.attrib={'GeometryType':'Origin_DxDyDz'}

            origin=ET.SubElement(geometry, 'DataItem')
            origin.attrib={'Format':     'XML',
                           'NumberType': 'Float',
                           'Dimensions': '3'}
            origin.text="{} {} {}".format(*self.origin)

            delta=ET.SubElement(geometry, 'DataItem')
            delta.attrib={'Format':     'XML',
                          'NumberType': 'Float',
                          'Dimensions': '3'}
            delta.text="{} {} {}".format(*(self.size/self.grid))


            with h5py.File(self.fname,'r') as f:
                attributes.append(ET.SubElement(grid, 'Attribute'))
                attributes[-1].attrib={'Name':          'u',
                                       'Center':        'Node',
                                       'AttributeType': 'Vector'}
                data_items.append(ET.SubElement(attributes[-1], 'DataItem'))
                data_items[-1].attrib={'Format':     'HDF',
                                       'Precision':  '8',
                                       'Dimensions': '{} {} {} 3'.format(*(self.grid+1))}
                data_items[-1].text=f'{os.path.split(self.fname)[1]}:/{inc}/geometry/u_n'

                for o,p in zip(['constituents','materialpoints'],['con_physics','mat_physics']):
                    for oo in getattr(self,o):
                        for pp in getattr(self,p):
                            g = '/'.join([inc,o[:-1],oo,pp])
                            for l in f[g]:
                                name = '/'.join([g,l])
                                shape = f[name].shape[1:]
                                dtype = f[name].dtype
                                prec  = f[name].dtype.itemsize

                                if (shape not in [(1,), (3,), (3,3)]) or dtype != np.float64: continue

                                attributes.append(ET.SubElement(grid, 'Attribute'))
                                attributes[-1].attrib={'Name':          name.split('/',2)[2],
                                                       'Center':        'Cell',
                                                       'AttributeType': 'Tensor'}
                                data_items.append(ET.SubElement(attributes[-1], 'DataItem'))
                                data_items[-1].attrib={'Format':     'HDF',
                                                       'NumberType': 'Float',
                                                       'Precision':  f'{prec}',
                                                       'Dimensions': '{} {} {} {}'.format(*self.grid,np.prod(shape))}
                                data_items[-1].text=f'{os.path.split(self.fname)[1]}:{name}'

        with open(self.fname.with_suffix('.xdmf').name,'w') as f:
            f.write(xml.dom.minidom.parseString(ET.tostring(xdmf).decode()).toprettyxml())


    def save_vtk(self,labels=[],mode='cell'):
        """
        Export to vtk cell/point data.

        Parameters
        ----------
        labels : str or list of, optional
            Labels of the datasets to be exported.
        mode : str, either 'cell' or 'point'
            Export in cell format or point format.
            Defaults to 'cell'.

        """
        if mode.lower()=='cell':

            if self.structured:
                v = VTK.from_rectilinear_grid(self.grid,self.size,self.origin)
            else:
                with h5py.File(self.fname,'r') as f:
                    v = VTK.from_unstructured_grid(f['/geometry/x_n'][()],
                                                   f['/geometry/T_c'][()]-1,
                                                   f['/geometry/T_c'].attrs['VTK_TYPE'].decode())
        elif mode.lower()=='point':
            v = VTK.from_poly_data(self.cell_coordinates)

        N_digits = int(np.floor(np.log10(max(1,int(self.increments[-1][3:])))))+1

        for inc in util.show_progress(self.iterate('increments'),len(self.selection['increments'])):

            materialpoints_backup = self.selection['materialpoints'].copy()
            self.pick('materialpoints',False)
            for label in (labels if isinstance(labels,list) else [labels]):
                for p in self.iterate('con_physics'):
                    if p != 'generic':
                        for c in self.iterate('constituents'):
                            x = self.get_dataset_location(label)
                            if len(x) == 0:
                                continue
                            array = self.read_dataset(x,0)
                            v.add(array,'1_'+x[0].split('/',1)[1]) #ToDo: hard coded 1!
                    else:
                        x = self.get_dataset_location(label)
                        if len(x) == 0:
                            continue
                        array = self.read_dataset(x,0)
                        ph_name = re.compile(r'(?<=(constituent\/))(.*?)(?=(generic))')             # identify  phase name
                        dset_name = '1_' + re.sub(ph_name,r'',x[0].split('/',1)[1])                 # removing phase name
                        v.add(array,dset_name)
            self.pick('materialpoints',materialpoints_backup)

            constituents_backup = self.selection['constituents'].copy()
            self.pick('constituents',False)
            for label in (labels if isinstance(labels,list) else [labels]):
                for p in self.iterate('mat_physics'):
                    if p != 'generic':
                        for m in self.iterate('materialpoints'):
                            x = self.get_dataset_location(label)
                            if len(x) == 0:
                                continue
                            array = self.read_dataset(x,0)
                            v.add(array,'1_'+x[0].split('/',1)[1]) #ToDo: why 1_?
                    else:
                        x = self.get_dataset_location(label)
                        if len(x) == 0:
                            continue
                        array = self.read_dataset(x,0)
                        v.add(array,'1_'+x[0].split('/',1)[1])
            self.pick('constituents',constituents_backup)

            u = self.read_dataset(self.get_dataset_location('u_n' if mode.lower() == 'cell' else 'u_p'))
            v.add(u,'u')

            v.save(f'{self.fname.stem}_inc{inc[3:].zfill(N_digits)}')<|MERGE_RESOLUTION|>--- conflicted
+++ resolved
@@ -281,12 +281,8 @@
                 for path_old in self.get_dataset_location(name_old):
                     path_new = os.path.join(os.path.dirname(path_old),name_new)
                     f[path_new] = f[path_old]
-<<<<<<< HEAD
                     f[path_new].attrs['Renamed'] = f'Original name: {name_old}' if h5py3 else \
                                                    f'Original name: {name_old}'.encode()
-=======
-                    f[path_new].attrs['Renamed'] = f'Original name: {name_old}'.encode()
->>>>>>> 10b8a04d
                     del f[path_old]
         else:
             raise PermissionError('Rename operation not permitted')
