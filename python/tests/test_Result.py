import bz2
import pickle
import time
import shutil
import os
import sys
import hashlib
from datetime import datetime

import pytest
import vtk
import numpy as np

from damask import Result
from damask import Orientation
from damask import VTK
from damask import tensor
from damask import mechanics
from damask import grid_filters


@pytest.fixture
def default(tmp_path,ref_path):
    """Small Result file in temp location for modification."""
    fname = '12grains6x7x8_tensionY.hdf5'
    shutil.copy(ref_path/fname,tmp_path)
    f = Result(tmp_path/fname)
    return f.view(times=20.0)

@pytest.fixture
def single_phase(tmp_path,ref_path):
    """Single phase Result file in temp location for modification."""
    fname = '6grains6x7x8_single_phase_tensionY.hdf5'
    shutil.copy(ref_path/fname,tmp_path)
    return Result(tmp_path/fname)

@pytest.fixture
def ref_path(ref_path_base):
    """Directory containing reference results."""
    return ref_path_base/'Result'

def dict_equal(d1, d2):
    for k in d1:
        if (k not in d2):
            return False
        else:
            if type(d1[k]) is dict:
                return dict_equal(d1[k],d2[k])
            else:
                if not np.allclose(d1[k],d2[k]):
                    return False
    return True

class TestResult:

    def test_self_report(self,default):
        print(default)


    def test_view_all(self,default):
        a = default.view(increments=True).get('F')

        assert dict_equal(a,default.view(increments='*').get('F'))
        assert dict_equal(a,default.view(increments=default.increments_in_range(0,np.iinfo(int).max)).get('F'))

        assert dict_equal(a,default.view(times=True).get('F'))
        assert dict_equal(a,default.view(times='*').get('F'))
        assert dict_equal(a,default.view(times=default.times_in_range(0.0,np.inf)).get('F'))

    @pytest.mark.parametrize('what',['increments','times','phases','fields'])                       # ToDo: discuss homogenizations
    def test_view_none(self,default,what):
        n0 = default.view(what,False)
        n1 = default.view(what,[])

        label = 'increments' if what == 'times' else what

        assert n0.get('F') is n1.get('F') is None and \
               len(n0.visible[label]) == len(n1.visible[label]) == 0

    @pytest.mark.parametrize('what',['increments','times','phases','fields'])                       # ToDo: discuss homogenizations
    def test_view_more(self,default,what):
        empty = default.view(what,False)

        a = empty.view_more(what,'*').get('F')
        b = empty.view_more(what,True).get('F')

        assert dict_equal(a,b)

    @pytest.mark.parametrize('what',['increments','times','phases','fields'])                       # ToDo: discuss homogenizations
    def test_view_less(self,default,what):
        full = default.view(what,True)

        n0 = full.view_less(what,'*')
        n1 = full.view_less(what,True)

        label = 'increments' if what == 'times' else what

        assert n0.get('F') is n1.get('F') is None and \
               len(n0.visible[label]) == len(n1.visible[label]) == 0

    def test_view_invalid(self,default):
        with pytest.raises(AttributeError):
            default.view('invalid',True)

    def test_add_invalid(self,default):
        default.add_absolute('xxxx')

    def test_add_absolute(self,default):
        default.add_absolute('F_e')
        in_memory = np.abs(default.place('F_e'))
        in_file   = default.place('|F_e|')
        assert np.allclose(in_memory,in_file)

    @pytest.mark.parametrize('mode',
        ['direct',pytest.param('function',marks=pytest.mark.xfail(sys.platform=='darwin',reason='n/a'))])
    def test_add_calculation(self,default,tmp_path,mode):

        if mode == 'direct':
            default.add_calculation('2.0*np.abs(#F#)-1.0','x','-','my notes')
        else:
            with open(tmp_path/'f.py','w') as f:
                f.write("import numpy as np\ndef my_func(field):\n  return 2.0*np.abs(field)-1.0\n")
            sys.path.insert(0,str(tmp_path))
            import f
            default.enable_user_function(f.my_func)
            default.add_calculation('my_func(#F#)','x','-','my notes')

        in_memory = 2.0*np.abs(default.place('F'))-1.0
        in_file   = default.place('x')
        assert np.allclose(in_memory,in_file)

    def test_add_calculation_invalid(self,default):
        default.add_calculation('np.linalg.norm(#F#,axis=0)','wrong_dim')
        assert default.get('wrong_dim') is None

    def test_add_stress_Cauchy(self,default):
        default.add_stress_Cauchy('P','F')
        in_memory = mechanics.stress_Cauchy(default.place('P'), default.place('F'))
        in_file   = default.place('sigma')
        assert np.allclose(in_memory,in_file)

    def test_add_determinant(self,default):
        default.add_determinant('P')
        in_memory = np.linalg.det(default.place('P'))
        in_file   = default.place('det(P)')
        assert np.allclose(in_memory,in_file)

    def test_add_deviator(self,default):
        default.add_deviator('P')
        in_memory = tensor.deviatoric(default.place('P'))
        in_file   = default.place('s_P')
        assert np.allclose(in_memory,in_file)

    @pytest.mark.parametrize('eigenvalue,function',[('max',np.amax),('min',np.amin)])
    def test_add_eigenvalue(self,default,eigenvalue,function):
        default.add_stress_Cauchy('P','F')
        default.add_eigenvalue('sigma',eigenvalue)
        in_memory = function(tensor.eigenvalues(default.place('sigma')),axis=1)
        in_file   = default.place(f'lambda_{eigenvalue}(sigma)')
        assert np.allclose(in_memory,in_file)

    @pytest.mark.parametrize('eigenvalue,idx',[('max',2),('mid',1),('min',0)])
    def test_add_eigenvector(self,default,eigenvalue,idx):
        default.add_stress_Cauchy('P','F')
        default.add_eigenvector('sigma',eigenvalue)
        in_memory = tensor.eigenvectors(default.place('sigma'))[:,idx]
        in_file   = default.place(f'v_{eigenvalue}(sigma)')
        assert np.allclose(in_memory,in_file)

    @pytest.mark.parametrize('d',[[1,0,0],[0,1,0],[0,0,1]])
    def test_add_IPF_color(self,default,d):
        default.add_IPF_color(d,'O')
        qu = default.place('O')
        crystal_structure = qu.dtype.metadata['lattice']
        c = Orientation(rotation=qu,lattice=crystal_structure)
        in_memory = np.uint8(c.IPF_color(np.array(d))*255)
        in_file = default.place('IPFcolor_({} {} {})'.format(*d))
        assert np.allclose(in_memory,in_file)

    def test_add_maximum_shear(self,default):
        default.add_stress_Cauchy('P','F')
        default.add_maximum_shear('sigma')
        in_memory = mechanics.maximum_shear(default.place('sigma'))
        in_file   = default.place('max_shear(sigma)')
        assert np.allclose(in_memory,in_file)

    def test_add_Mises_strain(self,default):
        t = ['V','U'][np.random.randint(0,2)]
        m = np.random.random()*2.0 - 1.0
        default.add_strain('F',t,m)
        label = f'epsilon_{t}^{m}(F)'
        default.add_equivalent_Mises(label)
        in_memory = mechanics.equivalent_strain_Mises(default.place(label))
        in_file   = default.place(label+'_vM')
        assert np.allclose(in_memory,in_file)

    def test_add_Mises_stress(self,default):
        default.add_stress_Cauchy('P','F')
        default.add_equivalent_Mises('sigma')
        in_memory = mechanics.equivalent_stress_Mises(default.place('sigma'))
        in_file   = default.place('sigma_vM')
        assert np.allclose(in_memory,in_file)

    def test_add_Mises_invalid(self,default):
        default.add_stress_Cauchy('P','F')
        default.add_calculation('#sigma#','sigma_y',unit='y')
        default.add_equivalent_Mises('sigma_y')
        assert default.get('sigma_y_vM') is None

    def test_add_Mises_stress_strain(self,default):
        default.add_stress_Cauchy('P','F')
        default.add_calculation('#sigma#','sigma_y',unit='y')
        default.add_calculation('#sigma#','sigma_x',unit='x')
        default.add_equivalent_Mises('sigma_y',kind='strain')
        default.add_equivalent_Mises('sigma_x',kind='stress')
        assert not np.allclose(default.place('sigma_y_vM'),default.place('sigma_x_vM'))

    @pytest.mark.parametrize('ord',[1,2])
    @pytest.mark.parametrize('dataset,axis',[('F',(1,2)),('xi_sl',(1,))])
    def test_add_norm(self,default,ord,dataset,axis):
        default.add_norm(dataset,ord)
        in_memory = np.linalg.norm(default.place(dataset),ord=ord,axis=axis,keepdims=True)
        in_file   = default.place(f'|{dataset}|_{ord}')
        assert np.allclose(in_memory,in_file)

    def test_add_stress_second_Piola_Kirchhoff(self,default):
        default.add_stress_second_Piola_Kirchhoff('P','F')
        in_memory = mechanics.stress_second_Piola_Kirchhoff(default.place('P'),default.place('F'))
        in_file   = default.place('S')
        assert np.allclose(in_memory,in_file)

    @pytest.mark.parametrize('options',[{'uvw':[1,0,0],'with_symmetry':False},
                                        {'hkl':[0,1,1],'with_symmetry':True}])
    def test_add_pole(self,default,options):
        default.add_pole(**options)
        rot = default.place('O')
        in_memory = Orientation(rot,lattice=rot.dtype.metadata['lattice']).to_pole(**options)
        brackets = ['[[]','[]]'] if 'uvw' in options.keys() else ['(',')']                          # escape fnmatch
        label = '{}{} {} {}{}'.format(brackets[0],*(list(options.values())[0]),brackets[1])
        in_file = default.place(f'p^{label}')
        print(in_file - in_memory)
        assert np.allclose(in_memory,in_file)

    def test_add_rotation(self,default):
        default.add_rotation('F')
        in_memory = mechanics.rotation(default.place('F')).as_matrix()
        in_file   = default.place('R(F)')
        assert np.allclose(in_memory,in_file)

    def test_add_spherical(self,default):
        default.add_spherical('P')
        in_memory = tensor.spherical(default.place('P'),False)
        in_file   = default.place('p_P')
        assert np.allclose(in_memory,in_file)

    def test_add_strain(self,default):
        t = ['V','U'][np.random.randint(0,2)]
        m = np.random.random()*2.0 - 1.0
        default.add_strain('F',t,m)
        label = f'epsilon_{t}^{m}(F)'
        in_memory = mechanics.strain(default.place('F'),t,m)
        in_file   = default.place(label)
        assert np.allclose(in_memory,in_file)

    def test_add_stretch_right(self,default):
        default.add_stretch_tensor('F','U')
        in_memory = mechanics.stretch_right(default.place('F'))
        in_file   = default.place('U(F)')
        assert np.allclose(in_memory,in_file)

    def test_add_stretch_left(self,default):
        default.add_stretch_tensor('F','V')
        in_memory = mechanics.stretch_left(default.place('F'))
        in_file   = default.place('V(F)')
        assert np.allclose(in_memory,in_file)

    def test_add_invalid_dataset(self,default):
        with pytest.raises(TypeError):
            default.add_calculation('#invalid#*2')

    def test_add_generic_grid_invalid(self,ref_path):
        result = Result(ref_path/'4grains2x4x3_compressionY.hdf5')
        with pytest.raises(NotImplementedError):
            result.add_curl('F')


    @pytest.mark.parametrize('shape',['vector','tensor'])
    def test_add_curl(self,default,shape):
        if shape == 'vector': default.add_calculation('#F#[:,:,0]','x','1','just a vector')
        if shape == 'tensor': default.add_calculation('#F#[:,:,:]','x','1','just a tensor')
        x = default.place('x')
        default.add_curl('x')
        in_file   = default.place('curl(x)')
        in_memory = grid_filters.curl(default.size,x.reshape(tuple(default.cells)+x.shape[1:])).reshape(in_file.shape)
        assert (in_file==in_memory).all()

    @pytest.mark.parametrize('shape',['vector','tensor'])
    def test_add_divergence(self,default,shape):
        if shape == 'vector': default.add_calculation('#F#[:,:,0]','x','1','just a vector')
        if shape == 'tensor': default.add_calculation('#F#[:,:,:]','x','1','just a tensor')
        x = default.place('x')
        default.add_divergence('x')
        in_file   = default.place('divergence(x)')
        in_memory = grid_filters.divergence(default.size,x.reshape(tuple(default.cells)+x.shape[1:])).reshape(in_file.shape)
        assert (in_file==in_memory).all()

    @pytest.mark.parametrize('shape',['scalar','pseudo_scalar','vector'])
    def test_add_gradient(self,default,shape):
        if shape == 'pseudo_scalar': default.add_calculation('#F#[:,0,0:1]','x','1','a pseudo scalar')
        if shape == 'scalar': default.add_calculation('#F#[:,0,0]','x','1','just a scalar')
        if shape == 'vector': default.add_calculation('#F#[:,:,1]','x','1','just a vector')
        x = default.place('x').reshape((np.product(default.cells),-1))
        default.add_gradient('x')
        in_file   = default.place('gradient(x)')
        in_memory = grid_filters.gradient(default.size,x.reshape(tuple(default.cells)+x.shape[1:])).reshape(in_file.shape)
        assert (in_file==in_memory).all()

    @pytest.mark.parametrize('overwrite',['off','on'])
    def test_add_overwrite(self,default,overwrite):
        last = default.view(increments=-1)

        last.add_stress_Cauchy()

        created_first = last.place('sigma').dtype.metadata['created']
        created_first = datetime.strptime(created_first,'%Y-%m-%d %H:%M:%S%z')

        if overwrite == 'on':
            last = last.view(protected=False)
        else:
            last = last.view(protected=True)

        time.sleep(2.)
        try:
            last.add_calculation('#sigma#*0.0+311.','sigma','not the Cauchy stress')
        except ValueError:
            pass

        created_second = last.place('sigma').dtype.metadata['created']
        created_second = datetime.strptime(created_second,'%Y-%m-%d %H:%M:%S%z')

        if overwrite == 'on':
            assert created_first < created_second and np.allclose(last.place('sigma'),311.)
        else:
            assert created_first == created_second and not np.allclose(last.place('sigma'),311.)

    @pytest.mark.parametrize('allowed',['off','on'])
    def test_rename(self,default,allowed):
        if allowed == 'on':
            F = default.place('F')
            default = default.view(protected=False)
            default.rename('F','new_name')
            assert np.all(F == default.place('new_name'))
            default = default.view(protected=True)

        with pytest.raises(PermissionError):
            default.rename('P','another_new_name')

    @pytest.mark.parametrize('allowed',['off','on'])
    def test_remove(self,default,allowed):
        if allowed == 'on':
            unsafe = default.view(protected=False)
            unsafe.remove('F')
            assert unsafe.get('F') is None
        else:
            with pytest.raises(PermissionError):
                default.remove('F')

    @pytest.mark.parametrize('mode',['cell','node'])
    def test_coordinates(self,default,mode):
<<<<<<< HEAD
         if   mode == 'cell':                                                                       # noqa
             a = grid_filters.coordinates0_point(default.cells,default.size,default.origin)
             b = default.coordinates0_point.reshape(tuple(default.cells)+(3,),order='F')
         elif mode == 'node':
             a = grid_filters.coordinates0_node(default.cells,default.size,default.origin)
             b = default.coordinates0_node.reshape(tuple(default.cells+1)+(3,),order='F')
         assert np.allclose(a,b)
=======
        if   mode == 'cell':
            a = grid_filters.coordinates0_point(default.cells,default.size,default.origin)
            b = default.coordinates0_point.reshape(tuple(default.cells)+(3,),order='F')
        elif mode == 'node':
            a = grid_filters.coordinates0_node(default.cells,default.size,default.origin)
            b = default.coordinates0_node.reshape(tuple(default.cells+1)+(3,),order='F')
        assert np.allclose(a,b)
>>>>>>> 97f849c0

    @pytest.mark.parametrize('output',['F','*',['P'],['P','F']],ids=range(4))
    @pytest.mark.parametrize('fname',['12grains6x7x8_tensionY.hdf5'],ids=range(1))
    @pytest.mark.parametrize('inc',[4,0],ids=range(2))
    @pytest.mark.xfail(int(vtk.vtkVersion.GetVTKVersion().split('.')[0])<9, reason='missing "Direction" attribute')
    def test_vtk(self,request,tmp_path,ref_path,update,patch_execution_stamp,patch_datetime_now,output,fname,inc):
        result = Result(ref_path/fname).view(increments=inc)
        os.chdir(tmp_path)
        result.export_VTK(output,parallel=False)
        fname = fname.split('.')[0]+f'_inc{(inc if type(inc) == int else inc[0]):0>2}.vti'
        v = VTK.load(tmp_path/fname)
        v.set_comments('n/a')
        v.save(tmp_path/fname,parallel=False)
        with open(fname) as f:
            cur = hashlib.md5(f.read().encode()).hexdigest()
        if update:
            with open((ref_path/'export_VTK'/request.node.name).with_suffix('.md5'),'w') as f:
                f.write(cur+'\n')
        with open((ref_path/'export_VTK'/request.node.name).with_suffix('.md5')) as f:
            assert cur == f.read().strip('\n')

    @pytest.mark.parametrize('mode',['point','cell'])
    @pytest.mark.parametrize('output',[False,True])
    def test_vtk_marc(self,tmp_path,ref_path,mode,output):
        os.chdir(tmp_path)
        result = Result(ref_path/'check_compile_job1.hdf5')
        result.export_VTK(output,mode)

    def test_marc_coordinates(self,ref_path):
        result = Result(ref_path/'check_compile_job1.hdf5').view(increments=-1)
        c_n = result.coordinates0_node + result.get('u_n')
        c_p = result.coordinates0_point + result.get('u_p')
        assert len(c_n) > len(c_p)

    @pytest.mark.parametrize('mode',['point','cell'])
    def test_vtk_mode(self,tmp_path,single_phase,mode):
        os.chdir(tmp_path)
        single_phase.export_VTK(mode=mode)

    def test_vtk_invalid_mode(self,single_phase):
        with pytest.raises(ValueError):
            single_phase.export_VTK(mode='invalid')


    def test_XDMF_datatypes(self,tmp_path,single_phase,update,ref_path):
        for shape in [('scalar',()),('vector',(3,)),('tensor',(3,3)),('matrix',(12,))]:
            for dtype in ['f4','f8','i1','i2','i4','i8','u1','u2','u4','u8']:
<<<<<<< HEAD
                 single_phase.add_calculation(f"np.ones(np.shape(#F#)[0:1]+{shape[1]},'{dtype}')",f'{shape[0]}_{dtype}')  # noqa
=======
                single_phase.add_calculation(f"np.ones(np.shape(#F#)[0:1]+{shape[1]},'{dtype}')",f'{shape[0]}_{dtype}')
>>>>>>> 97f849c0
        fname = os.path.splitext(os.path.basename(single_phase.fname))[0]+'.xdmf'
        os.chdir(tmp_path)
        single_phase.export_XDMF()
        if update:
            shutil.copy(tmp_path/fname,ref_path/fname)

        assert sorted(open(tmp_path/fname).read()) == sorted(open(ref_path/fname).read())           # XML is not ordered

    @pytest.mark.skipif(not (hasattr(vtk,'vtkXdmfReader') and hasattr(vtk.vtkXdmfReader(),'GetOutput')),
                        reason='https://discourse.vtk.org/t/2450')
    def test_XDMF_shape(self,tmp_path,single_phase):
        os.chdir(tmp_path)

        single_phase.export_XDMF()
        fname = os.path.splitext(os.path.basename(single_phase.fname))[0]+'.xdmf'
        reader_xdmf = vtk.vtkXdmfReader()
        reader_xdmf.SetFileName(fname)
        reader_xdmf.Update()
        dim_xdmf = reader_xdmf.GetOutput().GetDimensions()
        bounds_xdmf = reader_xdmf.GetOutput().GetBounds()

        single_phase.view(increments=0).export_VTK(parallel=False)
        fname = os.path.splitext(os.path.basename(single_phase.fname))[0]+'_inc00.vti'
        reader_vti = vtk.vtkXMLImageDataReader()
        reader_vti.SetFileName(fname)
        reader_vti.Update()
        dim_vti = reader_vti.GetOutput().GetDimensions()
        bounds_vti = reader_vti.GetOutput().GetBounds()
        assert dim_vti == dim_xdmf and bounds_vti == bounds_xdmf

    def test_XDMF_invalid(self,default):
        with pytest.raises(TypeError):
            default.export_XDMF()

    @pytest.mark.parametrize('view,output,flatten,prune',
            [({},['F','P','F','L_p','F_e','F_p'],True,True),
             ({'increments':3},'F',True,True),
             ({'increments':[1,8,3,4,5,6,7]},['F','P'],True,True),
             ({'phases':['A','B']},['F','P'],True,True),
             ({'phases':['A','C'],'homogenizations':False},['F','P','O'],True,True),
             ({'phases':False,'homogenizations':False},['F','P','O'],True,True),
             ({'phases':False},['Delta_V'],True,True),
             ({},['u_p','u_n'],False,False)],
            ids=list(range(8)))
    def test_get(self,update,request,ref_path,view,output,flatten,prune):
        result = Result(ref_path/'4grains2x4x3_compressionY.hdf5')
        for key,value in view.items():
            result = result.view(key,value)

        fname = request.node.name
        cur = result.get(output,flatten,prune)
        if update:
            with bz2.BZ2File((ref_path/'get'/fname).with_suffix('.pbz2'),'w') as f:
                pickle.dump(cur,f)

        with bz2.BZ2File((ref_path/'get'/fname).with_suffix('.pbz2')) as f:
            ref = pickle.load(f)
            assert cur is None if ref is None else dict_equal(cur,ref)

    @pytest.mark.parametrize('view,output,flatten,constituents,prune',
            [({},['F','P','F','L_p','F_e','F_p'],True,True,None),
             ({'increments':3},'F',True,True,[0,1,2,3,4,5,6,7]),
             ({'increments':[1,8,3,4,5,6,7]},['F','P'],True,True,1),
             ({'phases':['A','B']},['F','P'],True,True,[1,2]),
             ({'phases':['A','C'],'homogenizations':False},['F','P','O'],True,True,[0,7]),
             ({'phases':False,'homogenizations':False},['F','P','O'],True,True,[1,2,3,4]),
             ({'phases':False},['Delta_V'],True,True,[1,2,4]),
             ({},['u_p','u_n'],False,False,None)],
            ids=list(range(8)))
    def test_place(self,update,request,ref_path,view,output,flatten,prune,constituents):
        result = Result(ref_path/'4grains2x4x3_compressionY.hdf5')
        for key,value in view.items():
            result = result.view(key,value)

        fname = request.node.name
        cur = result.place(output,flatten,prune,constituents)
        if update:
            with bz2.BZ2File((ref_path/'place'/fname).with_suffix('.pbz2'),'w') as f:
                pickle.dump(cur,f)

        with bz2.BZ2File((ref_path/'place'/fname).with_suffix('.pbz2')) as f:
            ref = pickle.load(f)
            assert cur is None if ref is None else dict_equal(cur,ref)


    @pytest.mark.parametrize('fname',['4grains2x4x3_compressionY.hdf5',
                                      '6grains6x7x8_single_phase_tensionY.hdf5'])
    @pytest.mark.parametrize('output',['material.yaml','*'])
    @pytest.mark.parametrize('overwrite',[True,False])
    def test_export_setup(self,ref_path,tmp_path,fname,output,overwrite):
        os.chdir(tmp_path)
        r = Result(ref_path/fname)
        r.export_setup(output,overwrite)
        r.export_setup(output,overwrite)<|MERGE_RESOLUTION|>--- conflicted
+++ resolved
@@ -367,15 +367,6 @@
 
     @pytest.mark.parametrize('mode',['cell','node'])
     def test_coordinates(self,default,mode):
-<<<<<<< HEAD
-         if   mode == 'cell':                                                                       # noqa
-             a = grid_filters.coordinates0_point(default.cells,default.size,default.origin)
-             b = default.coordinates0_point.reshape(tuple(default.cells)+(3,),order='F')
-         elif mode == 'node':
-             a = grid_filters.coordinates0_node(default.cells,default.size,default.origin)
-             b = default.coordinates0_node.reshape(tuple(default.cells+1)+(3,),order='F')
-         assert np.allclose(a,b)
-=======
         if   mode == 'cell':
             a = grid_filters.coordinates0_point(default.cells,default.size,default.origin)
             b = default.coordinates0_point.reshape(tuple(default.cells)+(3,),order='F')
@@ -383,7 +374,6 @@
             a = grid_filters.coordinates0_node(default.cells,default.size,default.origin)
             b = default.coordinates0_node.reshape(tuple(default.cells+1)+(3,),order='F')
         assert np.allclose(a,b)
->>>>>>> 97f849c0
 
     @pytest.mark.parametrize('output',['F','*',['P'],['P','F']],ids=range(4))
     @pytest.mark.parametrize('fname',['12grains6x7x8_tensionY.hdf5'],ids=range(1))
@@ -431,11 +421,7 @@
     def test_XDMF_datatypes(self,tmp_path,single_phase,update,ref_path):
         for shape in [('scalar',()),('vector',(3,)),('tensor',(3,3)),('matrix',(12,))]:
             for dtype in ['f4','f8','i1','i2','i4','i8','u1','u2','u4','u8']:
-<<<<<<< HEAD
-                 single_phase.add_calculation(f"np.ones(np.shape(#F#)[0:1]+{shape[1]},'{dtype}')",f'{shape[0]}_{dtype}')  # noqa
-=======
                 single_phase.add_calculation(f"np.ones(np.shape(#F#)[0:1]+{shape[1]},'{dtype}')",f'{shape[0]}_{dtype}')
->>>>>>> 97f849c0
         fname = os.path.splitext(os.path.basename(single_phase.fname))[0]+'.xdmf'
         os.chdir(tmp_path)
         single_phase.export_XDMF()
