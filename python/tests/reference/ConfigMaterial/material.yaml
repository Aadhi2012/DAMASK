homogenization:
  SX:
    N_constituents: 2
    mech: {type: none}
  Taylor:
    N_constituents: 2
    mech: {type: isostrain}

material:
  - constituents:
      - fraction: 1.0
        O: [1.0, 0.0, 0.0, 0.0]
        phase: Aluminum
    homogenization: SX
  - constituents:
      - fraction: 1.0
        O: [0.7936696712125002, -0.28765777461664166, -0.3436487135089419, 0.4113964260949434]
        phase: Aluminum
    homogenization: SX
  - constituents:
      - fraction: 1.0
        O: [0.3986143167493579, -0.7014883552495493, 0.2154871765709027, 0.5500781677772945]
        phase: Aluminum
    homogenization: SX
  - constituents:
      - fraction: 0.5
        O: [0.28645844315788244, -0.022571491243423537, -0.467933059311115, -0.8357456192708106]
        phase: Aluminum
      - fraction: 0.5
        O: [0.3986143167493579, -0.7014883552495493, 0.2154871765709027, 0.5500781677772945]
        phase: Steel
    homogenization: Taylor

phase:
  Aluminum:
<<<<<<< HEAD
    lattice: fcc
    mech:
      output: [F, P, F_e, F_p, L_p]
      elasticity: {C_11: 106.75e9, C_12: 60.41e9, C_44: 28.34e9, type: hooke}
  Steel:
    lattice: bcc
    mech:
      output: [F, P, F_e, F_p, L_p]
      elasticity: {C_11: 233.3e9, C_12: 135.5e9, C_44: 118.0e9, type: hooke}
=======
    elasticity: {C_11: 106.75e9, C_12: 60.41e9, C_44: 28.34e9, type: hooke}
    generic:
      output: [F, P, Fe, Fp, Lp]
    lattice: cF
  Steel:
    elasticity: {C_11: 233.3e9, C_12: 135.5e9, C_44: 118.0e9, type: hooke}
    generic:
      output: [F, P, Fe, Fp, Lp]
    lattice: cI
>>>>>>> 0e0bc07b
<|MERGE_RESOLUTION|>--- conflicted
+++ resolved
@@ -33,24 +33,12 @@
 
 phase:
   Aluminum:
-<<<<<<< HEAD
-    lattice: fcc
+    lattice: cF
     mech:
       output: [F, P, F_e, F_p, L_p]
       elasticity: {C_11: 106.75e9, C_12: 60.41e9, C_44: 28.34e9, type: hooke}
   Steel:
-    lattice: bcc
+    lattice: cI
     mech:
       output: [F, P, F_e, F_p, L_p]
-      elasticity: {C_11: 233.3e9, C_12: 135.5e9, C_44: 118.0e9, type: hooke}
-=======
-    elasticity: {C_11: 106.75e9, C_12: 60.41e9, C_44: 28.34e9, type: hooke}
-    generic:
-      output: [F, P, Fe, Fp, Lp]
-    lattice: cF
-  Steel:
-    elasticity: {C_11: 233.3e9, C_12: 135.5e9, C_44: 118.0e9, type: hooke}
-    generic:
-      output: [F, P, Fe, Fp, Lp]
-    lattice: cI
->>>>>>> 0e0bc07b
+      elasticity: {C_11: 233.3e9, C_12: 135.5e9, C_44: 118.0e9, type: hooke}