import pytest
import numpy as np
from pathlib import Path

import damask
from damask import Crystal
from damask import util

class TestCrystal:

    @pytest.mark.parametrize('lattice,family',[('aP','cubic'),('xI','cubic')])
    def test_invalid_init(self,lattice,family):
        with pytest.raises(KeyError):
            Crystal(family=family,lattice=lattice)

    def test_eq(self):
        family = np.random.choice(list(damask._crystal.lattice_symmetries.values()))
        assert Crystal(family=family) == Crystal(family=family)

    def test_double_to_lattice(self):
        c = Crystal(lattice='cF')
        with pytest.raises(KeyError):
            c.to_lattice(direction=np.ones(3),plane=np.ones(3))

    def test_double_to_frame(self):
        c = Crystal(lattice='cF')
        with pytest.raises(KeyError):
            c.to_frame(uvw=np.ones(3),hkl=np.ones(3))

    @pytest.mark.parametrize('lattice,a,b,c,alpha,beta,gamma',
                            [
                             ('aP',0.5,2.0,3.0,0.8,0.5,1.2),
                             ('mP',1.0,2.0,3.0,np.pi/2,0.5,np.pi/2),
                             ('oI',0.5,1.5,3.0,np.pi/2,np.pi/2,np.pi/2),
                             ('tP',0.5,0.5,3.0,np.pi/2,np.pi/2,np.pi/2),
                             ('hP',1.0,None,1.6,np.pi/2,np.pi/2,2*np.pi/3),
                             ('cF',1.0,1.0,None,np.pi/2,np.pi/2,np.pi/2),
                            ])
    def test_bases_contraction(self,lattice,a,b,c,alpha,beta,gamma):
        c = Crystal(lattice=lattice,
                    a=a,b=b,c=c,
                    alpha=alpha,beta=beta,gamma=gamma)
        assert np.allclose(np.eye(3),np.einsum('ik,jk',c.basis_real,c.basis_reciprocal))

    def test_basis_invalid(self):
        with pytest.raises(KeyError):
            Crystal(family='cubic').basis_real

    def test_basis_real(self):
        for gamma in np.random.random(2**8)*np.pi:
            basis = np.tril(np.random.random((3,3))+1e-6)
            basis[1,:2] = basis[1,1]*np.array([np.cos(gamma),np.sin(gamma)])
            basis[2,:2] = basis[2,:2]*2-1
            lengths = np.linalg.norm(basis,axis=-1)
            cosines = np.roll(np.einsum('ij,ij->i',basis,np.roll(basis,1,axis=0))/lengths/np.roll(lengths,1),1)
            o = Crystal(lattice='aP',
                        **dict(zip(['a','b','c'],lengths)),
                        **dict(zip(['alpha','beta','gamma'],np.arccos(cosines))),
                        )
            assert np.allclose(o.to_frame(uvw=np.eye(3)),basis,rtol=1e-4), 'Lattice basis disagrees with initialization'

    @pytest.mark.parametrize('keyFrame,keyLattice',[('uvw','direction'),('hkl','plane'),])
    @pytest.mark.parametrize('vector',np.array([
                                                [1.,1.,1.],
                                                [-2.,3.,0.5],
                                                [0.,0.,1.],
                                                [1.,1.,1.],
                                                [2.,2.,2.],
                                                [0.,1.,1.],
                                               ]))
    @pytest.mark.parametrize('lattice,a,b,c,alpha,beta,gamma',
                            [
                             ('aP',0.5,2.0,3.0,0.8,0.5,1.2),
                             ('mP',1.0,2.0,3.0,np.pi/2,0.5,np.pi/2),
                             ('oI',0.5,1.5,3.0,np.pi/2,np.pi/2,np.pi/2),
                             ('tP',0.5,0.5,3.0,np.pi/2,np.pi/2,np.pi/2),
                             ('hP',1.0,1.0,1.6,np.pi/2,np.pi/2,2*np.pi/3),
                             ('cF',1.0,1.0,1.0,np.pi/2,np.pi/2,np.pi/2),
                            ])
    def test_to_frame_to_lattice(self,lattice,a,b,c,alpha,beta,gamma,vector,keyFrame,keyLattice):
        c = Crystal(lattice=lattice,
                    a=a,b=b,c=c,
                    alpha=alpha,beta=beta,gamma=gamma)
        assert np.allclose(vector,
                           c.to_frame(**{keyFrame:c.to_lattice(**{keyLattice:vector})}))

    @pytest.mark.parametrize('lattice,a,b,c,alpha,beta,gamma,points',
                            [
                             ('aP',0.5,2.0,3.0,0.8,0.5,1.2,[[0,0,0]]),
                             ('mS',1.0,2.0,3.0,np.pi/2,0.5,np.pi/2,[[0,0,0],[0.5,0.5,0.0]]),
                             ('oI',0.5,1.5,3.0,np.pi/2,np.pi/2,np.pi/2,[[0,0,0],[0.5,0.5,0.5]]),
                             ('hP',1.0,1.0,1.6,np.pi/2,np.pi/2,2*np.pi/3,[[0,0,0],[2./3.,1./3.,0.5]]),
                             ('cF',1.0,1.0,1.0,np.pi/2,np.pi/2,np.pi/2,[[0,0,0],[0.0,0.5,0.5],[0.5,0.0,0.5],[0.5,0.5,0.0]]),
                            ])
    def test_lattice_points(self,lattice,a,b,c,alpha,beta,gamma,points):
        c = Crystal(lattice=lattice,
                    a=a,b=b,c=c,
                    alpha=alpha,beta=beta,gamma=gamma)
        assert np.allclose(points,c.lattice_points)

    @pytest.mark.parametrize('crystal,length',
                            [(Crystal(lattice='cF'),[12,6]),
                             (Crystal(lattice='cI'),[12,12,24]),
                             (Crystal(lattice='hP'),[3,3,6,12,6]),
                             (Crystal(lattice='tI',c=1.2),[2,2,2,4,2,4,2,2,4,8,4,8,8])
                            ])
    def test_N_slip(self,crystal,length):
        assert [len(s) for s in crystal.kinematics('slip')['direction']] == length
        assert [len(s) for s in crystal.kinematics('slip')['plane']] == length

    @pytest.mark.parametrize('crystal,length',
                            [(Crystal(lattice='cF'),[12]),
                             (Crystal(lattice='cI'),[12]),
                             (Crystal(lattice='hP'),[6,6,6,6]),
                            ])
    def test_N_twin(self,crystal,length):
        assert [len(s) for s in crystal.kinematics('twin')['direction']] == length
        assert [len(s) for s in crystal.kinematics('twin')['plane']] == length

    @pytest.mark.parametrize('crystal', [Crystal(lattice='cF'),
                                         Crystal(lattice='cI'),
                                         Crystal(lattice='hP'),
                                         Crystal(lattice='tI',c=1.2)])
    def test_related(self,crystal):
        for r in crystal.orientation_relationships:
            crystal.relation_operations(r)

    @pytest.mark.parametrize('crystal', [Crystal(lattice='cF'),
                                         Crystal(lattice='cI'),
                                         Crystal(lattice='hP')])
    def test_related_invalid_target(self,crystal):
        relationship = np.random.choice(crystal.orientation_relationships)
        with pytest.raises(ValueError):
<<<<<<< HEAD
            crystal.relation_operations(relationship,crystal)
=======
            crystal.relation_operations(relationship,crystal)

    @pytest.mark.parametrize('crystal', [Crystal(lattice='cF'),
                                         Crystal(lattice='cI'),
                                         Crystal(lattice='hP'),
                                         Crystal(lattice='tI',c=1.2)])
    @pytest.mark.parametrize('mode',['slip','twin'])
    @pytest.mark.need_damaskroot
    def test_system_match(self,crystal,mode,damaskroot):
        if crystal.lattice == 'tI' and mode == 'twin': return

        raw = []
        name = f'{crystal.lattice.upper()}_SYSTEM{mode.upper()}'
        with open(Path(damaskroot).expanduser()/'src'/'crystal.f90') as f:
            in_matrix = False
            for line in [l for l in f if l.split('!')[0].strip()]:
                if f'shape({name})' in line: break
                if in_matrix:
                    entries = line.split('&')[0].strip().split(',')
                    raw.append(list(filter(None, entries)))
                in_matrix |= line.strip().startswith(f'{name}') and 'reshape' in line

        d_fortran,p_fortran = np.hsplit(np.array(raw).astype(int),2)
        if crystal.lattice == 'hP':
            d_fortran = util.Bravais_to_Miller(uvtw=d_fortran)
            p_fortran = util.Bravais_to_Miller(hkil=p_fortran)

        python = crystal.kinematics(mode)

        assert np.array_equal(d_fortran,np.vstack(python['direction']))
        assert np.array_equal(p_fortran,np.vstack(python['plane']))
>>>>>>> 22b5a25b
<|MERGE_RESOLUTION|>--- conflicted
+++ resolved
@@ -131,9 +131,6 @@
     def test_related_invalid_target(self,crystal):
         relationship = np.random.choice(crystal.orientation_relationships)
         with pytest.raises(ValueError):
-<<<<<<< HEAD
-            crystal.relation_operations(relationship,crystal)
-=======
             crystal.relation_operations(relationship,crystal)
 
     @pytest.mark.parametrize('crystal', [Crystal(lattice='cF'),
@@ -164,5 +161,4 @@
         python = crystal.kinematics(mode)
 
         assert np.array_equal(d_fortran,np.vstack(python['direction']))
-        assert np.array_equal(p_fortran,np.vstack(python['plane']))
->>>>>>> 22b5a25b
+        assert np.array_equal(p_fortran,np.vstack(python['plane']))