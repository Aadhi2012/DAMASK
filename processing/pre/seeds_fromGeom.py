--- conflicted
+++ resolved
@@ -17,7 +17,7 @@
 #--------------------------------------------------------------------------------------------------
 
 parser = OptionParser(option_class=damask.extendableOption, usage='%prog options [file[s]]', description = """
-Create seed file taking microstructure indices from given geom file.
+Create seed file taking material indices from given geom file.
 Indices can be black-listed or white-listed.
 
 """, version = scriptID)
@@ -46,17 +46,12 @@
 for name in filenames:
     damask.util.report(scriptName,name)
 
-<<<<<<< HEAD
-    geom = damask.Geom.from_file(StringIO(''.join(sys.stdin.read())) if name is None else name)
-    microstructure = geom.microstructure.reshape((-1,1),order='F')
-=======
     geom = damask.Geom.load_ASCII(StringIO(''.join(sys.stdin.read())) if name is None else name)
-    microstructure = geom.get_microstructure().reshape((-1,1),order='F')
->>>>>>> 790d3a74
+    materials = geom.materials.reshape((-1,1),order='F')
 
-    mask = np.logical_and(np.in1d(microstructure,options.whitelist,invert=False) if options.whitelist else \
+    mask = np.logical_and(np.in1d(materials,options.whitelist,invert=False) if options.whitelist else \
                           np.full(geom.grid.prod(),True,dtype=bool),
-                          np.in1d(microstructure,options.blacklist,invert=True)  if options.blacklist else \
+                          np.in1d(materials,options.blacklist,invert=True)  if options.blacklist else \
                           np.full(geom.grid.prod(),True,dtype=bool))
 
     seeds = damask.grid_filters.cell_coord0(geom.grid,geom.size).reshape(-1,3,order='F')
@@ -69,5 +64,5 @@
                 'homogenization\t{}'.format(geom.homogenization)]
 
     damask.Table(seeds[mask],{'pos':(3,)},comments)\
-          .add('microstructure',microstructure[mask].astype(int))\
+          .add('material',materials[mask].astype(int))\
           .save(sys.stdout if name is None else os.path.splitext(name)[0]+'.seeds',legacy=True)