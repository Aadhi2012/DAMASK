--- conflicted
+++ resolved
@@ -351,11 +351,7 @@
 SPECTRAL_SOLVER_FILES = spectral_mech_AL.o spectral_mech_Basic.o spectral_mech_Polarisation.o \
                         spectral_thermal.o spectral_damage.o
 
-<<<<<<< HEAD
-SPECTRAL_FILES = prec.o DAMASK_interface.o IO.o numerics.o debug.o math.o \
-=======
 SPECTRAL_FILES = C_routines.o system_routines.o prec.o DAMASK_interface.o IO.o libs.o numerics.o debug.o math.o \
->>>>>>> b40cbd68
                  FEsolving.o mesh.o material.o lattice.o \
                  $(SOURCE_FILES) $(KINEMATICS_FILES) $(PLASTIC_FILES) constitutive.o \
                  crystallite.o \
@@ -405,7 +401,7 @@
 
 FEM_SOLVER_FILES = FEM_mech.o FEM_thermal.o FEM_damage.o FEM_vacancyflux.o FEM_porosity.o FEM_hydrogenflux.o
 
-FEM_FILES      = prec.o DAMASK_interface.o FEZoo.o IO.o numerics.o debug.o math.o \
+FEM_FILES      = prec.o DAMASK_interface.o FEZoo.o IO.o libs.o numerics.o debug.o math.o \
                  FEsolving.o mesh.o material.o lattice.o \
                  $(SOURCE_FILES) $(KINEMATICS_FILES) $(PLASTIC_FILES) constitutive.o \
                  crystallite.o \
@@ -616,6 +612,9 @@
                                numerics.o
 
 numerics.o:                    numerics.f90 \
+                               libs.o
+
+libs.o:                        libs.f90 \
                                IO.o
 
 IO.o:                          IO.f90 \
