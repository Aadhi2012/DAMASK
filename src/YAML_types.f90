--- conflicted
+++ resolved
@@ -25,13 +25,7 @@
     procedure :: &
       asDict       => tNode_asDict
     procedure :: &
-<<<<<<< HEAD
-      tNode_get_byIndex           => tNode_get_byIndex
-=======
-      isDict       => tNode_isDict
-    procedure :: &
       tNode_get_byIndex            => tNode_get_byIndex
->>>>>>> 03d54be5
     procedure :: &
       tNode_get_byIndex_asFloat    => tNode_get_byIndex_asFloat
     procedure :: &
@@ -67,15 +61,9 @@
     procedure :: &
       tNode_get_byKey_as1dString   => tNode_get_byKey_as1dString
     procedure :: &
-<<<<<<< HEAD
-      getKey                      => tNode_get_byIndex_asKey
-    procedure :: &
-      getIndex                    => tNode_get_byKey_asIndex
-=======
+      getKey                       => tNode_get_byIndex_asKey
+    procedure :: &
       getIndex                     => tNode_get_byKey_asIndex
-    procedure :: &
-      getKey                       => tNode_getKey_byIndex
->>>>>>> 03d54be5
     procedure :: &
       contains                     => tNode_contains
     procedure :: &
@@ -137,13 +125,13 @@
     procedure :: &
       as1dFloat    => tList_as1dFloat
     procedure :: &
-      as2dFloat  => tList_as2dFloat
-    procedure :: &
-      as1dInt    => tList_as1dInt
-    procedure :: &
-      as1dBool   => tList_as1dBool
-    procedure :: &
-      as1dString => tList_as1dString
+      as2dFloat    => tList_as2dFloat
+    procedure :: &
+      as1dInt      => tList_as1dInt
+    procedure :: &
+      as1dBool     => tList_as1dBool
+    procedure :: &
+      as1dString   => tList_as1dString
     final :: tList_finalize
   end type tList
 
@@ -521,22 +509,17 @@
   integer,      intent(in)         :: i
   real(pReal), dimension(:), allocatable :: nodeAs1dFloat
 
-  class(tNode), pointer :: node
+  class(tNode), pointer  :: node
   class(tList),  pointer :: list
 
   node => self%get(i)
-<<<<<<< HEAD
   select type(node)
     class is(tList)
       list => node%asList()
-      nodeAsFloats = list%asFloats()
+      nodeAs1dFloat = list%as1dFloat()
     class default
       call IO_error(706,ext_msg='Expected list')
   endselect
-=======
-  list => node%asList()
-  nodeAs1dFloat = list%as1dFloat()
->>>>>>> 03d54be5
 
 end function tNode_get_byIndex_as1dFloat
 
@@ -554,18 +537,13 @@
   class(tList), pointer :: list
 
   node => self%get(i)
-<<<<<<< HEAD
   select type(node)
     class is(tList)
       list => node%asList()
-      nodeAsInts = list%asInts()
+      nodeAs1dInt = list%as1dInt()
     class default
       call IO_error(706,ext_msg='Expected list')
   endselect
-=======
-  list => node%asList()
-  nodeAs1dInt = list%as1dInt()
->>>>>>> 03d54be5
 
 end function tNode_get_byIndex_as1dInt
 
@@ -583,18 +561,13 @@
   class(tList), pointer :: list
 
   node => self%get(i)
-<<<<<<< HEAD
   select type(node)
     class is(tList)
       list => node%asList()
-      nodeAsBools = list%asBools()
+      nodeAs1dBool = list%as1dBool()
     class default
       call IO_error(706,ext_msg='Expected list')
   endselect
-=======
-  list => node%asList()
-  nodeAs1dBool = list%as1dBool()
->>>>>>> 03d54be5
 
 end function tNode_get_byIndex_as1dBool
 
@@ -612,18 +585,13 @@
   type(tList),  pointer :: list
 
   node => self%get(i)
-<<<<<<< HEAD
   select type(node)
     class is(tList)
       list => node%asList()
-      nodeAsStrings = list%asStrings()
+      nodeAs1dString = list%as1dString()
     class default
       call IO_error(706,ext_msg='Expected list')
   endselect
-=======
-  list => node%asList()
-  nodeAs1dString = list%as1dString()
->>>>>>> 03d54be5
 
 end function tNode_get_byIndex_as1dString
 
@@ -882,18 +850,13 @@
 
   if (self%contains(k)) then
     node => self%get(k)
-<<<<<<< HEAD
     select type(self)
       class is(tList)
         list => node%asList()
-        nodeAsFloats = list%asFloats()
+        nodeAs1dFloat = list%as1dFloat()
       class default
-        call IO_error(706,ext_msg='Expected list for key '//k)
-    endselect
-=======
-    list => node%asList()
-    nodeAs1dFloat = list%as1dFloat()
->>>>>>> 03d54be5
+        call IO_error(706,ext_msg='Expected 1D list for key '//k)
+    endselect
   elseif (present(defaultVal)) then
     nodeAs1dFloat = defaultVal
   else
@@ -923,8 +886,13 @@
 
   if(self%contains(k)) then
     node => self%get(k)
-    rows => node%asList()
-    nodeAs2dFloat = rows%as2dFloat()
+    select type(node)
+      class is(tList)
+        rows => node%asList()
+        nodeAs2dFloat = rows%as2dFloat()
+      class default
+        call IO_error(706,ext_msg='Expected 2D list for key '//k)
+    endselect
   elseif(present(defaultVal)) then
     nodeAs2dFloat = defaultVal
   else
@@ -950,18 +918,13 @@
 
   if (self%contains(k)) then
     node => self%get(k)
-<<<<<<< HEAD
     select type(node)
       class is(tList)
         list => node%asList()
-        nodeAsInts = list%asInts()
+        nodeAs1dInt = list%as1dInt()
       class default
         call IO_error(706,ext_msg='Expected list for key '//k)
     endselect
-=======
-    list => node%asList()
-    nodeAs1dInt = list%as1dInt()
->>>>>>> 03d54be5
   elseif (present(defaultVal)) then
     nodeAs1dInt = defaultVal
   else
@@ -990,18 +953,13 @@
 
   if (self%contains(k)) then
     node => self%get(k)
-<<<<<<< HEAD
     select type(node)
       class is(tList)
         list => node%asList()
-        nodeAsBools = list%asBools()
+        nodeAs1dBool = list%as1dBool()
       class default
         call IO_error(706,ext_msg='Expected list for key '//k)
     endselect
-=======
-    list => node%asList()
-    nodeAs1dBool = list%as1dBool()
->>>>>>> 03d54be5
   elseif (present(defaultVal)) then
     nodeAs1dBool = defaultVal
   else
@@ -1026,18 +984,13 @@
 
   if (self%contains(k)) then
     node => self%get(k)
-<<<<<<< HEAD
     select type(node)
       class is(tList)
         list => node%asList()
-        nodeAsStrings = list%asStrings()
+        nodeAs1dString = list%as1dString()
       class default
         call IO_error(706,ext_msg='Expected list for key '//k)
     endselect
-=======
-    list => node%asList()
-    nodeAs1dString = list%as1dString()
->>>>>>> 03d54be5
   elseif (present(defaultVal)) then
     nodeAs1dString = defaultVal
   else
@@ -1064,12 +1017,7 @@
     output(o) = output_list%get_asString(o)
   enddo
 
-<<<<<<< HEAD
-end function output_asStrings
-=======
-
 end function output_as1dString
->>>>>>> 03d54be5
 
 
 !--------------------------------------------------------------------------------------------------
