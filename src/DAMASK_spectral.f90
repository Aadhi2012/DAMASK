--- conflicted
+++ resolved
@@ -676,21 +676,6 @@
  use MPI
  use prec, only: &
    pInt
-<<<<<<< HEAD
- use spectral_mech_Basic, only: &
-   Basic_destroy
- use spectral_mech_Polarisation, only: &
-   Polarisation_destroy
- use spectral_damage, only: &
-   spectral_damage_destroy
- use spectral_thermal, only: &
-   spectral_thermal_destroy
- use spectral_utilities, only: &
-   utilities_destroy
-
- implicit none
-=======
->>>>>>> 35ba2604
  
  implicit none
  integer(pInt), intent(in) :: stop_id
@@ -700,18 +685,7 @@
  logical :: ErrorInQuit
  
  external :: &
-<<<<<<< HEAD
-   PETScFinalize, &
-   MPI_finalize
-
- call Basic_destroy()
- call Polarisation_destroy()
- call spectral_damage_destroy()
- call spectral_thermal_destroy()
- call utilities_destroy()
-=======
    PETScFinalize
->>>>>>> 35ba2604
 
  call PETScFinalize(ierr)
  if (ierr /= 0) write(6,'(a)') ' Error in PETScFinalize'
