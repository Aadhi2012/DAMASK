--- conflicted
+++ resolved
@@ -59,14 +59,8 @@
     crystallite_P, &                                                                                !< 1st Piola-Kirchhoff stress per grain
     crystallite_Lp, &                                                                               !< current plastic velocitiy grad (end of converged time step)
     crystallite_S, &                                                                                !< current 2nd Piola-Kirchhoff stress vector (end of converged time step)
-<<<<<<< HEAD
     crystallite_partitionedF0, &                                                                    !< def grad at start of homog inc
     crystallite_F                                                                                   !< def grad to be reached at end of homog inc
-=======
-    crystallite_partitionedF0                                                                       !< def grad at start of homog inc
-  real(pReal),               dimension(:,:,:,:,:),    allocatable, public :: &
-    crystallite_partitionedF                                                                        !< def grad to be reached at end of homog inc
->>>>>>> 29954763
 
   type :: tTensorContainer
     real(pReal), dimension(:,:,:), allocatable :: data
@@ -852,8 +846,8 @@
     el, &                                                                                           !< counter in element loop
     cMax, &                                                                                         !< maximum number of  integration point components
     iMax, &                                                                                         !< maximum number of integration points
-    eMax, &                                                                                         !< maximum number of elements
-    so
+    eMax                                                                                            !< maximum number of elements
+   
 
   class(tNode), pointer :: &
     num_crystallite, &
@@ -886,7 +880,6 @@
 
   allocate(crystallite_subdt(cMax,iMax,eMax),source=0.0_pReal)
   allocate(crystallite_orientation(cMax,iMax,eMax))
-
 
   num_crystallite => config_numerics%get('crystallite',defaultVal=emptyDict)
 
@@ -950,13 +943,8 @@
   flush(IO_STDOUT)
 
  !$OMP PARALLEL DO PRIVATE(ph,me)
-<<<<<<< HEAD
   do el = 1, size(material_phaseMemberAt,3); do ip = 1, size(material_phaseMemberAt,2)
     do co = 1, homogenization_Nconstituents(material_homogenizationAt(el))
-=======
-  do el = 1, size(material_phaseMemberAt,3)
-    do ip = 1, size(material_phaseMemberAt,2); do co = 1, homogenization_Nconstituents(material_homogenizationAt(el))
->>>>>>> 29954763
 
       ph = material_phaseAt(co,el)
       me = material_phaseMemberAt(co,ip,el)
@@ -1074,10 +1062,6 @@
   integer :: &
     o, &
     p, ph, me
-<<<<<<< HEAD
-=======
-
->>>>>>> 29954763
   real(pReal), dimension(3,3)     ::   devNull, &
                                        invSubFp0,invSubFi0,invFp,invFi, &
                                        temp_33_1, temp_33_2, temp_33_3
@@ -1096,10 +1080,7 @@
   real(pReal), dimension(9,9)::        temp_99
   logical :: error
 
-<<<<<<< HEAD
-
-=======
->>>>>>> 29954763
+
   ph = material_phaseAt(co,el)
   me = material_phaseMemberAt(co,ip,el)
 
@@ -1244,11 +1225,7 @@
 !> @brief integrate stress, state with adaptive 1st order explicit Euler method
 !> using Fixed Point Iteration to adapt the stepsize
 !--------------------------------------------------------------------------------------------------
-<<<<<<< HEAD
 function integrateSourceState(dt,co,ip,el) result(broken)
-=======
-function integrateSourceState(co,ip,el) result(broken)
->>>>>>> 29954763
 
   real(pReal), intent(in) :: dt
   integer, intent(in) :: &
