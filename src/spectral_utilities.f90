!--------------------------------------------------------------------------------------------------
!> @author Martin Diehl, Max-Planck-Institut für Eisenforschung GmbH
!> @author Philip Eisenlohr, Max-Planck-Institut für Eisenforschung GmbH
!> @brief Utilities used by the different spectral solver variants
!--------------------------------------------------------------------------------------------------
module spectral_utilities
 use, intrinsic :: iso_c_binding
 use prec, only: &
   pReal, &
   pInt
 use math, only: &
  math_I3

 implicit none
 private
#include <petsc/finclude/petscsys.h>
 include 'fftw3-mpi.f03'

 logical,       public             :: cutBack = .false.                                              !< cut back of BVP solver in case convergence is not achieved or a material point is terminally ill
 integer(pInt), public, parameter  :: maxPhaseFields = 2_pInt
 integer(pInt), public             :: nActiveFields = 0_pInt

!--------------------------------------------------------------------------------------------------
! field labels information
 enum, bind(c)
   enumerator :: FIELD_UNDEFINED_ID, &
                 FIELD_MECH_ID, &
                 FIELD_THERMAL_ID, &
                 FIELD_DAMAGE_ID, &
                 FIELD_VACANCYDIFFUSION_ID
 end enum

!--------------------------------------------------------------------------------------------------
! grid related information information
 real(pReal),   public                :: wgt                                                        !< weighting factor 1/Nelems

!--------------------------------------------------------------------------------------------------
! variables storing information for spectral method and FFTW
 integer(pInt), public                                                    :: grid1Red               !< grid(1)/2
 real   (C_DOUBLE),        public,  dimension(:,:,:,:,:),     pointer     :: tensorField_real       !< real representation (some stress or deformation) of field_fourier
 complex(C_DOUBLE_COMPLEX),public,  dimension(:,:,:,:,:),     pointer     :: tensorField_fourier    !< field on which the Fourier transform operates
 real(C_DOUBLE),           public,  dimension(:,:,:,:),       pointer     :: vectorField_real       !< vector field real representation for fftw
 complex(C_DOUBLE_COMPLEX),public,  dimension(:,:,:,:),       pointer     :: vectorField_fourier    !< vector field fourier representation for fftw
 real(C_DOUBLE),           public,  dimension(:,:,:),         pointer     :: scalarField_real       !< scalar field real representation for fftw
 complex(C_DOUBLE_COMPLEX),public,  dimension(:,:,:),         pointer     :: scalarField_fourier    !< scalar field fourier representation for fftw
 complex(pReal),           private, dimension(:,:,:,:,:,:,:), allocatable :: gamma_hat              !< gamma operator (field) for spectral method
 complex(pReal),           private, dimension(:,:,:,:),       allocatable :: xi1st                  !< wave vector field for first derivatives
 complex(pReal),           private, dimension(:,:,:,:),       allocatable :: xi2nd                  !< wave vector field for second derivatives
 real(pReal),              private, dimension(3,3,3,3)                    :: C_ref                  !< mechanic reference stiffness
 real(pReal), protected,   public,  dimension(3)                          :: scaledGeomSize         !< scaled geometry size for calculation of divergence (Basic, Basic PETSc)

!--------------------------------------------------------------------------------------------------
! plans for FFTW
 type(C_PTR),   private :: &
   planTensorForth, &                                                                               !< FFTW MPI plan P(x) to P(k)
   planTensorBack, &                                                                                !< FFTW MPI plan F(k) to F(x)
   planVectorForth, &                                                                               !< FFTW MPI plan v(x) to v(k)
   planVectorBack, &                                                                                !< FFTW MPI plan v(k) to v(x)
   planScalarForth, &                                                                               !< FFTW MPI plan s(x) to s(k)
   planScalarBack                                                                                   !< FFTW MPI plan s(k) to s(x)

!--------------------------------------------------------------------------------------------------
! variables controlling debugging
 logical, private :: &
   debugGeneral, &                                                                                  !< general debugging of spectral solver
   debugRotation, &                                                                                 !< also printing out results in lab frame
   debugPETSc                                                                                       !< use some in debug defined options for more verbose PETSc solution

!--------------------------------------------------------------------------------------------------
! derived types
 type, public :: tSolutionState                                                                     !< return type of solution from spectral solver variants
   logical       :: converged         = .true.
   logical       :: stagConverged     = .true.
   logical       :: termIll           = .false.
   integer(pInt) :: iterationsNeeded  = 0_pInt
 end type tSolutionState

 type, public :: tBoundaryCondition                                                                 !< set of parameters defining a boundary condition
   real(pReal), dimension(3,3) :: values      = 0.0_pReal
   real(pReal), dimension(3,3) :: maskFloat   = 0.0_pReal
   logical,     dimension(3,3) :: maskLogical = .false.
   character(len=64)           :: myType      = 'None'
 end type tBoundaryCondition

 type, public :: tLoadCase
   real(pReal), dimension (3,3) :: rotation               = math_I3                                 !< rotation of BC
   type(tBoundaryCondition) ::     stress, &                                                        !< stress BC
                                   deformation                                                      !< deformation BC (Fdot or L)
   real(pReal) ::                  time                   = 0.0_pReal                               !< length of increment
   integer(pInt) ::                incs                   = 0_pInt, &                               !< number of increments
                                   outputfrequency        = 1_pInt, &                               !< frequency of result writes
                                   restartfrequency       = 0_pInt, &                               !< frequency of restart writes
                                   logscale               = 0_pInt                                  !< linear/logarithmic time inc flag
   logical ::                      followFormerTrajectory = .true.                                  !< follow trajectory of former loadcase
   integer(kind(FIELD_UNDEFINED_ID)), allocatable :: ID(:)
 end type tLoadCase

 type, public :: tSolutionParams                                                                    !< @todo use here the type definition for a full loadcase including mask
   real(pReal), dimension(3,3) :: stress_BC, rotation_BC
   real(pReal) :: timeinc
   real(pReal) :: timeincOld
   real(pReal) :: density
 end type tSolutionParams

 type, public :: phaseFieldDataBin                                                                  !< set of parameters defining a phase field
   real(pReal)       :: diffusion      = 0.0_pReal, &                                               !< thermal conductivity
                        mobility       = 0.0_pReal, &                                               !< thermal mobility
                        phaseField0    = 0.0_pReal                                                  !< homogeneous damage field starting condition
   logical           :: active         = .false.
   character(len=64) :: label      = ''
 end type phaseFieldDataBin

 enum, bind(c)
   enumerator :: DERIVATIVE_CONTINUOUS_ID, &
                 DERIVATIVE_CENTRAL_DIFF_ID, &
                 DERIVATIVE_FWBW_DIFF_ID
 end enum
 integer(kind(DERIVATIVE_CONTINUOUS_ID)) :: &
   spectral_derivative_ID

 public :: &
   utilities_init, &
   utilities_updateGamma, &
   utilities_FFTtensorForward, &
   utilities_FFTtensorBackward, &
   utilities_FFTvectorForward, &
   utilities_FFTvectorBackward, &
   utilities_FFTscalarForward, &
   utilities_FFTscalarBackward, &
   utilities_fourierGammaConvolution, &
   utilities_fourierGreenConvolution, &
   utilities_divergenceRMS, &
   utilities_curlRMS, &
   utilities_fourierScalarGradient, &
   utilities_fourierVectorDivergence, &
   utilities_fourierVectorGradient, &
   utilities_fourierTensorDivergence, &
   utilities_maskedCompliance, &
   utilities_constitutiveResponse, &
   utilities_calculateRate, &
   utilities_forwardField, &
   utilities_destroy, &
   utilities_updateIPcoords, &
   FIELD_UNDEFINED_ID, &
   FIELD_MECH_ID, &
   FIELD_THERMAL_ID, &
   FIELD_DAMAGE_ID
 private :: &
   utilities_getFreqDerivative

contains

!--------------------------------------------------------------------------------------------------
!> @brief allocates all neccessary fields, sets debug flags, create plans for FFTW
!> @details Sets the debug levels for general, divergence, restart, and FFTW from the bitwise coding
!> provided by the debug module to logicals.
!> Allocate all fields used by FFTW and create the corresponding plans depending on the debug
!> level chosen.
!> Initializes FFTW.
!--------------------------------------------------------------------------------------------------
subroutine utilities_init()
#if defined(__GFORTRAN__) || __INTEL_COMPILER >= 1800
 use, intrinsic :: iso_fortran_env, only: &
   compiler_version, &
   compiler_options
#endif
 use IO, only: &
   IO_error, &
   IO_warning, &
   IO_timeStamp, &
   IO_open_file
 use numerics, only: &
   spectral_derivative, &
   fftw_planner_flag, &
   fftw_timelimit, &
   memory_efficient, &
   petsc_defaultOptions, &
   petsc_options, &
   divergence_correction
 use debug, only: &
   debug_level, &
   debug_SPECTRAL, &
   debug_LEVELBASIC, &
   debug_SPECTRALDIVERGENCE, &
   debug_SPECTRALFFTW, &
   debug_SPECTRALPETSC, &
   debug_SPECTRALROTATION
 use debug, only: &
   PETSCDEBUG
 use math
 use mesh, only: &
   grid, &
   grid3, &
   grid3Offset, &
   geomSize

 implicit none

 external :: &
   PETScOptionsClear, &
   PETScOptionsInsertString, &
   MPI_Abort

 PetscErrorCode :: ierr
 integer(pInt)               :: i, j, k
 integer(pInt), dimension(3) :: k_s
 type(C_PTR) :: &
   tensorField, &                                                                                   !< field containing data for FFTW in real and fourier space (in place)
   vectorField, &                                                                                   !< field containing data for FFTW in real space when debugging FFTW (no in place)
   scalarField                                                                                      !< field containing data for FFTW in real space when debugging FFTW (no in place)
 integer(C_INTPTR_T), dimension(3) :: gridFFTW
 integer(C_INTPTR_T) :: alloc_local, local_K, local_K_offset
 integer(C_INTPTR_T), parameter :: &
   scalarSize = 1_C_INTPTR_T, &
   vecSize = 3_C_INTPTR_T, &
   tensorSize = 9_C_INTPTR_T

 write(6,'(/,a)')   ' <<<+-  spectral_utilities init  -+>>>'
 write(6,'(a15,a)') ' Current time: ',IO_timeStamp()
#include "compilation_info.f90"

!--------------------------------------------------------------------------------------------------
! set debugging parameters
 debugGeneral    = iand(debug_level(debug_SPECTRAL),debug_LEVELBASIC)         /= 0
 debugRotation   = iand(debug_level(debug_SPECTRAL),debug_SPECTRALROTATION)   /= 0
 debugPETSc      = iand(debug_level(debug_SPECTRAL),debug_SPECTRALPETSC)      /= 0

 if(debugPETSc) write(6,'(3(/,a),/)') &
                ' Initializing PETSc with debug options: ', &
                trim(PETScDebug), &
                ' add more using the PETSc_Options keyword in numerics.config '; flush(6)

 call PetscOptionsClear(PETSC_NULL_OBJECT,ierr)
 CHKERRQ(ierr)
 if(debugPETSc) call PetscOptionsInsertString(PETSC_NULL_OBJECT,trim(PETSCDEBUG),ierr)
 CHKERRQ(ierr)
 call PetscOptionsInsertString(PETSC_NULL_OBJECT,trim(petsc_defaultOptions),ierr)
 CHKERRQ(ierr)
 call PetscOptionsInsertString(PETSC_NULL_OBJECT,trim(petsc_options),ierr)
 CHKERRQ(ierr)

 grid1Red = grid(1)/2_pInt + 1_pInt
 wgt = 1.0/real(product(grid),pReal)

 write(6,'(a,3(i12  ))')  ' grid     a b c: ', grid
 write(6,'(a,3(es12.5))') ' size     x y z: ', geomSize

 select case (spectral_derivative)
   case ('continuous')
     spectral_derivative_ID = DERIVATIVE_CONTINUOUS_ID
   case ('central_difference')
     spectral_derivative_ID = DERIVATIVE_CENTRAL_DIFF_ID
   case ('fwbw_difference')
     spectral_derivative_ID = DERIVATIVE_FWBW_DIFF_ID
   case default
     call IO_error(892_pInt,ext_msg=trim(spectral_derivative))
 end select

!--------------------------------------------------------------------------------------------------
! scale dimension to calculate either uncorrected, dimension-independent, or dimension- and
! resolution-independent divergence
 if (divergence_correction == 1_pInt) then
   do j = 1_pInt, 3_pInt
    if (j /= minloc(geomSize,1) .and. j /= maxloc(geomSize,1)) &
      scaledGeomSize = geomSize/geomSize(j)
   enddo
 elseif (divergence_correction == 2_pInt) then
   do j = 1_pInt, 3_pInt
    if (      j /= int(minloc(geomSize/real(grid,pReal),1),pInt) &
        .and. j /= int(maxloc(geomSize/real(grid,pReal),1),pInt)) &
      scaledGeomSize = geomSize/geomSize(j)*real(grid(j),pReal)
   enddo
 else
   scaledGeomSize = geomSize
 endif


!--------------------------------------------------------------------------------------------------
! MPI allocation
 gridFFTW = int(grid,C_INTPTR_T)
 alloc_local = fftw_mpi_local_size_3d(gridFFTW(3), gridFFTW(2), gridFFTW(1)/2 +1, &
                                      PETSC_COMM_WORLD, local_K, local_K_offset)
 allocate (xi1st (3,grid1Red,grid(2),grid3),source = cmplx(0.0_pReal,0.0_pReal,pReal))              ! frequencies for first derivatives, only half the size for first dimension
 allocate (xi2nd (3,grid1Red,grid(2),grid3),source = cmplx(0.0_pReal,0.0_pReal,pReal))              ! frequencies for second derivatives, only half the size for first dimension
 
 tensorField = fftw_alloc_complex(tensorSize*alloc_local)
 call c_f_pointer(tensorField, tensorField_real,    [3_C_INTPTR_T,3_C_INTPTR_T, &
                  2_C_INTPTR_T*(gridFFTW(1)/2_C_INTPTR_T + 1_C_INTPTR_T),gridFFTW(2),local_K])      ! place a pointer for a real tensor representation
 call c_f_pointer(tensorField, tensorField_fourier, [3_C_INTPTR_T,3_C_INTPTR_T, &
                  gridFFTW(1)/2_C_INTPTR_T + 1_C_INTPTR_T ,              gridFFTW(2),local_K])      ! place a pointer for a fourier tensor representation

 vectorField = fftw_alloc_complex(vecSize*alloc_local)
 call c_f_pointer(vectorField, vectorField_real,   [3_C_INTPTR_T,&
                  2_C_INTPTR_T*(gridFFTW(1)/2_C_INTPTR_T + 1_C_INTPTR_T),gridFFTW(2),local_K])      ! place a pointer for a real vector representation
 call c_f_pointer(vectorField, vectorField_fourier,[3_C_INTPTR_T,&
                  gridFFTW(1)/2_C_INTPTR_T + 1_C_INTPTR_T,               gridFFTW(2),local_K])      ! place a pointer for a fourier vector representation

 scalarField = fftw_alloc_complex(scalarSize*alloc_local)                                           ! allocate data for real representation (no in place transform)
 call c_f_pointer(scalarField,    scalarField_real, &
                  [2_C_INTPTR_T*(gridFFTW(1)/2_C_INTPTR_T + 1),gridFFTW(2),local_K])                ! place a pointer for a real scalar representation
 call c_f_pointer(scalarField, scalarField_fourier, &
                   [             gridFFTW(1)/2_C_INTPTR_T + 1 ,gridFFTW(2),local_K])                ! place a pointer for a fourier scarlar representation

!--------------------------------------------------------------------------------------------------
! tensor MPI fftw plans
 planTensorForth = fftw_mpi_plan_many_dft_r2c(3, [gridFFTW(3),gridFFTW(2),gridFFTW(1)], &           ! dimension, logical length in each dimension in reversed order
                                       tensorSize, FFTW_MPI_DEFAULT_BLOCK, FFTW_MPI_DEFAULT_BLOCK, &! no. of transforms, default iblock and oblock
                                                      tensorField_real, tensorField_fourier, &      ! input data, output data
                                                              PETSC_COMM_WORLD, fftw_planner_flag)  ! use all processors, planer precision
 if (.not. C_ASSOCIATED(planTensorForth)) call IO_error(810, ext_msg='planTensorForth')
 planTensorBack  = fftw_mpi_plan_many_dft_c2r(3, [gridFFTW(3),gridFFTW(2),gridFFTW(1)], &           ! dimension, logical length in each dimension in reversed order
                                      tensorSize,  FFTW_MPI_DEFAULT_BLOCK, FFTW_MPI_DEFAULT_BLOCK, &! no. of transforms, default iblock and oblock
                                                       tensorField_fourier,tensorField_real, &      ! input data, output data
                                                              PETSC_COMM_WORLD, fftw_planner_flag)  ! all processors, planer precision
 if (.not. C_ASSOCIATED(planTensorBack)) call IO_error(810, ext_msg='planTensorBack')

!--------------------------------------------------------------------------------------------------
! vector MPI fftw plans
 planVectorForth = fftw_mpi_plan_many_dft_r2c(3, [gridFFTW(3),gridFFTW(2),gridFFTW(1)], &           ! dimension, logical length in each dimension in reversed order
                                          vecSize, FFTW_MPI_DEFAULT_BLOCK, FFTW_MPI_DEFAULT_BLOCK, &! no. of transforms, default iblock and oblock
                                                      vectorField_real, vectorField_fourier, &      ! input data, output data
                                                              PETSC_COMM_WORLD, fftw_planner_flag)  ! use all processors, planer precision
 if (.not. C_ASSOCIATED(planVectorForth)) call IO_error(810, ext_msg='planVectorForth')
 planVectorBack  = fftw_mpi_plan_many_dft_c2r(3, [gridFFTW(3),gridFFTW(2),gridFFTW(1)],  &          ! dimension, logical length in each dimension in reversed order
                                        vecSize, FFTW_MPI_DEFAULT_BLOCK, FFTW_MPI_DEFAULT_BLOCK, &  ! no. of transforms, default iblock and oblock
                                                     vectorField_fourier,vectorField_real, &        ! input data, output data
                                                              PETSC_COMM_WORLD, fftw_planner_flag)  ! all processors, planer precision
 if (.not. C_ASSOCIATED(planVectorBack)) call IO_error(810, ext_msg='planVectorBack')

!--------------------------------------------------------------------------------------------------
! scalar MPI fftw plans
 planScalarForth = fftw_mpi_plan_many_dft_r2c(3, [gridFFTW(3),gridFFTW(2),gridFFTW(1)], &           ! dimension, logical length in each dimension in reversed order
                                      scalarSize, FFTW_MPI_DEFAULT_BLOCK, FFTW_MPI_DEFAULT_BLOCK, & ! no. of transforms, default iblock and oblock
                                                      scalarField_real, scalarField_fourier, &      ! input data, output data
                                                              PETSC_COMM_WORLD, fftw_planner_flag)  ! use all processors, planer precision
 if (.not. C_ASSOCIATED(planScalarForth)) call IO_error(810, ext_msg='planScalarForth')
 planScalarBack  = fftw_mpi_plan_many_dft_c2r(3, [gridFFTW(3),gridFFTW(2),gridFFTW(1)], &           ! dimension, logical length in each dimension in reversed order, no. of transforms
                                      scalarSize, FFTW_MPI_DEFAULT_BLOCK, FFTW_MPI_DEFAULT_BLOCK, & ! no. of transforms, default iblock and oblock
                                                      scalarField_fourier,scalarField_real, &       ! input data, output data
                                                              PETSC_COMM_WORLD, fftw_planner_flag)  ! use all processors, planer precision
 if (.not. C_ASSOCIATED(planScalarBack)) call IO_error(810, ext_msg='planScalarBack')

!--------------------------------------------------------------------------------------------------
! general initialization of FFTW (see manual on fftw.org for more details)
 if (pReal /= C_DOUBLE .or. pInt /= C_INT) call IO_error(0_pInt,ext_msg='Fortran to C')             ! check for correct precision in C
 call fftw_set_timelimit(fftw_timelimit)                                                            ! set timelimit for plan creation

 if (debugGeneral) write(6,'(/,a)') ' FFTW initialized'; flush(6)

!--------------------------------------------------------------------------------------------------
! calculation of discrete angular frequencies, ordered as in FFTW (wrap around)
 do k = grid3Offset+1_pInt, grid3Offset+grid3
   k_s(3) = k - 1_pInt
   if(k > grid(3)/2_pInt + 1_pInt) k_s(3) = k_s(3) - grid(3)                                        ! running from 0,1,...,N/2,N/2+1,-N/2,-N/2+1,...,-1
     do j = 1_pInt, grid(2)
       k_s(2) = j - 1_pInt
       if(j > grid(2)/2_pInt + 1_pInt) k_s(2) = k_s(2) - grid(2)                                    ! running from 0,1,...,N/2,N/2+1,-N/2,-N/2+1,...,-1
         do i = 1_pInt, grid1Red
           k_s(1) = i - 1_pInt                                                                      ! symmetry, junst running from 0,1,...,N/2,N/2+1
           xi2nd(1:3,i,j,k-grid3Offset) = utilities_getFreqDerivative(k_s)                          ! if divergence_correction is set, frequencies are calculated on unit length
           where(mod(grid,2)==0 .and. [i,j,k] == grid/2+1 .and. &
                 spectral_derivative_ID == DERIVATIVE_CONTINUOUS_ID)                                ! for even grids, set the Nyquist Freq component to 0.0
             xi1st(1:3,i,j,k-grid3Offset) = cmplx(0.0_pReal,0.0_pReal,pReal)
           elsewhere
             xi1st(1:3,i,j,k-grid3Offset) = xi2nd(1:3,i,j,k-grid3Offset)
           endwhere
 enddo; enddo; enddo

 if(memory_efficient) then                                                                          ! allocate just single fourth order tensor
   allocate (gamma_hat(3,3,3,3,1,1,1), source = cmplx(0.0_pReal,0.0_pReal,pReal))
 else                                                                                               ! precalculation of gamma_hat field
   allocate (gamma_hat(3,3,3,3,grid1Red,grid(2),grid3), source = cmplx(0.0_pReal,0.0_pReal,pReal))
 endif

end subroutine utilities_init


!--------------------------------------------------------------------------------------------------
!> @brief updates reference stiffness and potentially precalculated gamma operator
!> @details Sets the current reference stiffness to the stiffness given as an argument.
!> If the gamma operator is precalculated, it is calculated with this stiffness.
!> In case of an on-the-fly calculation, only the reference stiffness is updated.
!> Also writes out the current reference stiffness for restart.
!--------------------------------------------------------------------------------------------------
subroutine utilities_updateGamma(C,saveReference)
 use IO, only: &
  IO_write_jobRealFile
 use numerics, only: &
   memory_efficient, &
   worldrank
 use mesh, only: &
   grid3Offset, &
   grid3,&
   grid
 use math, only: &
   math_det33, &
   math_invert

 implicit none
 real(pReal), intent(in), dimension(3,3,3,3) :: C                                                   !< input stiffness to store as reference stiffness
 logical    , intent(in)                     :: saveReference                                       !< save reference stiffness to file for restart
 complex(pReal),              dimension(3,3) :: temp33_complex, xiDyad_cmplx
 real(pReal),                 dimension(6,6) :: matA, matInvA
 integer(pInt) :: &
   i, j, k, &
   l, m, n, o
 logical :: err

 C_ref = C
 if (saveReference) then
   if (worldrank == 0_pInt) then
     write(6,'(/,a)') ' writing reference stiffness to file'
     flush(6)
     call IO_write_jobRealFile(777,'C_ref',size(C_ref))
     write (777,rec=1) C_ref; close(777)
   endif
 endif

 if(.not. memory_efficient) then
   gamma_hat =  cmplx(0.0_pReal,0.0_pReal,pReal)                                                     ! for the singular point and any non invertible A
   do k = grid3Offset+1_pInt, grid3Offset+grid3; do j = 1_pInt, grid(2); do i = 1_pInt, grid1Red
     if (any([i,j,k] /= 1_pInt)) then                                                                ! singular point at xi=(0.0,0.0,0.0) i.e. i=j=k=1
       forall(l = 1_pInt:3_pInt, m = 1_pInt:3_pInt) &
         xiDyad_cmplx(l,m) = conjg(-xi1st(l,i,j,k-grid3Offset))*xi1st(m,i,j,k-grid3Offset)
       forall(l = 1_pInt:3_pInt, m = 1_pInt:3_pInt) &
         temp33_complex(l,m) = sum(cmplx(C_ref(l,1:3,m,1:3),0.0_pReal)*xiDyad_cmplx)
       matA(1:3,1:3) = real(temp33_complex); matA(4:6,4:6) = real(temp33_complex)
       matA(1:3,4:6) = aimag(temp33_complex); matA(4:6,1:3) = -aimag(temp33_complex)
       if (abs(math_det33(matA(1:3,1:3))) > 1e-16) then
         call math_invert(6_pInt, matA, matInvA, err)
         temp33_complex = cmplx(matInvA(1:3,1:3),matInvA(1:3,4:6),pReal)
         forall(l=1_pInt:3_pInt, m=1_pInt:3_pInt, n=1_pInt:3_pInt, o=1_pInt:3_pInt) &
           gamma_hat(l,m,n,o,i,j,k-grid3Offset) =  temp33_complex(l,n)* &
                                                   conjg(-xi1st(o,i,j,k-grid3Offset))*xi1st(m,i,j,k-grid3Offset)
       endif
     endif
   enddo; enddo; enddo
 endif

end subroutine utilities_updateGamma

!--------------------------------------------------------------------------------------------------
!> @brief forward FFT of data in field_real to field_fourier
!> @details Does an unweighted filtered FFT transform from real to complex
!--------------------------------------------------------------------------------------------------
subroutine utilities_FFTtensorForward()
 implicit none

!--------------------------------------------------------------------------------------------------
! doing the tensor FFT
 call fftw_mpi_execute_dft_r2c(planTensorForth,tensorField_real,tensorField_fourier)

end subroutine utilities_FFTtensorForward


!--------------------------------------------------------------------------------------------------
!> @brief backward FFT of data in field_fourier to field_real
!> @details Does an weighted inverse FFT transform from complex to real
!--------------------------------------------------------------------------------------------------
subroutine utilities_FFTtensorBackward()
 implicit none

 call fftw_mpi_execute_dft_c2r(planTensorBack,tensorField_fourier,tensorField_real)
 tensorField_real = tensorField_real * wgt                                                          ! normalize the result by number of elements

end subroutine utilities_FFTtensorBackward

!--------------------------------------------------------------------------------------------------
!> @brief forward FFT of data in scalarField_real to scalarField_fourier
!> @details Does an unweighted filtered FFT transform from real to complex
!--------------------------------------------------------------------------------------------------
subroutine utilities_FFTscalarForward()
 implicit none

!--------------------------------------------------------------------------------------------------
! doing the scalar FFT
 call fftw_mpi_execute_dft_r2c(planScalarForth,scalarField_real,scalarField_fourier)

end subroutine utilities_FFTscalarForward


!--------------------------------------------------------------------------------------------------
!> @brief backward FFT of data in scalarField_fourier to scalarField_real
!> @details Does an weighted inverse FFT transform from complex to real
!--------------------------------------------------------------------------------------------------
subroutine utilities_FFTscalarBackward()
 implicit none

 call fftw_mpi_execute_dft_c2r(planScalarBack,scalarField_fourier,scalarField_real)
 scalarField_real = scalarField_real * wgt                                                    ! normalize the result by number of elements

end subroutine utilities_FFTscalarBackward


!--------------------------------------------------------------------------------------------------
!> @brief forward FFT of data in field_real to field_fourier with highest freqs. removed
!> @details Does an unweighted filtered FFT transform from real to complex.
!--------------------------------------------------------------------------------------------------
subroutine utilities_FFTvectorForward()
 implicit none

!--------------------------------------------------------------------------------------------------
! doing the vector FFT
 call fftw_mpi_execute_dft_r2c(planVectorForth,vectorField_real,vectorField_fourier)

end subroutine utilities_FFTvectorForward


!--------------------------------------------------------------------------------------------------
!> @brief backward FFT of data in field_fourier to field_real
!> @details Does an weighted inverse FFT transform from complex to real
!--------------------------------------------------------------------------------------------------
subroutine utilities_FFTvectorBackward()
 implicit none

 call fftw_mpi_execute_dft_c2r(planVectorBack,vectorField_fourier,vectorField_real)
 vectorField_real = vectorField_real * wgt                                                    ! normalize the result by number of elements

end subroutine utilities_FFTvectorBackward


!--------------------------------------------------------------------------------------------------
!> @brief doing convolution gamma_hat * field_real, ensuring that average value = fieldAim
!--------------------------------------------------------------------------------------------------
subroutine utilities_fourierGammaConvolution(fieldAim)
 use numerics, only: &
   memory_efficient
 use math, only: &
   math_det33, &
   math_invert
 use mesh, only: &
   grid3, &
   grid, &
   grid3Offset

 implicit none
 real(pReal), intent(in), dimension(3,3) :: fieldAim                                                !< desired average value of the field after convolution
 complex(pReal),          dimension(3,3) :: temp33_complex, xiDyad_cmplx
 real(pReal)                             :: matA(6,6), matInvA(6,6) 

 integer(pInt) :: &
   i, j, k, &
   l, m, n, o
 logical :: err


 write(6,'(/,a)') ' ... doing gamma convolution ...............................................'
 flush(6)

!--------------------------------------------------------------------------------------------------
! do the actual spectral method calculation (mechanical equilibrium)
 memoryEfficient: if(memory_efficient) then
   do k = 1_pInt, grid3; do j = 1_pInt, grid(2); do i = 1_pInt, grid1Red
     if (any([i,j,k+grid3Offset] /= 1_pInt)) then                                                                ! singular point at xi=(0.0,0.0,0.0) i.e. i=j=k=1
       forall(l = 1_pInt:3_pInt, m = 1_pInt:3_pInt) &
         xiDyad_cmplx(l,m) = conjg(-xi1st(l,i,j,k))*xi1st(m,i,j,k)
       forall(l = 1_pInt:3_pInt, m = 1_pInt:3_pInt) &
         temp33_complex(l,m) = sum(cmplx(C_ref(l,1:3,m,1:3),0.0_pReal)*xiDyad_cmplx)
       matA(1:3,1:3) = real(temp33_complex); matA(4:6,4:6) = real(temp33_complex)
       matA(1:3,4:6) = aimag(temp33_complex); matA(4:6,1:3) = -aimag(temp33_complex)
       if (abs(math_det33(matA(1:3,1:3))) > 1e-16) then
         call math_invert(6_pInt, matA, matInvA, err)
         temp33_complex = cmplx(matInvA(1:3,1:3),matInvA(1:3,4:6),pReal)
         forall(l=1_pInt:3_pInt, m=1_pInt:3_pInt, n=1_pInt:3_pInt, o=1_pInt:3_pInt) &
           gamma_hat(l,m,n,o,1,1,1) =  temp33_complex(l,n)*conjg(-xi1st(o,i,j,k))*xi1st(m,i,j,k)
       else  
         gamma_hat(1:3,1:3,1:3,1:3,1,1,1) = cmplx(0.0_pReal,0.0_pReal,pReal)
       endif
       forall(l = 1_pInt:3_pInt, m = 1_pInt:3_pInt) &
         temp33_Complex(l,m) = sum(gamma_hat(l,m,1:3,1:3,1,1,1)*tensorField_fourier(1:3,1:3,i,j,k))
       tensorField_fourier(1:3,1:3,i,j,k) = temp33_Complex
     endif
   enddo; enddo; enddo
 else memoryEfficient
   do k = 1_pInt, grid3;  do j = 1_pInt, grid(2);  do i = 1_pInt,grid1Red
     forall(l = 1_pInt:3_pInt, m = 1_pInt:3_pInt) &
       temp33_Complex(l,m) = sum(gamma_hat(l,m,1:3,1:3,i,j,k) * tensorField_fourier(1:3,1:3,i,j,k))
     tensorField_fourier(1:3,1:3,i,j,k) = temp33_Complex
   enddo; enddo; enddo
 endif memoryEfficient

 if (grid3Offset == 0_pInt) &
   tensorField_fourier(1:3,1:3,1,1,1) = cmplx(fieldAim/wgt,0.0_pReal,pReal)

end subroutine utilities_fourierGammaConvolution


!--------------------------------------------------------------------------------------------------
!> @brief doing convolution DamageGreenOp_hat * field_real
!--------------------------------------------------------------------------------------------------
subroutine utilities_fourierGreenConvolution(D_ref, mobility_ref, deltaT)

 use math, only: &
   math_mul33x3, &
   PI
 use mesh, only: &
   grid, &
   grid3

 implicit none
 real(pReal), dimension(3,3), intent(in) :: D_ref                                                   !< desired average value of the field after convolution
 real(pReal),                 intent(in) :: mobility_ref, deltaT                                    !< desired average value of the field after convolution
 complex(pReal)                          :: GreenOp_hat
 integer(pInt)                           :: i, j, k

!--------------------------------------------------------------------------------------------------
! do the actual spectral method calculation
 do k = 1_pInt, grid3; do j = 1_pInt, grid(2) ;do i = 1_pInt, grid1Red
   GreenOp_hat =  cmplx(1.0_pReal,0.0_pReal,pReal)/ &
                  (cmplx(mobility_ref,0.0_pReal,pReal) + cmplx(deltaT,0.0_pReal)*&
                   sum(conjg(xi1st(1:3,i,j,k))* matmul(cmplx(D_ref,0.0_pReal),xi1st(1:3,i,j,k))))   ! why not use dot_product 
   scalarField_fourier(i,j,k) = scalarField_fourier(i,j,k)*GreenOp_hat
 enddo; enddo; enddo

end subroutine utilities_fourierGreenConvolution


!--------------------------------------------------------------------------------------------------
!> @brief calculate root mean square of divergence of field_fourier
!--------------------------------------------------------------------------------------------------
real(pReal) function utilities_divergenceRMS()
 use IO, only: &
   IO_error
 use mesh, only: &
   geomSize, &
   grid, &
   grid3

 implicit none
 integer(pInt) :: i, j, k, ierr
 complex(pReal), dimension(3)   :: rescaledGeom

 external :: &
   MPI_Allreduce

 write(6,'(/,a)') ' ... calculating divergence ................................................'
 flush(6)

 rescaledGeom = cmplx(geomSize/scaledGeomSize,0.0_pReal)

!--------------------------------------------------------------------------------------------------
! calculating RMS divergence criterion in Fourier space
 utilities_divergenceRMS = 0.0_pReal
 do k = 1_pInt, grid3; do j = 1_pInt, grid(2)
   do i = 2_pInt, grid1Red -1_pInt                                                                  ! Has somewhere a conj. complex counterpart. Therefore count it twice.
     utilities_divergenceRMS = utilities_divergenceRMS &
           + 2.0_pReal*(sum (real(matmul(tensorField_fourier(1:3,1:3,i,j,k),&                       ! (sqrt(real(a)**2 + aimag(a)**2))**2 = real(a)**2 + aimag(a)**2. do not take square root and square again
                                         conjg(-xi1st(1:3,i,j,k))*rescaledGeom))**2.0_pReal)&       ! --> sum squared L_2 norm of vector
                       +sum(aimag(matmul(tensorField_fourier(1:3,1:3,i,j,k),&
                                         conjg(-xi1st(1:3,i,j,k))*rescaledGeom))**2.0_pReal))
   enddo
   utilities_divergenceRMS = utilities_divergenceRMS &                                              ! these two layers (DC and Nyquist) do not have a conjugate complex counterpart (if grid(1) /= 1)
              + sum( real(matmul(tensorField_fourier(1:3,1:3,1       ,j,k), &
                                 conjg(-xi1st(1:3,1,j,k))*rescaledGeom))**2.0_pReal) &
              + sum(aimag(matmul(tensorField_fourier(1:3,1:3,1       ,j,k), &
                                 conjg(-xi1st(1:3,1,j,k))*rescaledGeom))**2.0_pReal) &
              + sum( real(matmul(tensorField_fourier(1:3,1:3,grid1Red,j,k), &
                                 conjg(-xi1st(1:3,grid1Red,j,k))*rescaledGeom))**2.0_pReal) &
              + sum(aimag(matmul(tensorField_fourier(1:3,1:3,grid1Red,j,k), &
                                 conjg(-xi1st(1:3,grid1Red,j,k))*rescaledGeom))**2.0_pReal)
 enddo; enddo
 if(grid(1) == 1_pInt) utilities_divergenceRMS = utilities_divergenceRMS * 0.5_pReal                ! counted twice in case of grid(1) == 1
 call MPI_Allreduce(MPI_IN_PLACE,utilities_divergenceRMS,1,MPI_DOUBLE,MPI_SUM,PETSC_COMM_WORLD,ierr)
 if(ierr /=0_pInt) call IO_error(894_pInt, ext_msg='utilities_divergenceRMS')
 utilities_divergenceRMS = sqrt(utilities_divergenceRMS) * wgt                                      ! RMS in real space calculated with Parsevals theorem from Fourier space


end function utilities_divergenceRMS


!--------------------------------------------------------------------------------------------------
!> @brief calculate max of curl of field_fourier
!--------------------------------------------------------------------------------------------------
real(pReal) function utilities_curlRMS()
 use IO, only: &
   IO_error
 use mesh, only: &
   geomSize, &
   grid, &
   grid3

 implicit none
 integer(pInt)  ::  i, j, k, l, ierr
 complex(pReal), dimension(3,3) :: curl_fourier
 complex(pReal), dimension(3)   :: rescaledGeom

 external :: &
   MPI_Allreduce

 write(6,'(/,a)') ' ... calculating curl ......................................................'
 flush(6)

 rescaledGeom = cmplx(geomSize/scaledGeomSize,0.0_pReal)

!--------------------------------------------------------------------------------------------------
! calculating max curl criterion in Fourier space
 utilities_curlRMS = 0.0_pReal

 do k = 1_pInt, grid3; do j = 1_pInt, grid(2);
   do i = 2_pInt, grid1Red - 1_pInt
     do l = 1_pInt, 3_pInt
       curl_fourier(l,1) = (+tensorField_fourier(l,3,i,j,k)*xi1st(2,i,j,k)*rescaledGeom(2) &
                            -tensorField_fourier(l,2,i,j,k)*xi1st(3,i,j,k)*rescaledGeom(3))
       curl_fourier(l,2) = (+tensorField_fourier(l,1,i,j,k)*xi1st(3,i,j,k)*rescaledGeom(3) &
                            -tensorField_fourier(l,3,i,j,k)*xi1st(1,i,j,k)*rescaledGeom(1))
       curl_fourier(l,3) = (+tensorField_fourier(l,2,i,j,k)*xi1st(1,i,j,k)*rescaledGeom(1) &
                            -tensorField_fourier(l,1,i,j,k)*xi1st(2,i,j,k)*rescaledGeom(2))
     enddo
     utilities_curlRMS = utilities_curlRMS &
                       +2.0_pReal*sum(real(curl_fourier)**2.0_pReal+aimag(curl_fourier)**2.0_pReal) ! Has somewhere a conj. complex counterpart. Therefore count it twice.
   enddo
   do l = 1_pInt, 3_pInt
      curl_fourier = (+tensorField_fourier(l,3,1,j,k)*xi1st(2,1,j,k)*rescaledGeom(2) &
                      -tensorField_fourier(l,2,1,j,k)*xi1st(3,1,j,k)*rescaledGeom(3))
      curl_fourier = (+tensorField_fourier(l,1,1,j,k)*xi1st(3,1,j,k)*rescaledGeom(3) &
                      -tensorField_fourier(l,3,1,j,k)*xi1st(1,1,j,k)*rescaledGeom(1))
      curl_fourier = (+tensorField_fourier(l,2,1,j,k)*xi1st(1,1,j,k)*rescaledGeom(1) &
                      -tensorField_fourier(l,1,1,j,k)*xi1st(2,1,j,k)*rescaledGeom(2))
   enddo
   utilities_curlRMS = utilities_curlRMS &
                     + sum(real(curl_fourier)**2.0_pReal + aimag(curl_fourier)**2.0_pReal)          ! this layer (DC) does not have a conjugate complex counterpart (if grid(1) /= 1)
   do l = 1_pInt, 3_pInt
     curl_fourier = (+tensorField_fourier(l,3,grid1Red,j,k)*xi1st(2,grid1Red,j,k)*rescaledGeom(2) &
                     -tensorField_fourier(l,2,grid1Red,j,k)*xi1st(3,grid1Red,j,k)*rescaledGeom(3))
     curl_fourier = (+tensorField_fourier(l,1,grid1Red,j,k)*xi1st(3,grid1Red,j,k)*rescaledGeom(3) &
                     -tensorField_fourier(l,3,grid1Red,j,k)*xi1st(1,grid1Red,j,k)*rescaledGeom(1))
     curl_fourier = (+tensorField_fourier(l,2,grid1Red,j,k)*xi1st(1,grid1Red,j,k)*rescaledGeom(1) &
                     -tensorField_fourier(l,1,grid1Red,j,k)*xi1st(2,grid1Red,j,k)*rescaledGeom(2))
   enddo
   utilities_curlRMS = utilities_curlRMS &
                     + sum(real(curl_fourier)**2.0_pReal + aimag(curl_fourier)**2.0_pReal)          ! this layer (Nyquist) does not have a conjugate complex counterpart (if grid(1) /= 1)
 enddo; enddo

 call MPI_Allreduce(MPI_IN_PLACE,utilities_curlRMS,1,MPI_DOUBLE,MPI_SUM,PETSC_COMM_WORLD,ierr)
 if(ierr /=0_pInt) call IO_error(894_pInt, ext_msg='utilities_curlRMS')
 utilities_curlRMS = sqrt(utilities_curlRMS) * wgt
 if(grid(1) == 1_pInt) utilities_curlRMS = utilities_curlRMS * 0.5_pReal                            ! counted twice in case of grid(1) == 1

end function utilities_curlRMS


!--------------------------------------------------------------------------------------------------
!> @brief calculates mask compliance tensor used to adjust F to fullfill stress BC
!--------------------------------------------------------------------------------------------------
function utilities_maskedCompliance(rot_BC,mask_stress,C)
 use, intrinsic :: &
   IEEE_arithmetic
 use IO, only: &
   IO_error
 use math, only: &
   math_Plain3333to99, &
   math_plain99to3333, &
   math_rotate_forward3333, &
   math_rotate_forward33, &
   math_invert

 implicit none
 real(pReal),              dimension(3,3,3,3) :: utilities_maskedCompliance                         !< masked compliance
 real(pReal), intent(in) , dimension(3,3,3,3) :: C                                                  !< current average stiffness
 real(pReal), intent(in) , dimension(3,3)     :: rot_BC                                             !< rotation of load frame
 logical,     intent(in),  dimension(3,3)     :: mask_stress                                        !< mask of stress BC
 integer(pInt) :: j, k, m, n
 logical, dimension(9) :: mask_stressVector
 real(pReal), dimension(9,9) :: temp99_Real
 integer(pInt) :: size_reduced = 0_pInt
 real(pReal),              dimension(:,:), allocatable ::  &
   s_reduced, &                                                                                     !< reduced compliance matrix (depending on number of stress BC)
   c_reduced, &                                                                                     !< reduced stiffness (depending on number of stress BC)
   sTimesC                                                                                          !< temp variable to check inversion
 logical :: errmatinv
 character(len=1024):: formatString

 mask_stressVector = reshape(transpose(mask_stress), [9])
 size_reduced = int(count(mask_stressVector), pInt)
 if(size_reduced > 0_pInt )then
   allocate (c_reduced(size_reduced,size_reduced), source =0.0_pReal)
   allocate (s_reduced(size_reduced,size_reduced), source =0.0_pReal)
   allocate (sTimesC(size_reduced,size_reduced),   source =0.0_pReal)
   temp99_Real = math_Plain3333to99(math_rotate_forward3333(C,rot_BC))

   if(debugGeneral) then
     write(6,'(/,a)') ' ... updating masked compliance ............................................'
     write(6,'(/,a,/,9(9(2x,f12.7,1x)/))',advance='no') ' Stiffness C (load) / GPa =',&
                                                  transpose(temp99_Real)*1.0e-9_pReal
     flush(6)
   endif
   k = 0_pInt                                                                                       ! calculate reduced stiffness
   do n = 1_pInt,9_pInt
     if(mask_stressVector(n)) then
       k = k + 1_pInt
       j = 0_pInt
       do m = 1_pInt,9_pInt
         if(mask_stressVector(m)) then
           j = j + 1_pInt
           c_reduced(k,j) = temp99_Real(n,m)
   endif; enddo; endif; enddo

   call math_invert(size_reduced, c_reduced, s_reduced, errmatinv)                                  ! invert reduced stiffness
   if (any(IEEE_is_NaN(s_reduced))) errmatinv = .true.
   if (errmatinv) call IO_error(error_ID=400_pInt,ext_msg='utilities_maskedCompliance')
   temp99_Real = 0.0_pReal                                                                          ! fill up compliance with zeros
    k = 0_pInt
    do n = 1_pInt,9_pInt
      if(mask_stressVector(n)) then
        k = k + 1_pInt
        j = 0_pInt
        do m = 1_pInt,9_pInt
          if(mask_stressVector(m)) then
            j = j + 1_pInt
            temp99_Real(n,m) = s_reduced(k,j)
   endif; enddo; endif; enddo

!--------------------------------------------------------------------------------------------------
! check if inversion was successful
   sTimesC = matmul(c_reduced,s_reduced)
   do m=1_pInt, size_reduced
     do n=1_pInt, size_reduced
       errmatinv = errmatinv &
              .or. (m==n .and. abs(sTimesC(m,n)-1.0_pReal) > 1.0e-12_pReal) &                    ! diagonal elements of S*C should be 1
              .or. (m/=n .and. abs(sTimesC(m,n))           > 1.0e-12_pReal)                      ! off-diagonal elements of S*C should be 0
     enddo
   enddo
<<<<<<< HEAD

=======
>>>>>>> 48fce3a4
   if (debugGeneral .or. errmatinv) then
     write(formatString, '(i2)') size_reduced
     formatString = '(/,a,/,'//trim(formatString)//'('//trim(formatString)//'(2x,es9.2,1x)/))'
     write(6,trim(formatString),advance='no') ' C * S (load) ', &
                                                            transpose(matmul(c_reduced,s_reduced))
     write(6,trim(formatString),advance='no') ' S (load) ', transpose(s_reduced)
     if(errmatinv) call IO_error(error_ID=400_pInt,ext_msg='utilities_maskedCompliance')
   endif
   deallocate(c_reduced)
   deallocate(s_reduced)
   deallocate(sTimesC)
 else
   temp99_real = 0.0_pReal
 endif
<<<<<<< HEAD
 
 if(debugGeneral) then
   write(6,'(/,a,/,9(9(2x,f10.5,1x)/),/)',advance='no') &
     ' Masked Compliance (load) / GPa =', transpose(temp99_Real*1.e-9_pReal)
   flush(6)
 endif
 
=======
 if(debugGeneral) then
   write(6,'(/,a,/,9(9(2x,f10.5,1x)/),/)',advance='no') &
     ' Masked Compliance (load) * GPa =', transpose(temp99_Real)*1.0e9_pReal
   flush(6)
 endif
>>>>>>> 48fce3a4
 utilities_maskedCompliance = math_Plain99to3333(temp99_Real)

end function utilities_maskedCompliance


!--------------------------------------------------------------------------------------------------
!> @brief calculate scalar gradient in fourier field
!--------------------------------------------------------------------------------------------------
subroutine utilities_fourierScalarGradient()
 use mesh, only: &
   grid3, &
   grid

 implicit none
 integer(pInt)                :: i, j, k

 vectorField_fourier = cmplx(0.0_pReal,0.0_pReal,pReal)
 forall(k = 1_pInt:grid3, j = 1_pInt:grid(2), i = 1_pInt:grid1Red) &
   vectorField_fourier(1:3,i,j,k) = scalarField_fourier(i,j,k)*xi1st(1:3,i,j,k)

end subroutine utilities_fourierScalarGradient


!--------------------------------------------------------------------------------------------------
!> @brief calculate vector divergence in fourier field
!--------------------------------------------------------------------------------------------------
subroutine utilities_fourierVectorDivergence()
 use mesh, only: &
   grid3, &
   grid

 implicit none
 integer(pInt)                :: i, j, k

 scalarField_fourier = cmplx(0.0_pReal,0.0_pReal,pReal)
 forall(k = 1_pInt:grid3, j = 1_pInt:grid(2), i = 1_pInt:grid1Red) &
     scalarField_fourier(i,j,k) = scalarField_fourier(i,j,k) + &
       sum(vectorField_fourier(1:3,i,j,k)*conjg(-xi1st(1:3,i,j,k)))

end subroutine utilities_fourierVectorDivergence


!--------------------------------------------------------------------------------------------------
!> @brief calculate vector gradient in fourier field
!--------------------------------------------------------------------------------------------------
subroutine utilities_fourierVectorGradient()
 use mesh, only: &
   grid3, &
   grid

 implicit none
 integer(pInt) :: i, j, k, m, n

 tensorField_fourier = cmplx(0.0_pReal,0.0_pReal,pReal)
 do k = 1_pInt, grid3;  do j = 1_pInt, grid(2);  do i = 1_pInt,grid1Red
   do m = 1_pInt, 3_pInt; do n = 1_pInt, 3_pInt
     tensorField_fourier(m,n,i,j,k) = vectorField_fourier(m,i,j,k)*xi1st(n,i,j,k)
   enddo; enddo
 enddo; enddo; enddo
end subroutine utilities_fourierVectorGradient


!--------------------------------------------------------------------------------------------------
!> @brief calculate tensor divergence in fourier field
!--------------------------------------------------------------------------------------------------
subroutine utilities_fourierTensorDivergence()
 use mesh, only: &
   grid3, &
   grid

 implicit none
 integer(pInt) :: i, j, k, m, n

 vectorField_fourier = cmplx(0.0_pReal,0.0_pReal,pReal)
 do k = 1_pInt, grid3;  do j = 1_pInt, grid(2);  do i = 1_pInt,grid1Red
   do m = 1_pInt, 3_pInt; do n = 1_pInt, 3_pInt
     vectorField_fourier(m,i,j,k) = &
       vectorField_fourier(m,i,j,k) + &
       tensorField_fourier(m,n,i,j,k)*conjg(-xi1st(n,i,j,k))
   enddo; enddo
 enddo; enddo; enddo
end subroutine utilities_fourierTensorDivergence


!--------------------------------------------------------------------------------------------------
!> @brief calculate constitutive response from materialpoint_F0 to F during timeinc
!--------------------------------------------------------------------------------------------------
subroutine utilities_constitutiveResponse(P,P_av,C_volAvg,C_minmaxAvg,&
                                          F,timeinc,rotation_BC)
 use IO, only: &
   IO_error
 use debug, only: &
   debug_reset, &
   debug_info
 use math, only: &
   math_rotate_forward33, &
   math_det33
 use mesh, only: &
   grid,&
   grid3
 use homogenization, only: &
   materialpoint_F, &
   materialpoint_P, &
   materialpoint_dPdF, &
   materialpoint_stressAndItsTangent

 implicit none
 real(pReal),intent(out), dimension(3,3,3,3)                     :: C_volAvg, C_minmaxAvg           !< average stiffness
 real(pReal),intent(out), dimension(3,3)                         :: P_av                            !< average PK stress
 real(pReal),intent(out), dimension(3,3,grid(1),grid(2),grid3)   :: P                               !< PK stress

 real(pReal), intent(in), dimension(3,3,grid(1),grid(2),grid3)   :: F                               !< deformation gradient target                                                                                                !< previous deformation gradient
 real(pReal), intent(in)                                         :: timeinc                         !< loading time
 real(pReal), intent(in), dimension(3,3)                         :: rotation_BC                     !< rotation of load frame

 
 integer(pInt) :: &
   j,k,ierr
 real(pReal), dimension(3,3,3,3) :: max_dPdF, min_dPdF
 real(pReal)   :: max_dPdF_norm, min_dPdF_norm, defgradDetMin, defgradDetMax, defgradDet

 external :: &
  MPI_Allreduce

 write(6,'(/,a)') ' ... evaluating constitutive response ......................................'
 flush(6)
 
 materialpoint_F  = reshape(F,[3,3,1,product(grid(1:2))*grid3])                                     ! set materialpoint target F to estimated field
 
!--------------------------------------------------------------------------------------------------
! calculate bounds of det(F) and report
 if(debugGeneral) then
   defgradDetMax = -huge(1.0_pReal)
   defgradDetMin = +huge(1.0_pReal)
   do j = 1_pInt, product(grid(1:2))*grid3
     defgradDet = math_det33(materialpoint_F(1:3,1:3,1,j))
     defgradDetMax = max(defgradDetMax,defgradDet)
     defgradDetMin = min(defgradDetMin,defgradDet)
   end do
   
   write(6,'(a,1x,es11.4)') ' max determinant of deformation =', defgradDetMax
   write(6,'(a,1x,es11.4)') ' min determinant of deformation =', defgradDetMin
   flush(6)
 endif

 call debug_reset()                                                                                 ! this has no effect on rank >0
 call materialpoint_stressAndItsTangent(.true.,timeinc)                                              ! calculate P field

 P = reshape(materialpoint_P, [3,3,grid(1),grid(2),grid3])
 P_av = sum(sum(sum(P,dim=5),dim=4),dim=3) * wgt                                                    ! average of P
 call MPI_Allreduce(MPI_IN_PLACE,P_av,9,MPI_DOUBLE,MPI_SUM,PETSC_COMM_WORLD,ierr)
 if (debugRotation) &
 write(6,'(/,a,/,3(3(2x,f12.4,1x)/))',advance='no') ' Piola--Kirchhoff stress (lab) / MPa =',&
<<<<<<< HEAD
                                                     math_transpose33(P_av)*1.e-6_pReal
 P_av = math_rotate_forward33(P_av,rotation_BC)
 write(6,'(/,a,/,3(3(2x,f12.4,1x)/))',advance='no') ' Piola--Kirchhoff stress       / MPa =',&
                                                     math_transpose33(P_av)*1.e-6_pReal
=======
                                                     transpose(P_av)*1.e-6_pReal
 P_av = math_rotate_forward33(P_av,rotation_BC)
 write(6,'(/,a,/,3(3(2x,f12.4,1x)/))',advance='no') ' Piola--Kirchhoff stress       / MPa =',&
                                                     transpose(P_av)*1.e-6_pReal
>>>>>>> 48fce3a4
 flush(6)

 max_dPdF = 0.0_pReal
 max_dPdF_norm = 0.0_pReal
 min_dPdF = huge(1.0_pReal)
 min_dPdF_norm = huge(1.0_pReal)
 do k = 1_pInt, product(grid(1:2))*grid3
   if (max_dPdF_norm < sum(materialpoint_dPdF(1:3,1:3,1:3,1:3,1,k)**2.0_pReal)) then
     max_dPdF = materialpoint_dPdF(1:3,1:3,1:3,1:3,1,k)
     max_dPdF_norm = sum(materialpoint_dPdF(1:3,1:3,1:3,1:3,1,k)**2.0_pReal)
   endif
   if (min_dPdF_norm > sum(materialpoint_dPdF(1:3,1:3,1:3,1:3,1,k)**2.0_pReal)) then
     min_dPdF = materialpoint_dPdF(1:3,1:3,1:3,1:3,1,k)
     min_dPdF_norm = sum(materialpoint_dPdF(1:3,1:3,1:3,1:3,1,k)**2.0_pReal)
   endif
 end do

 call MPI_Allreduce(MPI_IN_PLACE,max_dPdF,81,MPI_DOUBLE,MPI_MAX,PETSC_COMM_WORLD,ierr)
 if (ierr /= 0_pInt) call IO_error(894_pInt, ext_msg='MPI_Allreduce max')
 call MPI_Allreduce(MPI_IN_PLACE,min_dPdF,81,MPI_DOUBLE,MPI_MIN,PETSC_COMM_WORLD,ierr)
 if (ierr /= 0_pInt) call IO_error(894_pInt, ext_msg='MPI_Allreduce min')

 C_minmaxAvg = 0.5_pReal*(max_dPdF + min_dPdF)

 C_volAvg = sum(sum(materialpoint_dPdF,dim=6),dim=5) * wgt
 call MPI_Allreduce(MPI_IN_PLACE,C_volAvg,81,MPI_DOUBLE,MPI_SUM,PETSC_COMM_WORLD,ierr)

 call debug_info()                                                                                  ! this has no effect on rank >0

end subroutine utilities_constitutiveResponse


!--------------------------------------------------------------------------------------------------
!> @brief calculates forward rate, either guessing or just add delta/timeinc
!--------------------------------------------------------------------------------------------------
pure function utilities_calculateRate(heterogeneous,field0,field,dt,avRate)
 use mesh, only: &
   grid3, &
   grid

 implicit none
 real(pReal), intent(in), dimension(3,3)                      :: avRate                             !< homogeneous addon
 real(pReal), intent(in) :: &
   dt                                                                                               !< timeinc between field0 and field
 logical, intent(in) :: &
   heterogeneous                                                                                    !< calculate field of rates
 real(pReal), intent(in), dimension(3,3,grid(1),grid(2),grid3) :: &
   field0, &                                                                                        !< data of previous step
   field                                                                                            !< data of current step
 real(pReal),             dimension(3,3,grid(1),grid(2),grid3) :: &
   utilities_calculateRate

 if (heterogeneous) then
   utilities_calculateRate = (field-field0) / dt
 else
   utilities_calculateRate = spread(spread(spread(avRate,3,grid(1)),4,grid(2)),5,grid3)
 endif

end function utilities_calculateRate


!--------------------------------------------------------------------------------------------------
!> @brief forwards a field with a pointwise given rate, if aim is given,
!> ensures that the average matches the aim
!--------------------------------------------------------------------------------------------------
function utilities_forwardField(timeinc,field_lastInc,rate,aim)
 use mesh, only: &
   grid3, &
   grid

 implicit none
 real(pReal), intent(in) :: &
   timeinc                                                                                          !< timeinc of current step
 real(pReal), intent(in),           dimension(3,3,grid(1),grid(2),grid3) :: &
   field_lastInc, &                                                                                 !< initial field
   rate                                                                                             !< rate by which to forward
 real(pReal), intent(in), optional, dimension(3,3) :: &
   aim                                                                                              !< average field value aim
 real(pReal),                       dimension(3,3,grid(1),grid(2),grid3) :: &
   utilities_forwardField
 real(pReal),                       dimension(3,3)                       :: fieldDiff               !< <a + adot*t> - aim
 PetscErrorCode :: ierr

 external :: &
  MPI_Allreduce

 utilities_forwardField = field_lastInc + rate*timeinc
 if (present(aim)) then                                                                             !< correct to match average
   fieldDiff = sum(sum(sum(utilities_forwardField,dim=5),dim=4),dim=3)*wgt
   call MPI_Allreduce(MPI_IN_PLACE,fieldDiff,9,MPI_DOUBLE,MPI_SUM,PETSC_COMM_WORLD,ierr)
   fieldDiff = fieldDiff - aim
   utilities_forwardField = utilities_forwardField - &
                    spread(spread(spread(fieldDiff,3,grid(1)),4,grid(2)),5,grid3)
 endif

end function utilities_forwardField


!--------------------------------------------------------------------------------------------------
!> @brief calculates filter for fourier convolution depending on type given in numerics.config
!> @details this is the full operator to calculate derivatives, i.e. 2 \pi i k for the
! standard approach
!--------------------------------------------------------------------------------------------------
pure function utilities_getFreqDerivative(k_s)
 use math, only: &
   PI
 use mesh, only: &
   geomSize, &
   grid

 implicit none
 integer(pInt), intent(in),  dimension(3) :: k_s                                                    !< indices of frequency
 complex(pReal),             dimension(3) :: utilities_getFreqDerivative

 select case (spectral_derivative_ID)
   case (DERIVATIVE_CONTINUOUS_ID)                                                                    
     utilities_getFreqDerivative = cmplx(0.0_pReal, 2.0_pReal*PI*real(k_s,pReal)/geomSize,pReal)

   case (DERIVATIVE_CENTRAL_DIFF_ID)                                                                    
     utilities_getFreqDerivative = cmplx(0.0_pReal, sin(2.0_pReal*PI*real(k_s,pReal)/real(grid,pReal)), pReal)/ &
                                   cmplx(2.0_pReal*geomSize/real(grid,pReal), 0.0_pReal, pReal) 
   
   case (DERIVATIVE_FWBW_DIFF_ID)                                                                     
     utilities_getFreqDerivative(1) = &
                              cmplx(cos(2.0_pReal*PI*real(k_s(1),pReal)/real(grid(1),pReal)) - 1.0_pReal, &
                                    sin(2.0_pReal*PI*real(k_s(1),pReal)/real(grid(1),pReal)), pReal)* &
                              cmplx(cos(2.0_pReal*PI*real(k_s(2),pReal)/real(grid(2),pReal)) + 1.0_pReal, &
                                    sin(2.0_pReal*PI*real(k_s(2),pReal)/real(grid(2),pReal)), pReal)* &
                              cmplx(cos(2.0_pReal*PI*real(k_s(3),pReal)/real(grid(3),pReal)) + 1.0_pReal, &
                                    sin(2.0_pReal*PI*real(k_s(3),pReal)/real(grid(3),pReal)), pReal)/ &
                              cmplx(4.0_pReal*geomSize(1)/real(grid(1),pReal), 0.0_pReal, pReal)      
     utilities_getFreqDerivative(2) = &
                              cmplx(cos(2.0_pReal*PI*real(k_s(1),pReal)/real(grid(1),pReal)) + 1.0_pReal, &
                                    sin(2.0_pReal*PI*real(k_s(1),pReal)/real(grid(1),pReal)), pReal)* &
                              cmplx(cos(2.0_pReal*PI*real(k_s(2),pReal)/real(grid(2),pReal)) - 1.0_pReal, &
                                    sin(2.0_pReal*PI*real(k_s(2),pReal)/real(grid(2),pReal)), pReal)* &
                              cmplx(cos(2.0_pReal*PI*real(k_s(3),pReal)/real(grid(3),pReal)) + 1.0_pReal, &
                                    sin(2.0_pReal*PI*real(k_s(3),pReal)/real(grid(3),pReal)), pReal)/ &
                              cmplx(4.0_pReal*geomSize(2)/real(grid(2),pReal), 0.0_pReal, pReal)      
     utilities_getFreqDerivative(3) = &
                              cmplx(cos(2.0_pReal*PI*real(k_s(1),pReal)/real(grid(1),pReal)) + 1.0_pReal, &
                                    sin(2.0_pReal*PI*real(k_s(1),pReal)/real(grid(1),pReal)), pReal)* &
                              cmplx(cos(2.0_pReal*PI*real(k_s(2),pReal)/real(grid(2),pReal)) + 1.0_pReal, &
                                    sin(2.0_pReal*PI*real(k_s(2),pReal)/real(grid(2),pReal)), pReal)* &
                              cmplx(cos(2.0_pReal*PI*real(k_s(3),pReal)/real(grid(3),pReal)) - 1.0_pReal, &
                                    sin(2.0_pReal*PI*real(k_s(3),pReal)/real(grid(3),pReal)), pReal)/ &
                              cmplx(4.0_pReal*geomSize(3)/real(grid(3),pReal), 0.0_pReal, pReal)      

 end select

end function utilities_getFreqDerivative


!--------------------------------------------------------------------------------------------------
!> @brief calculate coordinates in current configuration for given defgrad field
! using integration in Fourier space. Similar as in mesh.f90, but using data already defined for
! convolution
!--------------------------------------------------------------------------------------------------
subroutine utilities_updateIPcoords(F)
 use prec, only: &
   cNeq
 use IO, only: &
   IO_error
 use math, only: &
   math_mul33x3
 use mesh, only: &
   grid, &
   grid3, &
   grid3Offset, &
   geomSize, &
   mesh_ipCoordinates
 implicit none

 real(pReal),   dimension(3,3,grid(1),grid(2),grid3), intent(in) :: F
 integer(pInt) :: i, j, k, m, ierr
 real(pReal),   dimension(3) :: step, offset_coords
 real(pReal),   dimension(3,3) :: Favg
 external &
   MPI_Bcast

!--------------------------------------------------------------------------------------------------
! integration in Fourier space
 tensorField_real = 0.0_pReal
 tensorField_real(1:3,1:3,1:grid(1),1:grid(2),1:grid3) = F
 call utilities_FFTtensorForward()
 call utilities_fourierTensorDivergence()

 do k = 1_pInt, grid3; do j = 1_pInt, grid(2); do i = 1_pInt, grid1Red
   if (any(cNeq(xi1st(1:3,i,j,k),cmplx(0.0_pReal,0.0_pReal)))) &
     vectorField_fourier(1:3,i,j,k) = vectorField_fourier(1:3,i,j,k)/ &
                                      sum(conjg(-xi1st(1:3,i,j,k))*xi1st(1:3,i,j,k))
 enddo; enddo; enddo
 call fftw_mpi_execute_dft_c2r(planVectorBack,vectorField_fourier,vectorField_real)

!--------------------------------------------------------------------------------------------------
! average F
 if (grid3Offset == 0_pInt) Favg = real(tensorField_fourier(1:3,1:3,1,1,1),pReal)*wgt
 call MPI_Bcast(Favg,9,MPI_DOUBLE,0,PETSC_COMM_WORLD,ierr)
 if(ierr /=0_pInt) call IO_error(894_pInt, ext_msg='update_IPcoords')

!--------------------------------------------------------------------------------------------------
! add average to fluctuation and put (0,0,0) on (0,0,0)
 step = geomSize/real(grid, pReal)
 if (grid3Offset == 0_pInt) offset_coords = vectorField_real(1:3,1,1,1)
 call MPI_Bcast(offset_coords,3,MPI_DOUBLE,0,PETSC_COMM_WORLD,ierr)
 if(ierr /=0_pInt) call IO_error(894_pInt, ext_msg='update_IPcoords')
 offset_coords = math_mul33x3(Favg,step/2.0_pReal) - offset_coords
 m = 1_pInt
 do k = 1_pInt,grid3; do j = 1_pInt,grid(2); do i = 1_pInt,grid(1)
   mesh_ipCoordinates(1:3,1,m) = vectorField_real(1:3,i,j,k) &
                               + offset_coords &
                               + math_mul33x3(Favg,step*real([i,j,k+grid3Offset]-1_pInt,pReal))
   m = m+1_pInt
 enddo; enddo; enddo

end subroutine utilities_updateIPcoords


!--------------------------------------------------------------------------------------------------
!> @brief cleans up
!--------------------------------------------------------------------------------------------------
subroutine utilities_destroy()
 implicit none

 call fftw_destroy_plan(planTensorForth)
 call fftw_destroy_plan(planTensorBack)
 call fftw_destroy_plan(planVectorForth)
 call fftw_destroy_plan(planVectorBack)
 call fftw_destroy_plan(planScalarForth)
 call fftw_destroy_plan(planScalarBack)

end subroutine utilities_destroy


end module spectral_utilities<|MERGE_RESOLUTION|>--- conflicted
+++ resolved
@@ -820,10 +820,6 @@
               .or. (m/=n .and. abs(sTimesC(m,n))           > 1.0e-12_pReal)                      ! off-diagonal elements of S*C should be 0
      enddo
    enddo
-<<<<<<< HEAD
-
-=======
->>>>>>> 48fce3a4
    if (debugGeneral .or. errmatinv) then
      write(formatString, '(i2)') size_reduced
      formatString = '(/,a,/,'//trim(formatString)//'('//trim(formatString)//'(2x,es9.2,1x)/))'
@@ -838,21 +834,11 @@
  else
    temp99_real = 0.0_pReal
  endif
-<<<<<<< HEAD
- 
- if(debugGeneral) then
-   write(6,'(/,a,/,9(9(2x,f10.5,1x)/),/)',advance='no') &
-     ' Masked Compliance (load) / GPa =', transpose(temp99_Real*1.e-9_pReal)
-   flush(6)
- endif
- 
-=======
  if(debugGeneral) then
    write(6,'(/,a,/,9(9(2x,f10.5,1x)/),/)',advance='no') &
      ' Masked Compliance (load) * GPa =', transpose(temp99_Real)*1.0e9_pReal
    flush(6)
  endif
->>>>>>> 48fce3a4
  utilities_maskedCompliance = math_Plain99to3333(temp99_Real)
 
 end function utilities_maskedCompliance
@@ -1006,17 +992,10 @@
  call MPI_Allreduce(MPI_IN_PLACE,P_av,9,MPI_DOUBLE,MPI_SUM,PETSC_COMM_WORLD,ierr)
  if (debugRotation) &
  write(6,'(/,a,/,3(3(2x,f12.4,1x)/))',advance='no') ' Piola--Kirchhoff stress (lab) / MPa =',&
-<<<<<<< HEAD
-                                                     math_transpose33(P_av)*1.e-6_pReal
- P_av = math_rotate_forward33(P_av,rotation_BC)
- write(6,'(/,a,/,3(3(2x,f12.4,1x)/))',advance='no') ' Piola--Kirchhoff stress       / MPa =',&
-                                                     math_transpose33(P_av)*1.e-6_pReal
-=======
                                                      transpose(P_av)*1.e-6_pReal
  P_av = math_rotate_forward33(P_av,rotation_BC)
  write(6,'(/,a,/,3(3(2x,f12.4,1x)/))',advance='no') ' Piola--Kirchhoff stress       / MPa =',&
                                                      transpose(P_av)*1.e-6_pReal
->>>>>>> 48fce3a4
  flush(6)
 
  max_dPdF = 0.0_pReal
