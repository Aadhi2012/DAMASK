submodule(phase:mechanical) plastic

  interface

    module function plastic_none_init()          result(myPlasticity)
      logical, dimension(:), allocatable :: &
        myPlasticity
    end function plastic_none_init

    module function plastic_isotropic_init()     result(myPlasticity)
      logical, dimension(:), allocatable :: &
        myPlasticity
    end function plastic_isotropic_init

    module function plastic_phenopowerlaw_init() result(myPlasticity)
      logical, dimension(:), allocatable :: &
        myPlasticity
    end function plastic_phenopowerlaw_init

    module function plastic_kinehardening_init() result(myPlasticity)
      logical, dimension(:), allocatable :: &
        myPlasticity
    end function plastic_kinehardening_init

    module function plastic_dislotwin_init()     result(myPlasticity)
      logical, dimension(:), allocatable :: &
        myPlasticity
    end function plastic_dislotwin_init

    module function plastic_dislotungsten_init() result(myPlasticity)
      logical, dimension(:), allocatable :: &
        myPlasticity
    end function plastic_dislotungsten_init

    module function plastic_nonlocal_init()      result(myPlasticity)
      logical, dimension(:), allocatable :: &
        myPlasticity
    end function plastic_nonlocal_init

    module subroutine isotropic_LpAndItsTangent(Lp,dLp_dMp,Mp,ph,en)
      real(pReal), dimension(3,3),     intent(out) :: &
        Lp
      real(pReal), dimension(3,3,3,3), intent(out) :: &
        dLp_dMp
      real(pReal), dimension(3,3),     intent(in) :: &
        Mp
      integer,                         intent(in) :: &
        ph, &
        en
    end subroutine isotropic_LpAndItsTangent

    pure module subroutine phenopowerlaw_LpAndItsTangent(Lp,dLp_dMp,Mp,ph,en)
      real(pReal), dimension(3,3),     intent(out) :: &
        Lp
      real(pReal), dimension(3,3,3,3), intent(out) :: &
        dLp_dMp
      real(pReal), dimension(3,3),     intent(in) :: &
        Mp
      integer,                         intent(in) :: &
        ph, &
        en
    end subroutine phenopowerlaw_LpAndItsTangent

    pure module subroutine kinehardening_LpAndItsTangent(Lp,dLp_dMp,Mp,ph,en)
      real(pReal), dimension(3,3),     intent(out) :: &
        Lp
      real(pReal), dimension(3,3,3,3), intent(out) :: &
        dLp_dMp
      real(pReal), dimension(3,3),     intent(in) :: &
        Mp
      integer,                         intent(in) :: &
        ph, &
        en
    end subroutine kinehardening_LpAndItsTangent

    module subroutine dislotwin_LpAndItsTangent(Lp,dLp_dMp,Mp,ph,en)
      real(pReal), dimension(3,3),     intent(out) :: &
        Lp
      real(pReal), dimension(3,3,3,3), intent(out) :: &
        dLp_dMp
      real(pReal), dimension(3,3),     intent(in) :: &
        Mp
      integer,                         intent(in) :: &
        ph, &
        en
    end subroutine dislotwin_LpAndItsTangent

    pure module subroutine dislotungsten_LpAndItsTangent(Lp,dLp_dMp,Mp,ph,en)
      real(pReal), dimension(3,3),     intent(out) :: &
        Lp
      real(pReal), dimension(3,3,3,3), intent(out) :: &
        dLp_dMp
      real(pReal), dimension(3,3),     intent(in) :: &
        Mp
      integer,                         intent(in) :: &
        ph, &
        en
    end subroutine dislotungsten_LpAndItsTangent

    module subroutine nonlocal_LpAndItsTangent(Lp,dLp_dMp,Mp,ph,en)
      real(pReal), dimension(3,3),     intent(out) :: &
        Lp
      real(pReal), dimension(3,3,3,3), intent(out) :: &
        dLp_dMp
      real(pReal), dimension(3,3),     intent(in) :: &
        Mp                                                                                          !< Mandel stress
      integer,                         intent(in) :: &
        ph, &
        en
    end subroutine nonlocal_LpAndItsTangent


    module function isotropic_dotState(Mp,ph,en) result(dotState)
      real(pReal), dimension(3,3),  intent(in) :: &
        Mp                                                                                          !< Mandel stress
      integer,                      intent(in) :: &
        ph, &
        en
      real(pReal), dimension(plasticState(ph)%sizeDotState) :: &
        dotState
    end function isotropic_dotState

    module function phenopowerlaw_dotState(Mp,ph,en) result(dotState)
      real(pReal), dimension(3,3),  intent(in) :: &
        Mp                                                                                          !< Mandel stress
      integer,                      intent(in) :: &
        ph, &
        en
      real(pReal), dimension(plasticState(ph)%sizeDotState) :: &
        dotState
    end function phenopowerlaw_dotState

    module function plastic_kinehardening_dotState(Mp,ph,en) result(dotState)
      real(pReal), dimension(3,3),  intent(in) :: &
        Mp                                                                                          !< Mandel stress
      integer,                      intent(in) :: &
        ph, &
        en
      real(pReal), dimension(plasticState(ph)%sizeDotState) :: &
        dotState
    end function plastic_kinehardening_dotState

    module subroutine dislotwin_dotState(Mp,T,ph,en)
      real(pReal), dimension(3,3),  intent(in) :: &
        Mp                                                                                          !< Mandel stress
      real(pReal),                  intent(in) :: &
        T
      integer,                      intent(in) :: &
        ph, &
        en
    end subroutine dislotwin_dotState

    module function dislotungsten_dotState(Mp,ph,en) result(dotState)
      real(pReal), dimension(3,3),  intent(in) :: &
        Mp                                                                                          !< Mandel stress
      integer,                      intent(in) :: &
        ph, &
        en
      real(pReal), dimension(plasticState(ph)%sizeDotState) :: &
        dotState
    end function dislotungsten_dotState

    module subroutine nonlocal_dotState(Mp,timestep,ph,en)
      real(pReal), dimension(3,3), intent(in) :: &
        Mp                                                                                          !< MandelStress
      real(pReal), intent(in) :: &
        timestep                                                                                    !< substepped crystallite time increment
      integer, intent(in) :: &
        ph, &
        en
    end subroutine nonlocal_dotState

    module subroutine dislotwin_dependentState(T,ph,en)
      integer,       intent(in) :: &
        ph, &
        en
      real(pReal),   intent(in) :: &
        T
    end subroutine dislotwin_dependentState

    module subroutine dislotungsten_dependentState(ph,en)
      integer,       intent(in) :: &
        ph, &
        en
    end subroutine dislotungsten_dependentState

    module subroutine nonlocal_dependentState(ph,en)
      integer, intent(in) :: &
        ph, &
        en
    end subroutine nonlocal_dependentState

    module subroutine plastic_kinehardening_deltaState(Mp,ph,en)
      real(pReal), dimension(3,3),  intent(in) :: &
        Mp                                                                                          !< Mandel stress
      integer,                      intent(in) :: &
        ph, &
        en
    end subroutine plastic_kinehardening_deltaState

    module subroutine plastic_nonlocal_deltaState(Mp,ph,en)
      real(pReal), dimension(3,3), intent(in) :: &
        Mp
      integer, intent(in) :: &
        ph, &
        en
    end subroutine plastic_nonlocal_deltaState

  end interface

contains

module subroutine plastic_init


  print'(/,1x,a)', '<<<+-  phase:mechanical:plastic init  -+>>>'

  where(plastic_none_init())              phase_plasticity = PLASTIC_NONE_ID
  where(plastic_isotropic_init())         phase_plasticity = PLASTIC_ISOTROPIC_ID
  where(plastic_phenopowerlaw_init())     phase_plasticity = PLASTIC_PHENOPOWERLAW_ID
  where(plastic_kinehardening_init())     phase_plasticity = PLASTIC_KINEHARDENING_ID
  where(plastic_dislotwin_init())         phase_plasticity = PLASTIC_DISLOTWIN_ID
  where(plastic_dislotungsten_init())     phase_plasticity = PLASTIC_DISLOTUNGSTEN_ID
  where(plastic_nonlocal_init())          phase_plasticity = PLASTIC_NONLOCAL_ID

  if (any(phase_plasticity == PLASTIC_undefined_ID)) call IO_error(201)

end subroutine plastic_init

!--------------------------------------------------------------------------------------------------
!> @brief  contains the constitutive equation for calculating the velocity gradient
! ToDo: Discuss whether it makes sense if crystallite handles the configuration conversion, i.e.
! Mp in, dLp_dMp out
!--------------------------------------------------------------------------------------------------
module subroutine plastic_LpAndItsTangents(Lp, dLp_dS, dLp_dFi, &
                                           S, Fi, ph,en)
  integer, intent(in) :: &
    ph,en
  real(pReal),   intent(in),  dimension(3,3) :: &
    S, &                                                                                            !< 2nd Piola-Kirchhoff stress
    Fi                                                                                              !< intermediate deformation gradient
  real(pReal),   intent(out), dimension(3,3) :: &
    Lp                                                                                              !< plastic velocity gradient
  real(pReal),   intent(out), dimension(3,3,3,3) :: &
    dLp_dS, &
    dLp_dFi                                                                                         !< derivative en Lp with respect to Fi

  real(pReal), dimension(3,3,3,3) :: &
    dLp_dMp                                                                                         !< derivative of Lp with respect to Mandel stress
  real(pReal), dimension(3,3) :: &
    Mp                                                                                              !< Mandel stress work conjugate with Lp
  integer :: &
    i, j


  if (phase_plasticity(ph) == PLASTIC_NONE_ID) then
    Lp      = 0.0_pReal
    dLp_dFi = 0.0_pReal
    dLp_dS  = 0.0_pReal
  else

    Mp = matmul(matmul(transpose(Fi),Fi),S)

    plasticType: select case (phase_plasticity(ph))

      case (PLASTIC_ISOTROPIC_ID) plasticType
        call isotropic_LpAndItsTangent(Lp,dLp_dMp,Mp,ph,en)

      case (PLASTIC_PHENOPOWERLAW_ID) plasticType
        call phenopowerlaw_LpAndItsTangent(Lp,dLp_dMp,Mp,ph,en)

      case (PLASTIC_KINEHARDENING_ID) plasticType
        call kinehardening_LpAndItsTangent(Lp,dLp_dMp,Mp,ph,en)

      case (PLASTIC_NONLOCAL_ID) plasticType
        call nonlocal_LpAndItsTangent(Lp,dLp_dMp,Mp,ph,en)

      case (PLASTIC_DISLOTWIN_ID) plasticType
        call dislotwin_LpAndItsTangent(Lp,dLp_dMp,Mp,ph,en)

      case (PLASTIC_DISLOTUNGSTEN_ID) plasticType
        call dislotungsten_LpAndItsTangent(Lp,dLp_dMp,Mp,ph,en)

    end select plasticType

    do i=1,3; do j=1,3
      dLp_dFi(i,j,1:3,1:3) = matmul(matmul(Fi,S),transpose(dLp_dMp(i,j,1:3,1:3))) + &
                             matmul(matmul(Fi,dLp_dMp(i,j,1:3,1:3)),S)
      dLp_dS(i,j,1:3,1:3)  = matmul(matmul(transpose(Fi),Fi),dLp_dMp(i,j,1:3,1:3))                  ! ToDo: @PS: why not:   dLp_dMp:(FiT Fi)
    end do; end do

  end if

end subroutine plastic_LpAndItsTangents


!--------------------------------------------------------------------------------------------------
!> @brief contains the constitutive equation for calculating the rate of change of microstructure
!--------------------------------------------------------------------------------------------------
module function plastic_dotState(subdt,ph,en) result(dotState)

  integer, intent(in) :: &
    ph, &
    en
  real(pReal),  intent(in) :: &
    subdt                                                                                           !< timestep
  real(pReal),              dimension(3,3) :: &
    Mp
  real(pReal), dimension(plasticState(ph)%sizeDotState) :: &
    dotState


  if (phase_plasticity(ph) /= PLASTIC_NONE_ID) then
    Mp = matmul(matmul(transpose(phase_mechanical_Fi(ph)%data(1:3,1:3,en)),&
                       phase_mechanical_Fi(ph)%data(1:3,1:3,en)),phase_mechanical_S(ph)%data(1:3,1:3,en))

    plasticType: select case (phase_plasticity(ph))

      case (PLASTIC_ISOTROPIC_ID) plasticType
        dotState = isotropic_dotState(Mp,ph,en)

      case (PLASTIC_PHENOPOWERLAW_ID) plasticType
        dotState = phenopowerlaw_dotState(Mp,ph,en)

      case (PLASTIC_KINEHARDENING_ID) plasticType
        dotState = plastic_kinehardening_dotState(Mp,ph,en)

      case (PLASTIC_DISLOTWIN_ID) plasticType
        call dislotwin_dotState(Mp,thermal_T(ph,en),ph,en)
        dotState = plasticState(ph)%dotState(:,en)

      case (PLASTIC_DISLOTUNGSTEN_ID) plasticType
        dotState = dislotungsten_dotState(Mp,ph,en)

      case (PLASTIC_NONLOCAL_ID) plasticType
<<<<<<< HEAD
        call nonlocal_dotState(Mp,subdt,ph,en)
=======
        call nonlocal_dotState(Mp,subdt,ph,en,ip,el)
        dotState = plasticState(ph)%dotState(:,en)

>>>>>>> 5f7a18c3
    end select plasticType
  end if

end function plastic_dotState


!--------------------------------------------------------------------------------------------------
!> @brief calls microstructure function of the different plasticity constitutive models
!--------------------------------------------------------------------------------------------------
module subroutine plastic_dependentState(ph,en)

  integer, intent(in) :: &
    ph, &
    en


  plasticType: select case (phase_plasticity(ph))

    case (PLASTIC_DISLOTWIN_ID) plasticType
      call dislotwin_dependentState(thermal_T(ph,en),ph,en)

    case (PLASTIC_DISLOTUNGSTEN_ID) plasticType
      call dislotungsten_dependentState(ph,en)

    case (PLASTIC_NONLOCAL_ID) plasticType
      call nonlocal_dependentState(ph,en)

  end select plasticType

end subroutine plastic_dependentState


!--------------------------------------------------------------------------------------------------
!> @brief for constitutive models having an instantaneous change of state
!> will return false if delta state is not needed/supported by the constitutive model
!--------------------------------------------------------------------------------------------------
module function plastic_deltaState(ph, en) result(broken)

  integer, intent(in) :: &
    ph, &
    en
  logical :: broken

  real(pReal),               dimension(3,3) :: &
    Mp
  integer :: &
    myOffset, &
    mySize


  broken = .false.

  select case (phase_plasticity(ph))
    case (PLASTIC_NONLOCAL_ID,PLASTIC_KINEHARDENING_ID)

      Mp = matmul(matmul(transpose(phase_mechanical_Fi(ph)%data(1:3,1:3,en)),&
                         phase_mechanical_Fi(ph)%data(1:3,1:3,en)),&
                  phase_mechanical_S(ph)%data(1:3,1:3,en))

      plasticType: select case (phase_plasticity(ph))

        case (PLASTIC_KINEHARDENING_ID) plasticType
          call plastic_kinehardening_deltaState(Mp,ph,en)

        case (PLASTIC_NONLOCAL_ID) plasticType
          call plastic_nonlocal_deltaState(Mp,ph,en)

      end select plasticType

      broken = any(IEEE_is_NaN(plasticState(ph)%deltaState(:,en)))
      if (.not. broken) then
        mySize = plasticState(ph)%sizeDeltaState
        plasticState(ph)%deltaState2(1:mySize,en) = plasticState(ph)%deltaState2(1:mySize,en) &
                                                  + plasticState(ph)%deltaState(1:mySize,en)
      end if

  end select

end function plastic_deltaState


!--------------------------------------------------------------------------------------------------
!> @brief checks if a plastic module is active or not
!--------------------------------------------------------------------------------------------------
function plastic_active(plastic_label) result(active_plastic)

  character(len=*), intent(in)       :: plastic_label                                               !< type of plasticity model
  logical, dimension(:), allocatable :: active_plastic

  class(tNode), pointer :: &
    phases, &
    phase, &
    mech, &
    pl
  integer :: ph

  phases => config_material%get('phase')
  allocate(active_plastic(phases%length), source = .false. )
  do ph = 1, phases%length
    phase => phases%get(ph)
    mech  => phase%get('mechanical')
    pl    => mech%get('plastic',defaultVal = emptyDict)
    active_plastic(ph) = pl%get_asString('type',defaultVal='none') == plastic_label
  enddo

end function plastic_active

end submodule plastic<|MERGE_RESOLUTION|>--- conflicted
+++ resolved
@@ -333,13 +333,9 @@
         dotState = dislotungsten_dotState(Mp,ph,en)
 
       case (PLASTIC_NONLOCAL_ID) plasticType
-<<<<<<< HEAD
         call nonlocal_dotState(Mp,subdt,ph,en)
-=======
-        call nonlocal_dotState(Mp,subdt,ph,en,ip,el)
         dotState = plasticState(ph)%dotState(:,en)
 
->>>>>>> 5f7a18c3
     end select plasticType
   end if
 
@@ -411,7 +407,7 @@
 
       broken = any(IEEE_is_NaN(plasticState(ph)%deltaState(:,en)))
       if (.not. broken) then
-        mySize = plasticState(ph)%sizeDeltaState
+        mySize   = plasticState(ph)%sizeDeltaState
         plasticState(ph)%deltaState2(1:mySize,en) = plasticState(ph)%deltaState2(1:mySize,en) &
                                                   + plasticState(ph)%deltaState(1:mySize,en)
       end if
