!--------------------------------------------------------------------------------------------------
!> @author Pratheek Shanthraj, Max-Planck-Institut für Eisenforschung GmbH
!> @brief Utilities used by the FEM solver
!--------------------------------------------------------------------------------------------------
module FEM_utilities
#include <petsc/finclude/petscdmplex.h>
#include <petsc/finclude/petscdmda.h>
#include <petsc/finclude/petscis.h>

  use PETScdmplex
  use PETScdmda
  use PETScis
  
  use prec
  use FEsolving
  use homogenization
  use numerics
  use YAML_types
  use debug
  use math
  use discretization_mesh

  implicit none
  private

!--------------------------------------------------------------------------------------------------
  logical, public             :: cutBack = .false.                                                  !< cut back of BVP solver in case convergence is not achieved or a material point is terminally ill
  integer, public, parameter  :: maxFields = 6
  integer, public             :: nActiveFields = 0
 
!--------------------------------------------------------------------------------------------------
! grid related information information
  real(pReal),   public       :: wgt                                                                !< weighting factor 1/Nelems
  

!--------------------------------------------------------------------------------------------------
! field labels information
  character(len=*),                         parameter,            public :: &
    FIELD_MECH_label     = 'mechanical'
 
  enum, bind(c); enumerator :: &
    FIELD_UNDEFINED_ID, &
    FIELD_MECH_ID
  end enum
  enum, bind(c); enumerator :: &
    COMPONENT_UNDEFINED_ID, &
    COMPONENT_MECH_X_ID, &
    COMPONENT_MECH_Y_ID, &
    COMPONENT_MECH_Z_ID
  end enum
 
!--------------------------------------------------------------------------------------------------
! variables controlling debugging
 logical :: &
   debugPETSc                                                                                       !< use some in debug defined options for more verbose PETSc solution

!--------------------------------------------------------------------------------------------------
! derived types
  type, public :: tSolutionState                                                                    !< return type of solution from FEM solver variants
    logical :: converged        = .true.   
    logical :: stagConverged    = .true.   
    integer :: iterationsNeeded = 0
  end type tSolutionState
 
  type, public :: tComponentBC
    integer(kind(COMPONENT_UNDEFINED_ID))          :: ID
    real(pReal),                       allocatable, dimension(:) :: Value
    logical,                           allocatable, dimension(:) :: Mask 
  end type tComponentBC
 
  type, public :: tFieldBC
    integer(kind(FIELD_UNDEFINED_ID))  :: ID
    integer                            :: nComponents = 0
    type(tComponentBC),    allocatable :: componentBC(:)
  end type tFieldBC
 
  type, public :: tLoadCase
    real(pReal)  :: time                   = 0.0_pReal                                              !< length of increment
    integer      :: incs                   = 0, &                                                   !< number of increments
                    outputfrequency        = 1, &                                                   !< frequency of result writes
                    logscale               = 0                                                      !< linear/logarithmic time inc flag
    logical      :: followFormerTrajectory = .true.                                                 !< follow trajectory of former loadcase
    integer,        allocatable, dimension(:) :: faceID
    type(tFieldBC), allocatable, dimension(:) :: fieldBC
  end type tLoadCase
  
  public :: &
    FEM_utilities_init, &
    utilities_constitutiveResponse, &
    utilities_projectBCValues, &
    FIELD_MECH_ID, &
    COMPONENT_UNDEFINED_ID, &
    COMPONENT_MECH_X_ID, &
    COMPONENT_MECH_Y_ID, &
    COMPONENT_MECH_Z_ID

contains 

!ToDo: use functions in variable call
!--------------------------------------------------------------------------------------------------
!> @brief allocates all neccessary fields, sets debug flags
!--------------------------------------------------------------------------------------------------
subroutine FEM_utilities_init
   
  character(len=pStringLen) :: petsc_optionsOrder
  class(tNode), pointer :: &
    num_mesh, &
    debug_mesh                                                                                      ! pointer to mesh debug options
  integer :: structOrder                                                                            !< order of displacement shape functions
<<<<<<< HEAD
  character(len=:), allocatable :: &
    petsc_options
  character(len=pStringLen) :: &
    PETSCDEBUG = ' -snes_view -snes_monitor '

=======
>>>>>>> 0b2d62e9
  PetscErrorCode            :: ierr

  write(6,'(/,a)')   ' <<<+-  DAMASK_FEM_utilities init  -+>>>'
 
  num_mesh => numerics_root%get('mesh',defaultVal=emptyDict)
  structOrder = num_mesh%get_asInt('structOrder', defaultVal = 2)

!--------------------------------------------------------------------------------------------------
! set debugging parameters
  debug_mesh      => debug_root%get('mesh',defaultVal=emptyList)
  debugPETSc      =  debug_mesh%contains('petsc')
 
  if(debugPETSc) write(6,'(3(/,a),/)') &
                 ' Initializing PETSc with debug options: ', &
                 trim(PETScDebug), &
                 ' add more using the PETSc_Options keyword in numerics.yaml '
  flush(6)
  call PetscOptionsClear(PETSC_NULL_OPTIONS,ierr)
  CHKERRQ(ierr)
  if(debugPETSc) call PetscOptionsInsertString(PETSC_NULL_OPTIONS,trim(PETSCDEBUG),ierr)
  CHKERRQ(ierr)
  call PetscOptionsInsertString(PETSC_NULL_OPTIONS,'-mech_snes_type newtonls &
                               &-mech_snes_linesearch_type cp -mech_snes_ksp_ew &
                               &-mech_snes_ksp_ew_rtol0 0.01 -mech_snes_ksp_ew_rtolmax 0.01 &
                               &-mech_ksp_type fgmres -mech_ksp_max_it 25 &
                               &-mech_pc_type ml -mech_mg_levels_ksp_type chebyshev &
                               &-mech_mg_levels_pc_type sor -mech_pc_ml_nullspace user',ierr)
  CHKERRQ(ierr)
  call PetscOptionsInsertString(PETSC_NULL_OPTIONS,num_mesh%get_asString('petsc_options',defaultVal=''),ierr)
  CHKERRQ(ierr)
  write(petsc_optionsOrder,'(a,i0)') '-mechFE_petscspace_degree ', structOrder
  call PetscOptionsInsertString(PETSC_NULL_OPTIONS,trim(petsc_optionsOrder),ierr)
  CHKERRQ(ierr)
  
  wgt = 1.0/real(mesh_maxNips*mesh_NcpElemsGlobal,pReal)


end subroutine FEM_utilities_init


!--------------------------------------------------------------------------------------------------
!> @brief calculates constitutive response
!--------------------------------------------------------------------------------------------------
subroutine utilities_constitutiveResponse(timeinc,P_av,forwardData)
 
  real(pReal), intent(in)                 :: timeinc                                                !< loading time
  logical,     intent(in)                 :: forwardData                                            !< age results
  
  real(pReal),intent(out), dimension(3,3) :: P_av                                                   !< average PK stress
  
  PetscErrorCode :: ierr

  write(6,'(/,a)') ' ... evaluating constitutive response ......................................'

  call materialpoint_stressAndItsTangent(.true.,timeinc)                                            ! calculate P field

  cutBack = .false.                                                                                 ! reset cutBack status
  
  P_av = sum(sum(materialpoint_P,dim=4),dim=3) * wgt                                                ! average of P 
  call MPI_Allreduce(MPI_IN_PLACE,P_av,9,MPI_DOUBLE,MPI_SUM,PETSC_COMM_WORLD,ierr)

end subroutine utilities_constitutiveResponse


!--------------------------------------------------------------------------------------------------
!> @brief Project BC values to local vector
!--------------------------------------------------------------------------------------------------
subroutine utilities_projectBCValues(localVec,section,field,comp,bcPointsIS,BCValue,BCDotValue,timeinc)

  Vec                  :: localVec
  PetscInt             :: field, comp, nBcPoints, point, dof, numDof, numComp, offset
  PetscSection         :: section
  IS                   :: bcPointsIS
  PetscInt,    pointer :: bcPoints(:)
  PetscScalar, pointer :: localArray(:)
  PetscScalar          :: BCValue,BCDotValue,timeinc
  PetscErrorCode       :: ierr

  call PetscSectionGetFieldComponents(section,field,numComp,ierr); CHKERRQ(ierr)
  call ISGetSize(bcPointsIS,nBcPoints,ierr); CHKERRQ(ierr)
  if (nBcPoints > 0) call ISGetIndicesF90(bcPointsIS,bcPoints,ierr)
  call VecGetArrayF90(localVec,localArray,ierr); CHKERRQ(ierr)
  do point = 1, nBcPoints
    call PetscSectionGetFieldDof(section,bcPoints(point),field,numDof,ierr)
    CHKERRQ(ierr)
    call PetscSectionGetFieldOffset(section,bcPoints(point),field,offset,ierr)
    CHKERRQ(ierr)
    do dof = offset+comp+1, offset+numDof, numComp
      localArray(dof) = localArray(dof) + BCValue + BCDotValue*timeinc
    enddo
  enddo    
  call VecRestoreArrayF90(localVec,localArray,ierr); CHKERRQ(ierr)
  call VecAssemblyBegin(localVec, ierr); CHKERRQ(ierr)
  call VecAssemblyEnd  (localVec, ierr); CHKERRQ(ierr)
  if (nBcPoints > 0) call ISRestoreIndicesF90(bcPointsIS,bcPoints,ierr)
 
end subroutine utilities_projectBCValues

end module FEM_utilities<|MERGE_RESOLUTION|>--- conflicted
+++ resolved
@@ -107,14 +107,9 @@
     num_mesh, &
     debug_mesh                                                                                      ! pointer to mesh debug options
   integer :: structOrder                                                                            !< order of displacement shape functions
-<<<<<<< HEAD
-  character(len=:), allocatable :: &
-    petsc_options
   character(len=pStringLen) :: &
     PETSCDEBUG = ' -snes_view -snes_monitor '
 
-=======
->>>>>>> 0b2d62e9
   PetscErrorCode            :: ierr
 
   write(6,'(/,a)')   ' <<<+-  DAMASK_FEM_utilities init  -+>>>'
