!--------------------------------------------------------------------------------------------------
!> @author Pratheek Shanthraj, Max-Planck-Institut für Eisenforschung GmbH
!> @brief Utilities used by the FEM solver
!--------------------------------------------------------------------------------------------------
module FEM_utilities
#include <petsc/finclude/petscdmplex.h>
#include <petsc/finclude/petscdmda.h>
#include <petsc/finclude/petscis.h>

  use PETScdmplex
  use PETScdmda
  use PETScis
  
  use prec
  use FEsolving
  use homogenization
  use numerics
  use YAML_types
  use debug
  use math
  use discretization_mesh

  implicit none
  private

!--------------------------------------------------------------------------------------------------
  logical, public             :: cutBack = .false.                                                  !< cut back of BVP solver in case convergence is not achieved or a material point is terminally ill
  integer, public, parameter  :: maxFields = 6
  integer, public             :: nActiveFields = 0
 
!--------------------------------------------------------------------------------------------------
! grid related information information
  real(pReal),   public       :: wgt                                                                !< weighting factor 1/Nelems
  

!--------------------------------------------------------------------------------------------------
! field labels information
  character(len=*),                         parameter,            public :: &
    FIELD_MECH_label     = 'mechanical'
 
  enum, bind(c); enumerator :: &
    FIELD_UNDEFINED_ID, &
    FIELD_MECH_ID
  end enum
  enum, bind(c); enumerator :: &
    COMPONENT_UNDEFINED_ID, &
    COMPONENT_MECH_X_ID, &
    COMPONENT_MECH_Y_ID, &
    COMPONENT_MECH_Z_ID
  end enum
 
!--------------------------------------------------------------------------------------------------
! variables controlling debugging
 logical :: &
   debugPETSc                                                                                       !< use some in debug defined options for more verbose PETSc solution

!--------------------------------------------------------------------------------------------------
! derived types
  type, public :: tSolutionState                                                                    !< return type of solution from FEM solver variants
    logical :: converged        = .true.   
    logical :: stagConverged    = .true.   
    integer :: iterationsNeeded = 0
  end type tSolutionState
 
  type, public :: tComponentBC
    integer(kind(COMPONENT_UNDEFINED_ID))          :: ID
    real(pReal),                       allocatable, dimension(:) :: Value
    logical,                           allocatable, dimension(:) :: Mask 
  end type tComponentBC
 
  type, public :: tFieldBC
    integer(kind(FIELD_UNDEFINED_ID))  :: ID
    integer                            :: nComponents = 0
    type(tComponentBC),    allocatable :: componentBC(:)
  end type tFieldBC
 
  type, public :: tLoadCase
    real(pReal)  :: time                   = 0.0_pReal                                              !< length of increment
    integer      :: incs                   = 0, &                                                   !< number of increments
                    outputfrequency        = 1, &                                                   !< frequency of result writes
                    logscale               = 0                                                      !< linear/logarithmic time inc flag
    logical      :: followFormerTrajectory = .true.                                                 !< follow trajectory of former loadcase
    integer,        allocatable, dimension(:) :: faceID
    type(tFieldBC), allocatable, dimension(:) :: fieldBC
  end type tLoadCase
  
  public :: &
    FEM_utilities_init, &
    utilities_constitutiveResponse, &
    utilities_projectBCValues, &
    FIELD_MECH_ID, &
    COMPONENT_UNDEFINED_ID, &
    COMPONENT_MECH_X_ID, &
    COMPONENT_MECH_Y_ID, &
    COMPONENT_MECH_Z_ID

contains 

!--------------------------------------------------------------------------------------------------
!> @brief allocates all neccessary fields, sets debug flags
!--------------------------------------------------------------------------------------------------
subroutine FEM_utilities_init
   
  character(len=pStringLen) :: petsc_optionsOrder
  class(tNode), pointer :: &
<<<<<<< HEAD
    num_mesh, &
    num_generic, &
    debug_mesh                                                                                      ! pointer to mesh debug options
  integer :: structOrder                                                                            !< order of displacement shape functions
  character(len=pStringLen) :: &
    petsc_options, &
    PETSCDEBUG = ' -snes_view -snes_monitor '
=======
    num_mesh
  integer :: structOrder                                                                            !< order of displacement shape functions
  character(len=:), allocatable :: &
    petsc_options
>>>>>>> 6f9f4946
  PetscErrorCode            :: ierr

  write(6,'(/,a)')   ' <<<+-  DAMASK_FEM_utilities init  -+>>>'
 
  num_mesh => numerics_root%get('mesh',defaultVal=emptyDict)
  structOrder   = num_mesh%get_asInt   ('structOrder',   defaultVal = 2)
  petsc_options = num_mesh%get_asString('petsc_options', defaultVal='')

!--------------------------------------------------------------------------------------------------
! set debugging parameters
  debug_mesh      => debug_root%get('mesh',defaultVal=emptyList)
  debugPETSc      =  debug_mesh%contains('petsc')
 
  if(debugPETSc) write(6,'(3(/,a),/)') &
                 ' Initializing PETSc with debug options: ', &
                 trim(PETScDebug), &
                 ' add more using the PETSc_Options keyword in numerics.config '
  flush(6)
  call PetscOptionsClear(PETSC_NULL_OPTIONS,ierr)
  CHKERRQ(ierr)
  if(debugPETSc) call PetscOptionsInsertString(PETSC_NULL_OPTIONS,trim(PETSCDEBUG),ierr)
  CHKERRQ(ierr)
  call PetscOptionsInsertString(PETSC_NULL_OPTIONS,'-mech_snes_type newtonls &
                               &-mech_snes_linesearch_type cp -mech_snes_ksp_ew &
                               &-mech_snes_ksp_ew_rtol0 0.01 -mech_snes_ksp_ew_rtolmax 0.01 &
                               &-mech_ksp_type fgmres -mech_ksp_max_it 25 &
                               &-mech_pc_type ml -mech_mg_levels_ksp_type chebyshev &
                               &-mech_mg_levels_pc_type sor -mech_pc_ml_nullspace user',ierr)
  CHKERRQ(ierr)
  call PetscOptionsInsertString(PETSC_NULL_OPTIONS,petsc_options,ierr)
  CHKERRQ(ierr)
  write(petsc_optionsOrder,'(a,i0)') '-mechFE_petscspace_degree ', structOrder
  call PetscOptionsInsertString(PETSC_NULL_OPTIONS,trim(petsc_optionsOrder),ierr)
  CHKERRQ(ierr)
  
  wgt = 1.0/real(mesh_maxNips*mesh_NcpElemsGlobal,pReal)


end subroutine FEM_utilities_init


!--------------------------------------------------------------------------------------------------
!> @brief calculates constitutive response
!--------------------------------------------------------------------------------------------------
subroutine utilities_constitutiveResponse(timeinc,P_av,forwardData)
 
  real(pReal), intent(in)                 :: timeinc                                                !< loading time
  logical,     intent(in)                 :: forwardData                                            !< age results
  
  real(pReal),intent(out), dimension(3,3) :: P_av                                                   !< average PK stress
  
  PetscErrorCode :: ierr

  write(6,'(/,a)') ' ... evaluating constitutive response ......................................'

  call materialpoint_stressAndItsTangent(.true.,timeinc)                                            ! calculate P field

  cutBack = .false.                                                                                 ! reset cutBack status
  
  P_av = sum(sum(materialpoint_P,dim=4),dim=3) * wgt                                                ! average of P 
  call MPI_Allreduce(MPI_IN_PLACE,P_av,9,MPI_DOUBLE,MPI_SUM,PETSC_COMM_WORLD,ierr)

end subroutine utilities_constitutiveResponse


!--------------------------------------------------------------------------------------------------
!> @brief Project BC values to local vector
!--------------------------------------------------------------------------------------------------
subroutine utilities_projectBCValues(localVec,section,field,comp,bcPointsIS,BCValue,BCDotValue,timeinc)

  Vec                  :: localVec
  PetscInt             :: field, comp, nBcPoints, point, dof, numDof, numComp, offset
  PetscSection         :: section
  IS                   :: bcPointsIS
  PetscInt,    pointer :: bcPoints(:)
  PetscScalar, pointer :: localArray(:)
  PetscScalar          :: BCValue,BCDotValue,timeinc
  PetscErrorCode       :: ierr

  call PetscSectionGetFieldComponents(section,field,numComp,ierr); CHKERRQ(ierr)
  call ISGetSize(bcPointsIS,nBcPoints,ierr); CHKERRQ(ierr)
  if (nBcPoints > 0) call ISGetIndicesF90(bcPointsIS,bcPoints,ierr)
  call VecGetArrayF90(localVec,localArray,ierr); CHKERRQ(ierr)
  do point = 1, nBcPoints
    call PetscSectionGetFieldDof(section,bcPoints(point),field,numDof,ierr)
    CHKERRQ(ierr)
    call PetscSectionGetFieldOffset(section,bcPoints(point),field,offset,ierr)
    CHKERRQ(ierr)
    do dof = offset+comp+1, offset+numDof, numComp
      localArray(dof) = localArray(dof) + BCValue + BCDotValue*timeinc
    enddo
  enddo    
  call VecRestoreArrayF90(localVec,localArray,ierr); CHKERRQ(ierr)
  call VecAssemblyBegin(localVec, ierr); CHKERRQ(ierr)
  call VecAssemblyEnd  (localVec, ierr); CHKERRQ(ierr)
  if (nBcPoints > 0) call ISRestoreIndicesF90(bcPointsIS,bcPoints,ierr)
 
end subroutine utilities_projectBCValues

end module FEM_utilities<|MERGE_RESOLUTION|>--- conflicted
+++ resolved
@@ -103,20 +103,14 @@
    
   character(len=pStringLen) :: petsc_optionsOrder
   class(tNode), pointer :: &
-<<<<<<< HEAD
     num_mesh, &
-    num_generic, &
     debug_mesh                                                                                      ! pointer to mesh debug options
-  integer :: structOrder                                                                            !< order of displacement shape functions
-  character(len=pStringLen) :: &
-    petsc_options, &
-    PETSCDEBUG = ' -snes_view -snes_monitor '
-=======
-    num_mesh
   integer :: structOrder                                                                            !< order of displacement shape functions
   character(len=:), allocatable :: &
     petsc_options
->>>>>>> 6f9f4946
+  character(len=pStringLen) :: &
+    PETSCDEBUG = ' -snes_view -snes_monitor '
+
   PetscErrorCode            :: ierr
 
   write(6,'(/,a)')   ' <<<+-  DAMASK_FEM_utilities init  -+>>>'
