--- conflicted
+++ resolved
@@ -1199,11 +1199,7 @@
             nonlocalBroken = .true.
           if(.not. crystallite_todo(g,i,e)) cycle
 
-<<<<<<< HEAD
-          call constitutive_dependentState(crystallite_Fe(1:3,1:3,g,i,e), &
-=======
           call constitutive_dependentState(crystallite_partionedF(1:3,1:3,g,i,e), &
->>>>>>> fe8ee825
                                            crystallite_Fp(1:3,1:3,g,i,e), &
                                            g, i, e)
 
@@ -1279,11 +1275,7 @@
             nonlocalBroken = .true.
           if(.not. crystallite_todo(g,i,e)) cycle
 
-<<<<<<< HEAD
-          call constitutive_dependentState(crystallite_Fe(1:3,1:3,g,i,e), &
-=======
           call constitutive_dependentState(crystallite_partionedF(1:3,1:3,g,i,e), &
->>>>>>> fe8ee825
                                            crystallite_Fp(1:3,1:3,g,i,e), &
                                            g, i, e)
 
