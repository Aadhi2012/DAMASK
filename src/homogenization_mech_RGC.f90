--- conflicted
+++ resolved
@@ -237,20 +237,11 @@
 !> @brief update the internal state of the homogenization scheme and tell whether "done" and
 ! "happy" with result
 !--------------------------------------------------------------------------------------------------
-<<<<<<< HEAD
-module function mech_RGC_updateState(P,F,F0,avgF,dt,dPdF,ip,el) result(doneAndHappy)
-      logical, dimension(2) :: doneAndHappy
-      real(pReal), dimension(:,:,:),     intent(in)    :: &
-        P,&                                                                                         !< partitioned stresses
-        F,&                                                                                         !< partitioned deformation gradients
-        F0                                                                                          !< partitioned initial deformation gradients
-=======
 module function mech_RGC_updateState(P,F,avgF,dt,dPdF,ip,el) result(doneAndHappy)
       logical, dimension(2) :: doneAndHappy
       real(pReal), dimension(:,:,:),     intent(in)    :: &
         P,&                                                                                         !< partitioned stresses
         F                                                                                           !< partitioned deformation gradients
->>>>>>> 7595fb73
       real(pReal), dimension(:,:,:,:,:), intent(in) :: dPdF                                         !< partitioned stiffnesses
       real(pReal), dimension(3,3),       intent(in) :: avgF                                         !< average F
       real(pReal),                       intent(in) :: dt                                           !< time increment
@@ -347,20 +338,6 @@
 !  If convergence reached => done and happy
   if (residMax < num%rtol*stresMax .or. residMax < num%atol) then
     doneAndHappy = .true.
-<<<<<<< HEAD
-
-!--------------------------------------------------------------------------------------------------
-! compute/update the state for postResult, i.e., all energy densities computed by time-integration
-    do iGrain = 1,product(prm%N_constituents)
-      do i = 1,3;do j = 1,3
-        stt%work(of)          = stt%work(of) &
-                              + P(i,j,iGrain)*(F(i,j,iGrain) - F0(i,j,iGrain))/real(nGrain,pReal)
-        stt%penaltyEnergy(of) = stt%penaltyEnergy(of) &
-                              + R(i,j,iGrain)*(F(i,j,iGrain) - F0(i,j,iGrain))/real(nGrain,pReal)
-      enddo; enddo
-    enddo
-=======
->>>>>>> 7595fb73
 
     dst%mismatch(1:3,of)       = sum(NN,2)/real(nGrain,pReal)
     dst%relaxationRate_avg(of) = sum(abs(drelax))/dt/real(3*nIntFaceTot,pReal)
@@ -683,13 +660,8 @@
     equivalentMu = lattice_equivalent_mu(constitutive_homogenizedC(grainID,ip,el),'voigt')
 
   end function equivalentMu
-<<<<<<< HEAD
-
-
-=======
-
-
->>>>>>> 7595fb73
+
+
   !-------------------------------------------------------------------------------------------------
   !> @brief calculating the grain deformation gradient (the same with
   ! homogenization_RGC_partitionDeformation, but used only for perturbation scheme)
