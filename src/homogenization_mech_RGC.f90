--- conflicted
+++ resolved
@@ -78,13 +78,9 @@
 module subroutine mech_RGC_init(num_homogMech,debug_homogenization)
 
   class(tNode), pointer, intent(in) :: &
-<<<<<<< HEAD
-    num_homogMech, &
+    num_homogMech, &                                                                                !< pointer to mechanical homogenization numerics data
     debug_homogenization                                                                            !< pointer to debug options for homogenization
-=======
-    num_homogMech                                                                                   !< pointer to mechanical homogenization numerics data
-
->>>>>>> 6f9f4946
+
   integer :: &
     Ninstance, &
     h, &
