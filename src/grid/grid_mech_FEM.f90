!--------------------------------------------------------------------------------------------------
!> @author Arko Jyoti Bhattacharjee, Max-Planck-Institut für Eisenforschung GmbH
!> @author Martin Diehl, Max-Planck-Institut für Eisenforschung GmbH
!> @author Pratheek Shanthraj, Max-Planck-Institut für Eisenforschung GmbH
!> @brief Grid solver for mechanics: FEM
!--------------------------------------------------------------------------------------------------
module grid_mech_FEM
#include <petsc/finclude/petscsnes.h>
#include <petsc/finclude/petscdmda.h>
  use DAMASK_interface
  use HDF5_utilities
  use PETScdmda
  use PETScsnes
  use prec
  use CPFEM2
  use IO
  use debug
  use FEsolving
  use numerics
  use homogenization
  use DAMASK_interface
  use spectral_utilities
  use discretization
  use mesh_grid
  use math
 
  implicit none
  private
   
!--------------------------------------------------------------------------------------------------
! derived types
  type(tSolutionParams), private :: params

!--------------------------------------------------------------------------------------------------
! PETSc data
  DM,   private :: mech_grid
  SNES, private :: mech_snes
  Vec,  private :: solution_current, solution_lastInc, solution_rate

!--------------------------------------------------------------------------------------------------
! common pointwise data
  real(pReal), private, dimension(:,:,:,:,:), allocatable ::  F, P_current, F_lastInc
  real(pReal), private :: detJ
  real(pReal), private, dimension(3)   :: delta
  real(pReal), private, dimension(3,8) :: BMat
  real(pReal), private, dimension(8,8) :: HGMat
  PetscInt,    private :: xstart,ystart,zstart,xend,yend,zend

!--------------------------------------------------------------------------------------------------
! stress, stiffness and compliance average etc.
  real(pReal), private, dimension(3,3) :: &
    F_aimDot = 0.0_pReal, &                                                                         !< assumed rate of average deformation gradient
    F_aim = math_I3, &                                                                              !< current prescribed deformation gradient
    F_aim_lastIter = math_I3, &
    F_aim_lastInc = math_I3, &                                                                      !< previous average deformation gradient
    P_av = 0.0_pReal                                                                                !< average 1st Piola--Kirchhoff stress
 
  character(len=1024), private :: incInfo                                                           !< time and increment information
 
  real(pReal), private, dimension(3,3,3,3) :: &
    C_volAvg = 0.0_pReal, &                                                                         !< current volume average stiffness 
    C_volAvgLastInc = 0.0_pReal, &                                                                  !< previous volume average stiffness
    S = 0.0_pReal                                                                                   !< current compliance (filled up with zeros)
 
  real(pReal), private :: &
    err_BC                                                                                          !< deviation from stress BC
 
  integer, private :: &
    totalIter = 0                                                                                   !< total iteration in current increment
 
  public :: &
    grid_mech_FEM_init, &
    grid_mech_FEM_solution, &
    grid_mech_FEM_forward, &
    grid_mech_FEM_updateCoords, &
    grid_mech_FEM_restartWrite

contains

!--------------------------------------------------------------------------------------------------
!> @brief allocates all necessary fields and fills them with data, potentially from restart info
!--------------------------------------------------------------------------------------------------
subroutine grid_mech_FEM_init
    
  real(pReal) :: HGCoeff = 0e-2_pReal
  PetscInt, dimension(:), allocatable :: localK
  real(pReal), dimension(3,3) :: &
    temp33_Real = 0.0_pReal
  real(pReal), dimension(4,8) :: &
    HGcomp = reshape([ 1.0_pReal, 1.0_pReal, 1.0_pReal,-1.0_pReal, &
                       1.0_pReal,-1.0_pReal,-1.0_pReal, 1.0_pReal, &
                      -1.0_pReal, 1.0_pReal,-1.0_pReal, 1.0_pReal, &
                      -1.0_pReal,-1.0_pReal, 1.0_pReal,-1.0_pReal, &
                      -1.0_pReal,-1.0_pReal, 1.0_pReal, 1.0_pReal, &
                      -1.0_pReal, 1.0_pReal,-1.0_pReal,-1.0_pReal, &
                       1.0_pReal,-1.0_pReal,-1.0_pReal,-1.0_pReal, &
                       1.0_pReal, 1.0_pReal, 1.0_pReal, 1.0_pReal], [4,8])
  PetscErrorCode :: ierr
  integer :: rank
  integer(HID_T)      :: fileHandle, groupHandle
  character(len=1024) :: rankStr
  real(pReal), dimension(3,3,3,3) :: devNull
  PetscScalar, pointer, dimension(:,:,:,:) :: &
  u_current,u_lastInc
 
  write(6,'(/,a)') ' <<<+-  grid_mech_FEM init  -+>>>'

!--------------------------------------------------------------------------------------------------
! set default and user defined options for PETSc
  call PETScOptionsInsertString(PETSC_NULL_OPTIONS,'-mech_snes_type newtonls -mech_ksp_type fgmres &
                                &-mech_ksp_max_it 25 -mech_pc_type ml -mech_mg_levels_ksp_type chebyshev',ierr)
  CHKERRQ(ierr)
  call PETScOptionsInsertString(PETSC_NULL_OPTIONS,trim(petsc_options),ierr)
  CHKERRQ(ierr)

!--------------------------------------------------------------------------------------------------
! allocate global fields
  allocate(F (3,3,grid(1),grid(2),grid3),source = 0.0_pReal)
  allocate(P_current (3,3,grid(1),grid(2),grid3),source = 0.0_pReal)
  allocate(F_lastInc (3,3,grid(1),grid(2),grid3),source = 0.0_pReal)
    
!--------------------------------------------------------------------------------------------------
! initialize solver specific parts of PETSc
  call SNESCreate(PETSC_COMM_WORLD,mech_snes,ierr); CHKERRQ(ierr)
  call SNESSetOptionsPrefix(mech_snes,'mech_',ierr);CHKERRQ(ierr) 
  allocate(localK(worldsize), source = 0); localK(worldrank+1) = grid3
  do rank = 1, worldsize
    call MPI_Bcast(localK(rank),1,MPI_INTEGER,rank-1,PETSC_COMM_WORLD,ierr)
  enddo  
  call DMDACreate3d(PETSC_COMM_WORLD, &
         DM_BOUNDARY_PERIODIC, DM_BOUNDARY_PERIODIC, DM_BOUNDARY_PERIODIC, &
         DMDA_STENCIL_BOX, &
         grid(1),grid(2),grid(3), &
         1, 1, worldsize, &
         3, 1, &
         [grid(1)],[grid(2)],localK, &
         mech_grid,ierr)
  CHKERRQ(ierr)
  call DMDASetUniformCoordinates(mech_grid,0.0_pReal,geomSize(1),0.0_pReal,geomSize(2),0.0_pReal,geomSize(3),ierr)
  CHKERRQ(ierr)
  call SNESSetDM(mech_snes,mech_grid,ierr); CHKERRQ(ierr)
  call DMsetFromOptions(mech_grid,ierr); CHKERRQ(ierr)
  call DMsetUp(mech_grid,ierr); CHKERRQ(ierr)
  call DMCreateGlobalVector(mech_grid,solution_current,ierr); CHKERRQ(ierr)
  call DMCreateGlobalVector(mech_grid,solution_lastInc,ierr); CHKERRQ(ierr)
  call DMCreateGlobalVector(mech_grid,solution_rate   ,ierr); CHKERRQ(ierr)
  call DMSNESSetFunctionLocal(mech_grid,formResidual,PETSC_NULL_SNES,ierr)
  CHKERRQ(ierr) 
  call DMSNESSetJacobianLocal(mech_grid,formJacobian,PETSC_NULL_SNES,ierr)
  CHKERRQ(ierr)
  call SNESSetConvergenceTest(mech_snes,converged,PETSC_NULL_SNES,PETSC_NULL_FUNCTION,ierr)         ! specify custom convergence check function "_converged"
  CHKERRQ(ierr)
  call SNESSetMaxLinearSolveFailures(mech_snes, huge(1), ierr); CHKERRQ(ierr)                       ! ignore linear solve failures 
  call SNESSetFromOptions(mech_snes,ierr); CHKERRQ(ierr)                                            ! pull it all together with additional cli arguments

!--------------------------------------------------------------------------------------------------
! init fields
  call VecSet(solution_current,0.0_pReal,ierr);CHKERRQ(ierr)
  call VecSet(solution_lastInc,0.0_pReal,ierr);CHKERRQ(ierr)
  call VecSet(solution_rate   ,0.0_pReal,ierr);CHKERRQ(ierr)
  call DMDAVecGetArrayF90(mech_grid,solution_current,u_current,ierr); CHKERRQ(ierr)
  call DMDAVecGetArrayF90(mech_grid,solution_lastInc,u_lastInc,ierr); CHKERRQ(ierr)
 
  call DMDAGetCorners(mech_grid,xstart,ystart,zstart,xend,yend,zend,ierr)                           ! local grid extent
  CHKERRQ(ierr) 
  xend = xstart+xend-1
  yend = ystart+yend-1
  zend = zstart+zend-1
  delta = geomSize/real(grid,pReal)                                                                 ! grid spacing
  detJ = product(delta)                                                                             ! cell volume
 
  BMat = reshape(real([-1.0_pReal/delta(1),-1.0_pReal/delta(2),-1.0_pReal/delta(3), &
                        1.0_pReal/delta(1),-1.0_pReal/delta(2),-1.0_pReal/delta(3), &
                       -1.0_pReal/delta(1), 1.0_pReal/delta(2),-1.0_pReal/delta(3), &
                        1.0_pReal/delta(1), 1.0_pReal/delta(2),-1.0_pReal/delta(3), &
                       -1.0_pReal/delta(1),-1.0_pReal/delta(2), 1.0_pReal/delta(3), &
                        1.0_pReal/delta(1),-1.0_pReal/delta(2), 1.0_pReal/delta(3), &
                       -1.0_pReal/delta(1), 1.0_pReal/delta(2), 1.0_pReal/delta(3), &
                        1.0_pReal/delta(1), 1.0_pReal/delta(2), 1.0_pReal/delta(3)],pReal), [3,8])/4.0_pReal ! shape function derivative matrix
 
  HGMat = matmul(transpose(HGcomp),HGcomp) &
        * HGCoeff*(delta(1)*delta(2) + delta(2)*delta(3) + delta(3)*delta(1))/16.0_pReal            ! hourglass stabilization matrix

!--------------------------------------------------------------------------------------------------
! init fields
  restartRead: if (interface_restartInc > 0) then
    write(6,'(/,a,'//IO_intOut(interface_restartInc)//',a)') &
      'reading values of increment ', interface_restartInc, ' from file'
 
    write(rankStr,'(a1,i0)')'_',worldrank
    fileHandle  = HDF5_openFile(trim(getSolverJobName())//trim(rankStr)//'.hdf5')
    groupHandle = HDF5_openGroup(fileHandle,'solver')
    
    call HDF5_read(groupHandle,F_aim,        'F_aim')
    call HDF5_read(groupHandle,F_aim_lastInc,'F_aim_lastInc')
    call HDF5_read(groupHandle,F_aimDot,     'F_aimDot')
    call HDF5_read(groupHandle,F,            'F')
    call HDF5_read(groupHandle,F_lastInc,    'F_lastInc')
    call HDF5_read(groupHandle,u_current,    'u')
    call HDF5_read(groupHandle,u_lastInc,    'u_lastInc')
    
  elseif (interface_restartInc == 0) then restartRead
    F_lastInc = spread(spread(spread(math_I3,3,grid(1)),4,grid(2)),5,grid3)                         ! initialize to identity
    F         = spread(spread(spread(math_I3,3,grid(1)),4,grid(2)),5,grid3)
  endif restartRead
  materialpoint_F0 = reshape(F_lastInc, [3,3,1,product(grid(1:2))*grid3])                           ! set starting condition for materialpoint_stressAndItsTangent
  call utilities_updateCoords(F)
  call utilities_constitutiveResponse(P_current,temp33_Real,C_volAvg,devNull, &                     ! stress field, stress avg, global average of stiffness and (min+max)/2
                                      F, &                                                          ! target F
                                      0.0_pReal, &                                                  ! time increment
                                      math_I3)                                                      ! no rotation of boundary condition
  call DMDAVecRestoreArrayF90(mech_grid,solution_current,u_current,ierr)
  CHKERRQ(ierr)
  call DMDAVecRestoreArrayF90(mech_grid,solution_lastInc,u_lastInc,ierr)
  CHKERRQ(ierr)
 
  restartRead2: if (interface_restartInc > 0) then
    write(6,'(/,a,'//IO_intOut(interface_restartInc)//',a)') &
      'reading more values of increment ', interface_restartInc, ' from file'
    call HDF5_read(groupHandle,C_volAvg,       'C_volAvg')
    call HDF5_read(groupHandle,C_volAvgLastInc,'C_volAvgLastInc')
    
    call HDF5_closeGroup(groupHandle)
    call HDF5_closeFile(fileHandle)

  endif restartRead2

end subroutine grid_mech_FEM_init


!--------------------------------------------------------------------------------------------------
!> @brief solution for the FEM scheme with internal iterations
!--------------------------------------------------------------------------------------------------
function grid_mech_FEM_solution(incInfoIn,timeinc,timeinc_old,stress_BC,rotation_BC) result(solution)

!--------------------------------------------------------------------------------------------------
! input data for solution
  character(len=*),            intent(in) :: &
    incInfoIn
  real(pReal),                 intent(in) :: &
    timeinc, &                                                                                      !< time increment of current solution
    timeinc_old                                                                                     !< time increment of last successful increment
  type(tBoundaryCondition),    intent(in) :: &
    stress_BC
  real(pReal), dimension(3,3), intent(in) :: rotation_BC
  type(tSolutionState)                    :: &
    solution
!--------------------------------------------------------------------------------------------------
! PETSc Data
  PetscErrorCode :: ierr
  SNESConvergedReason :: reason
 
  incInfo = incInfoIn

!--------------------------------------------------------------------------------------------------
! update stiffness (and gamma operator)
  S = utilities_maskedCompliance(rotation_BC,stress_BC%maskLogical,C_volAvg)
!--------------------------------------------------------------------------------------------------
! set module wide available data 
  params%stress_mask = stress_BC%maskFloat
  params%stress_BC   = stress_BC%values
  params%rotation_BC = rotation_BC
  params%timeinc     = timeinc
  params%timeincOld  = timeinc_old

!--------------------------------------------------------------------------------------------------
! solve BVP 
  call SNESsolve(mech_snes,PETSC_NULL_VEC,solution_current,ierr);CHKERRQ(ierr)

!--------------------------------------------------------------------------------------------------
! check convergence
  call SNESGetConvergedReason(mech_snes,reason,ierr);CHKERRQ(ierr)
  
  solution%converged = reason > 0
  solution%iterationsNeeded = totalIter
  solution%termIll = terminallyIll
  terminallyIll = .false.

end function grid_mech_FEM_solution


!--------------------------------------------------------------------------------------------------
!> @brief forwarding routine
!> @details find new boundary conditions and best F estimate for end of current timestep
!> possibly writing restart information, triggering of state increment in DAMASK, and updating of IPcoordinates
!--------------------------------------------------------------------------------------------------
subroutine grid_mech_FEM_forward(cutBack,guess,timeinc,timeinc_old,loadCaseTime,&
                                 deformation_BC,stress_BC,rotation_BC)

  logical,                     intent(in) :: &
    cutBack, &
    guess
  real(pReal),                 intent(in) :: &
    timeinc_old, &
    timeinc, &
    loadCaseTime                                                                                    !< remaining time of current load case
  type(tBoundaryCondition),    intent(in) :: &
    stress_BC, &
    deformation_BC
  real(pReal), dimension(3,3), intent(in) :: &
    rotation_BC
  PetscErrorCode :: ierr
  PetscScalar, pointer, dimension(:,:,:,:) :: &
    u_current,u_lastInc
  
  call DMDAVecGetArrayF90(mech_grid,solution_current,u_current,ierr); CHKERRQ(ierr)
  call DMDAVecGetArrayF90(mech_grid,solution_lastInc,u_lastInc,ierr); CHKERRQ(ierr)
 
  if (cutBack) then
    C_volAvg = C_volAvgLastInc
  else
<<<<<<< HEAD
 !--------------------------------------------------------------------------------------------------
 ! restart information for spectral solver
    if (restartWrite) then
      write(6,'(/,a)') ' writing converged results for restart';flush(6)
      
      write(rankStr,'(a1,i0)')'_',worldrank
      fileHandle = HDF5_openFile(trim(getSolverJobName())//trim(rankStr)//'.hdf5','w')

      call HDF5_write(fileHandle,F_aim,          'F_aim')
      call HDF5_write(fileHandle,F_aim_lastInc,  'F_aim_lastInc')
      call HDF5_write(fileHandle,F_aimDot,       'F_aimDot')
      call HDF5_write(fileHandle,F,              'F')
      call HDF5_write(fileHandle,F_lastInc,      'F_lastInc')
      call HDF5_write(fileHandle,u_current,      'u')
      call HDF5_write(fileHandle,u_lastInc,      'u_lastInc')

      call HDF5_write(fileHandle,C_volAvg,       'C_volAvg')
      call HDF5_write(fileHandle,C_volAvgLastInc,'C_volAvgLastInc')

      call HDF5_closeFile(fileHandle)

    endif
    call CPFEM_age                                                                                  ! age state and kinematics
    call utilities_updateCoords(F)

=======
>>>>>>> 368d4deb
    C_volAvgLastInc    = C_volAvg
 
    F_aimDot = merge(stress_BC%maskFloat*(F_aim-F_aim_lastInc)/timeinc_old, 0.0_pReal, guess)
    F_aim_lastInc = F_aim

    !--------------------------------------------------------------------------------------------------
    ! calculate rate for aim
    if     (deformation_BC%myType=='l') then                                                        ! calculate F_aimDot from given L and current F
      F_aimDot = &
      F_aimDot + deformation_BC%maskFloat * matmul(deformation_BC%values, F_aim_lastInc)
    elseif(deformation_BC%myType=='fdot') then                                                      ! F_aimDot is prescribed
      F_aimDot = &
      F_aimDot + deformation_BC%maskFloat * deformation_BC%values
    elseif (deformation_BC%myType=='f') then                                                        ! aim at end of load case is prescribed
      F_aimDot = &
      F_aimDot + deformation_BC%maskFloat * (deformation_BC%values - F_aim_lastInc)/loadCaseTime
    endif

    if (guess) then
      call VecWAXPY(solution_rate,-1.0_pReal,solution_lastInc,solution_current,ierr)
      CHKERRQ(ierr)
      call VecScale(solution_rate,1.0_pReal/timeinc_old,ierr); CHKERRQ(ierr)
    else
      call VecSet(solution_rate,0.0_pReal,ierr); CHKERRQ(ierr)
    endif
    call VecCopy(solution_current,solution_lastInc,ierr); CHKERRQ(ierr)
    
    F_lastInc = F
    
    materialpoint_F0 = reshape(F, [3,3,1,product(grid(1:2))*grid3])   
  endif

!--------------------------------------------------------------------------------------------------
! update average and local deformation gradients
  F_aim = F_aim_lastInc + F_aimDot * timeinc
  call VecAXPY(solution_current,timeinc,solution_rate,ierr); CHKERRQ(ierr)

  call DMDAVecRestoreArrayF90(mech_grid,solution_current,u_current,ierr);CHKERRQ(ierr)
  call DMDAVecRestoreArrayF90(mech_grid,solution_lastInc,u_lastInc,ierr);CHKERRQ(ierr)

end subroutine grid_mech_FEM_forward


!--------------------------------------------------------------------------------------------------
!> @brief Age
!--------------------------------------------------------------------------------------------------
subroutine grid_mech_FEM_updateCoords()

  call utilities_updateCoords(F)

end subroutine grid_mech_FEM_updateCoords


!--------------------------------------------------------------------------------------------------
!> @brief Write current solver and constitutive data for restart to file
!--------------------------------------------------------------------------------------------------
subroutine grid_mech_FEM_restartWrite()

  PetscErrorCode :: ierr
  PetscScalar, dimension(:,:,:,:), pointer :: u_current,u_lastInc
  integer(HID_T)    :: fileHandle, groupHandle
  character(len=32) :: rankStr
  
  call DMDAVecGetArrayF90(mech_grid,solution_current,u_current,ierr); CHKERRQ(ierr)
  call DMDAVecGetArrayF90(mech_grid,solution_lastInc,u_lastInc,ierr); CHKERRQ(ierr)

  write(6,'(a)') ' writing solver data required for restart to file';flush(6)
  
  write(rankStr,'(a1,i0)')'_',worldrank
  fileHandle = HDF5_openFile(trim(getSolverJobName())//trim(rankStr)//'.hdf5','w')
  groupHandle = HDF5_addGroup(fileHandle,'solver')

  call HDF5_write(groupHandle,F_aim,        'F_aim')
  call HDF5_write(groupHandle,F_aim_lastInc,'F_aim_lastInc')
  call HDF5_write(groupHandle,F_aimDot,     'F_aimDot')
  call HDF5_write(groupHandle,F,            'F')
  call HDF5_write(groupHandle,F_lastInc,    'F_lastInc')
  call HDF5_write(groupHandle,u_current,    'u')
  call HDF5_write(groupHandle,u_lastInc,    'u_lastInc')

  call HDF5_write(groupHandle,C_volAvg,       'C_volAvg')
  call HDF5_write(groupHandle,C_volAvgLastInc,'C_volAvgLastInc')

  call HDF5_closeGroup(groupHandle)
  call HDF5_closeFile(fileHandle)
 
  call DMDAVecRestoreArrayF90(mech_grid,solution_current,u_current,ierr);CHKERRQ(ierr)
  call DMDAVecRestoreArrayF90(mech_grid,solution_lastInc,u_lastInc,ierr);CHKERRQ(ierr)

end subroutine grid_mech_FEM_restartWrite


!--------------------------------------------------------------------------------------------------
!> @brief convergence check
!--------------------------------------------------------------------------------------------------
subroutine converged(snes_local,PETScIter,devNull1,devNull2,fnorm,reason,dummy,ierr)

  SNES :: snes_local
   PetscInt,  intent(in) :: PETScIter
   PetscReal, intent(in) :: &
     devNull1, &
     devNull2, &
     fnorm 
  SNESConvergedReason :: reason
  PetscObject :: dummy
  PetscErrorCode :: ierr
  real(pReal) :: &
    err_div, &
    divTol, &
    BCTol

  err_div = fnorm*sqrt(wgt)*geomSize(1)/scaledGeomSize(1)/detJ
  divTol = max(maxval(abs(P_av))*err_div_tolRel   ,err_div_tolAbs)
  BCTol  = max(maxval(abs(P_av))*err_stress_tolRel,err_stress_tolAbs)

  if ((totalIter >= itmin .and. &
                            all([ err_div/divTol, &
                                  err_BC /BCTol       ] < 1.0_pReal)) &
              .or.    terminallyIll) then  
    reason = 1
  elseif (totalIter >= itmax) then
    reason = -1
  else
    reason = 0
  endif

!--------------------------------------------------------------------------------------------------
! report
  write(6,'(1/,a)') ' ... reporting .............................................................'
  write(6,'(1/,a,f12.2,a,es8.2,a,es9.2,a)') ' error divergence = ', &
          err_div/divTol,  ' (',err_div,' / m, tol = ',divTol,')'
  write(6,'(a,f12.2,a,es8.2,a,es9.2,a)')    ' error stress BC  = ', &
          err_BC/BCTol,    ' (',err_BC, ' Pa,  tol = ',BCTol,')' 
  write(6,'(/,a)') ' ==========================================================================='
  flush(6)
 
end subroutine converged


!--------------------------------------------------------------------------------------------------
!> @brief forms the residual vector
!--------------------------------------------------------------------------------------------------
subroutine formResidual(da_local,x_local, &
                        f_local,dummy,ierr)

  DM                   :: da_local
  Vec                  :: x_local, f_local
  PetscScalar, pointer,dimension(:,:,:,:) :: x_scal, f_scal
  PetscScalar, dimension(8,3) :: x_elem,  f_elem
  PetscInt             :: i, ii, j, jj, k, kk, ctr, ele
  real(pReal), dimension(3,3) :: &
    deltaF_aim
  PetscInt :: &
    PETScIter, &
    nfuncs
  PetscObject :: dummy
  PetscErrorCode :: ierr
  real(pReal), dimension(3,3,3,3) :: devNull


  call SNESGetNumberFunctionEvals(mech_snes,nfuncs,ierr); CHKERRQ(ierr)
  call SNESGetIterationNumber(mech_snes,PETScIter,ierr); CHKERRQ(ierr)

  if (nfuncs == 0 .and. PETScIter == 0) totalIter = -1                                              ! new increment

!--------------------------------------------------------------------------------------------------
! begin of new iteration
  newIteration: if (totalIter <= PETScIter) then
    totalIter = totalIter + 1
    write(6,'(1x,a,3(a,'//IO_intOut(itmax)//'))') &
            trim(incInfo), ' @ Iteration ', itmin, '≤',totalIter+1, '≤', itmax
    if (iand(debug_level(debug_spectral),debug_spectralRotation) /= 0) &
      write(6,'(/,a,/,3(3(f12.7,1x)/))',advance='no') &
              ' deformation gradient aim (lab) =', transpose(math_rotate_backward33(F_aim,params%rotation_BC))
    write(6,'(/,a,/,3(3(f12.7,1x)/))',advance='no') &
              ' deformation gradient aim       =', transpose(F_aim)
    flush(6)
  endif newIteration

!--------------------------------------------------------------------------------------------------
! get deformation gradient
  call DMDAVecGetArrayF90(da_local,x_local,x_scal,ierr);CHKERRQ(ierr)
  do k = zstart, zend; do j = ystart, yend; do i = xstart, xend
    ctr = 0
    do kk = 0, 1; do jj = 0, 1; do ii = 0, 1
      ctr = ctr + 1
      x_elem(ctr,1:3) = x_scal(0:2,i+ii,j+jj,k+kk)
    enddo; enddo; enddo
    ii = i-xstart+1; jj = j-ystart+1; kk = k-zstart+1
    F(1:3,1:3,ii,jj,kk) = math_rotate_backward33(F_aim,params%rotation_BC) + transpose(matmul(BMat,x_elem)) 
  enddo; enddo; enddo
  call DMDAVecRestoreArrayF90(da_local,x_local,x_scal,ierr);CHKERRQ(ierr)

!--------------------------------------------------------------------------------------------------
! evaluate constitutive response
  call Utilities_constitutiveResponse(P_current,&
                                      P_av,C_volAvg,devNull, &
                                      F,params%timeinc,params%rotation_BC)
  call MPI_Allreduce(MPI_IN_PLACE,terminallyIll,1,MPI_LOGICAL,MPI_LOR,PETSC_COMM_WORLD,ierr)
  
!--------------------------------------------------------------------------------------------------
! stress BC handling
  F_aim_lastIter = F_aim
  deltaF_aim = math_mul3333xx33(S, P_av - params%stress_BC)
  F_aim = F_aim - deltaF_aim
  err_BC = maxval(abs(params%stress_mask * (P_av - params%stress_BC)))                              ! mask = 0.0 when no stress bc

!--------------------------------------------------------------------------------------------------
! constructing residual
  call VecSet(f_local,0.0_pReal,ierr);CHKERRQ(ierr)
  call DMDAVecGetArrayF90(da_local,f_local,f_scal,ierr);CHKERRQ(ierr)
  call DMDAVecGetArrayF90(da_local,x_local,x_scal,ierr);CHKERRQ(ierr)
  ele = 0
  do k = zstart, zend; do j = ystart, yend; do i = xstart, xend
    ctr = 0
    do kk = 0, 1; do jj = 0, 1; do ii = 0, 1
      ctr = ctr + 1
      x_elem(ctr,1:3) = x_scal(0:2,i+ii,j+jj,k+kk)
    enddo; enddo; enddo
    ii = i-xstart+1; jj = j-ystart+1; kk = k-zstart+1
    ele = ele + 1
    f_elem = matmul(transpose(BMat),transpose(P_current(1:3,1:3,ii,jj,kk)))*detJ + &
             matmul(HGMat,x_elem)*(materialpoint_dPdF(1,1,1,1,1,ele) + &
                                   materialpoint_dPdF(2,2,2,2,1,ele) + &
                                   materialpoint_dPdF(3,3,3,3,1,ele))/3.0_pReal
    ctr = 0
    do kk = 0, 1; do jj = 0, 1; do ii = 0, 1
      ctr = ctr + 1
      f_scal(0:2,i+ii,j+jj,k+kk) = f_scal(0:2,i+ii,j+jj,k+kk) + f_elem(ctr,1:3)
    enddo; enddo; enddo
  enddo; enddo; enddo
  call DMDAVecRestoreArrayF90(da_local,x_local,x_scal,ierr);CHKERRQ(ierr)
  call DMDAVecRestoreArrayF90(da_local,f_local,f_scal,ierr);CHKERRQ(ierr)
 
!--------------------------------------------------------------------------------------------------
! applying boundary conditions
  call DMDAVecGetArrayF90(da_local,f_local,f_scal,ierr);CHKERRQ(ierr)
  if (zstart == 0) then
    f_scal(0:2,xstart,ystart,zstart) = 0.0 
    f_scal(0:2,xend+1,ystart,zstart) = 0.0 
    f_scal(0:2,xstart,yend+1,zstart) = 0.0 
    f_scal(0:2,xend+1,yend+1,zstart) = 0.0 
  endif
  if (zend + 1 == grid(3)) then
    f_scal(0:2,xstart,ystart,zend+1) = 0.0 
    f_scal(0:2,xend+1,ystart,zend+1) = 0.0 
    f_scal(0:2,xstart,yend+1,zend+1) = 0.0 
    f_scal(0:2,xend+1,yend+1,zend+1) = 0.0 
  endif
  call DMDAVecRestoreArrayF90(da_local,f_local,f_scal,ierr);CHKERRQ(ierr) 
 
end subroutine formResidual


!--------------------------------------------------------------------------------------------------
!> @brief forms the FEM stiffness matrix
!--------------------------------------------------------------------------------------------------
subroutine formJacobian(da_local,x_local,Jac_pre,Jac,dummy,ierr)

  DM                                   :: da_local
  Vec                                  :: x_local, coordinates
  Mat                                  :: Jac_pre, Jac
  MatStencil,dimension(4,24)           :: row, col
  PetscScalar,pointer,dimension(:,:,:,:) :: x_scal
  PetscScalar,dimension(24,24)         :: K_ele
  PetscScalar,dimension(9,24)          :: BMatFull
  PetscInt                             :: i, ii, j, jj, k, kk, ctr, ele
  PetscInt,dimension(3),parameter      :: rows = [0, 1, 2]
  PetscScalar                          :: diag
  PetscObject                          :: dummy
  MatNullSpace                         :: matnull
  PetscErrorCode                       :: ierr
  
  BMatFull = 0.0
  BMatFull(1:3,1 :8 ) = BMat
  BMatFull(4:6,9 :16) = BMat
  BMatFull(7:9,17:24) = BMat
  call MatSetOption(Jac,MAT_KEEP_NONZERO_PATTERN,PETSC_TRUE,ierr); CHKERRQ(ierr)
  call MatSetOption(Jac,MAT_NEW_NONZERO_ALLOCATION_ERR,PETSC_FALSE,ierr); CHKERRQ(ierr)
  call MatZeroEntries(Jac,ierr); CHKERRQ(ierr)
  ele = 0
  do k = zstart, zend; do j = ystart, yend; do i = xstart, xend
    ctr = 0
    do kk = 0, 1; do jj = 0, 1; do ii = 0, 1
      ctr = ctr + 1
      col(MatStencil_i,ctr   ) = i+ii
      col(MatStencil_j,ctr   ) = j+jj
      col(MatStencil_k,ctr   ) = k+kk
      col(MatStencil_c,ctr   ) = 0
      col(MatStencil_i,ctr+8 ) = i+ii
      col(MatStencil_j,ctr+8 ) = j+jj
      col(MatStencil_k,ctr+8 ) = k+kk
      col(MatStencil_c,ctr+8 ) = 1
      col(MatStencil_i,ctr+16) = i+ii
      col(MatStencil_j,ctr+16) = j+jj
      col(MatStencil_k,ctr+16) = k+kk
      col(MatStencil_c,ctr+16) = 2
    enddo; enddo; enddo
    row = col
    ele = ele + 1
    K_ele = 0.0
    K_ele(1 :8 ,1 :8 ) = HGMat*(materialpoint_dPdF(1,1,1,1,1,ele) + &
                                materialpoint_dPdF(2,2,2,2,1,ele) + &
                                materialpoint_dPdF(3,3,3,3,1,ele))/3.0_pReal
    K_ele(9 :16,9 :16) = HGMat*(materialpoint_dPdF(1,1,1,1,1,ele) + &
                                materialpoint_dPdF(2,2,2,2,1,ele) + &
                                materialpoint_dPdF(3,3,3,3,1,ele))/3.0_pReal
    K_ele(17:24,17:24) = HGMat*(materialpoint_dPdF(1,1,1,1,1,ele) + &
                                materialpoint_dPdF(2,2,2,2,1,ele) + &
                                materialpoint_dPdF(3,3,3,3,1,ele))/3.0_pReal
    K_ele = K_ele + &
            matmul(transpose(BMatFull), &
                   matmul(reshape(reshape(materialpoint_dPdF(1:3,1:3,1:3,1:3,1,ele), &
                                          shape=[3,3,3,3], order=[2,1,4,3]),shape=[9,9]),BMatFull))*detJ
    call MatSetValuesStencil(Jac,24,row,24,col,K_ele,ADD_VALUES,ierr)
    CHKERRQ(ierr)
  enddo; enddo; enddo
  call MatAssemblyBegin(Jac,MAT_FINAL_ASSEMBLY,ierr); CHKERRQ(ierr)
  call MatAssemblyEnd(Jac,MAT_FINAL_ASSEMBLY,ierr); CHKERRQ(ierr)
  call MatAssemblyBegin(Jac_pre,MAT_FINAL_ASSEMBLY,ierr); CHKERRQ(ierr)
  call MatAssemblyEnd(Jac_pre,MAT_FINAL_ASSEMBLY,ierr); CHKERRQ(ierr)
 
!--------------------------------------------------------------------------------------------------
! applying boundary conditions
  diag = (C_volAvg(1,1,1,1)/delta(1)**2.0_pReal + &
          C_volAvg(2,2,2,2)/delta(2)**2.0_pReal + &
          C_volAvg(3,3,3,3)/delta(3)**2.0_pReal)*detJ
  call MatZeroRowsColumns(Jac,size(rows),rows,diag,PETSC_NULL_VEC,PETSC_NULL_VEC,ierr)
  CHKERRQ(ierr)
  call DMGetGlobalVector(da_local,coordinates,ierr);CHKERRQ(ierr)
  call DMDAVecGetArrayF90(da_local,coordinates,x_scal,ierr);CHKERRQ(ierr)
  ele = 0
  do k = zstart, zend; do j = ystart, yend; do i = xstart, xend
    ele = ele + 1
    x_scal(0:2,i,j,k) = discretization_IPcoords(1:3,ele)
  enddo; enddo; enddo
  call DMDAVecRestoreArrayF90(da_local,coordinates,x_scal,ierr);CHKERRQ(ierr)                       ! initialize to undeformed coordinates (ToDo: use ip coordinates)
  call MatNullSpaceCreateRigidBody(coordinates,matnull,ierr);CHKERRQ(ierr)                          ! get rigid body deformation modes
  call DMRestoreGlobalVector(da_local,coordinates,ierr);CHKERRQ(ierr)
  call MatSetNullSpace(Jac,matnull,ierr); CHKERRQ(ierr)
  call MatSetNearNullSpace(Jac,matnull,ierr); CHKERRQ(ierr)
  call MatNullSpaceDestroy(matnull,ierr); CHKERRQ(ierr)

end subroutine formJacobian

end module grid_mech_FEM<|MERGE_RESOLUTION|>--- conflicted
+++ resolved
@@ -309,34 +309,6 @@
   if (cutBack) then
     C_volAvg = C_volAvgLastInc
   else
-<<<<<<< HEAD
- !--------------------------------------------------------------------------------------------------
- ! restart information for spectral solver
-    if (restartWrite) then
-      write(6,'(/,a)') ' writing converged results for restart';flush(6)
-      
-      write(rankStr,'(a1,i0)')'_',worldrank
-      fileHandle = HDF5_openFile(trim(getSolverJobName())//trim(rankStr)//'.hdf5','w')
-
-      call HDF5_write(fileHandle,F_aim,          'F_aim')
-      call HDF5_write(fileHandle,F_aim_lastInc,  'F_aim_lastInc')
-      call HDF5_write(fileHandle,F_aimDot,       'F_aimDot')
-      call HDF5_write(fileHandle,F,              'F')
-      call HDF5_write(fileHandle,F_lastInc,      'F_lastInc')
-      call HDF5_write(fileHandle,u_current,      'u')
-      call HDF5_write(fileHandle,u_lastInc,      'u_lastInc')
-
-      call HDF5_write(fileHandle,C_volAvg,       'C_volAvg')
-      call HDF5_write(fileHandle,C_volAvgLastInc,'C_volAvgLastInc')
-
-      call HDF5_closeFile(fileHandle)
-
-    endif
-    call CPFEM_age                                                                                  ! age state and kinematics
-    call utilities_updateCoords(F)
-
-=======
->>>>>>> 368d4deb
     C_volAvgLastInc    = C_volAvg
  
     F_aimDot = merge(stress_BC%maskFloat*(F_aim-F_aim_lastInc)/timeinc_old, 0.0_pReal, guess)
