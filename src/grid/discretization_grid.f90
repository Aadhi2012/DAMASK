!--------------------------------------------------------------------------------------------------
!> @author Franz Roters, Max-Planck-Institut für Eisenforschung GmbH
!> @author Philip Eisenlohr, Max-Planck-Institut für Eisenforschung GmbH
!> @author Martin Diehl, Max-Planck-Institut für Eisenforschung GmbH
!> @brief Parse geometry file to set up discretization and geometry for nonlocal model
!--------------------------------------------------------------------------------------------------
module discretization_grid
#include <petsc/finclude/petscsys.h>
  use PETScSys
#if (PETSC_VERSION_MAJOR==3 && PETSC_VERSION_MINOR>14) && !defined(PETSC_HAVE_MPI_F90MODULE_VISIBILITY)
  use MPI_f08
#endif

  use prec
  use parallelization
  use system_routines
  use base64
  use zlib
  use DAMASK_interface
  use IO
  use config
  use results
  use discretization
  use geometry_plastic_nonlocal

  implicit none
  private

  integer,     dimension(3), public, protected :: &
    grid                                                                                            !< (global) grid
  integer,                   public, protected :: &
    grid3, &                                                                                        !< (local) grid in 3rd direction
    grid3Offset                                                                                     !< (local) grid offset in 3rd direction
  real(pReal), dimension(3), public, protected :: &
    geomSize                                                                                        !< (global) physical size
  real(pReal),               public, protected :: &
    size3, &                                                                                        !< (local) size in 3rd direction
    size3offset                                                                                     !< (local) size offset in 3rd direction

  public :: &
    discretization_grid_init

contains


!--------------------------------------------------------------------------------------------------
!> @brief reads the geometry file to obtain information on discretization
!--------------------------------------------------------------------------------------------------
subroutine discretization_grid_init(restart)

  logical, intent(in) :: restart

  include 'fftw3-mpi.f03'
  real(pReal), dimension(3) :: &
    mySize, &                                                                                       !< domain size of this process
    origin                                                                                          !< (global) distance to origin
  integer,     dimension(3) :: &
    myGrid                                                                                          !< domain grid of this process

  integer,     dimension(:),   allocatable :: &
    materialAt, materialAt_global

  integer :: &
    j, &
    debug_element, debug_ip, &
    ierr
  integer(C_INTPTR_T) :: &
    devNull, z, z_offset
  integer, dimension(worldsize) :: &
    displs, sendcounts
  character(len=:), allocatable :: &
    fileContent, fname


  print'(/,1x,a)', '<<<+-  discretization_grid init  -+>>>'; flush(IO_STDOUT)


  if (worldrank == 0) then
    fileContent = IO_read(interface_geomFile)
    call readVTI(grid,geomSize,origin,materialAt_global,fileContent)
    fname = interface_geomFile
    if (scan(fname,'/') /= 0) fname = fname(scan(fname,'/',.true.)+1:)
    call results_openJobFile(parallel=.false.)
    call results_writeDataset_str(fileContent,'setup',fname,'geometry definition (grid solver)')
    call results_closeJobFile
  else
    allocate(materialAt_global(0))                                                                  ! needed for IntelMPI
  end if


  call MPI_Bcast(grid,3,MPI_INTEGER,0,MPI_COMM_WORLD, ierr)
  if (ierr /= 0) error stop 'MPI error'
  if (grid(1) < 2) call IO_error(844, ext_msg='cells(1) must be larger than 1')
  call MPI_Bcast(geomSize,3,MPI_DOUBLE,0,MPI_COMM_WORLD, ierr)
  if (ierr /= 0) error stop 'MPI error'
  call MPI_Bcast(origin,3,MPI_DOUBLE,0,MPI_COMM_WORLD, ierr)
  if (ierr /= 0) error stop 'MPI error'

  print'(/,1x,a,3(i12,1x))',    'cells  a b c: ', grid
  print  '(1x,a,3(es12.5,1x))', 'size   x y z: ', geomSize
  print  '(1x,a,3(es12.5,1x))', 'origin x y z: ', origin

  if (worldsize>grid(3)) call IO_error(894, ext_msg='number of processes exceeds grid(3)')

  call fftw_mpi_init
  devNull = fftw_mpi_local_size_3d(int(grid(3),C_INTPTR_T), &
                                   int(grid(2),C_INTPTR_T), &
                                   int(grid(1),C_INTPTR_T)/2+1, &
                                   PETSC_COMM_WORLD, &
                                   z, &                                                             ! domain grid size along z
                                   z_offset)                                                        ! domain grid offset along z
  if (z==0_C_INTPTR_T) call IO_error(894, ext_msg='Cannot distribute MPI processes')

  grid3       = int(z)
  grid3Offset = int(z_offset)
  size3       = geomSize(3)*real(grid3,pReal)      /real(grid(3),pReal)
  size3Offset = geomSize(3)*real(grid3Offset,pReal)/real(grid(3),pReal)
  myGrid = [grid(1:2),grid3]
  mySize = [geomSize(1:2),size3]

  call MPI_Gather(product(grid(1:2))*grid3Offset,1,MPI_INTEGER,displs,    1,MPI_INTEGER,0,MPI_COMM_WORLD,ierr)
  if (ierr /= 0) error stop 'MPI error'
  call MPI_Gather(product(myGrid),               1,MPI_INTEGER,sendcounts,1,MPI_INTEGER,0,MPI_COMM_WORLD,ierr)
  if (ierr /= 0) error stop 'MPI error'

  allocate(materialAt(product(myGrid)))
  call MPI_Scatterv(materialAt_global,sendcounts,displs,MPI_INTEGER,materialAt,size(materialAt),MPI_INTEGER,0,MPI_COMM_WORLD,ierr)
  if (ierr /= 0) error stop 'MPI error'

  call discretization_init(materialAt, &
                           IPcoordinates0(myGrid,mySize,grid3Offset), &
                           Nodes0(myGrid,mySize,grid3Offset),&
                           merge((grid(1)+1) * (grid(2)+1) * (grid3+1),&                            ! write top layer...
                                 (grid(1)+1) * (grid(2)+1) *  grid3,&                               ! ...unless not last process
                                 worldrank+1==worldsize))

!--------------------------------------------------------------------------------------------------
! store geometry information for post processing
  if (.not. restart) then
    call results_openJobFile
    call results_closeGroup(results_addGroup('geometry'))
    call results_addAttribute('cells', grid,    '/geometry')
    call results_addAttribute('size',  geomSize,'/geometry')
    call results_addAttribute('origin',origin,  '/geometry')
    call results_closeJobFile
  end if

!--------------------------------------------------------------------------------------------------
! geometry information required by the nonlocal CP model
  call geometry_plastic_nonlocal_setIPvolume(reshape([(product(mySize/real(myGrid,pReal)),j=1,product(myGrid))], &
                                                     [1,product(myGrid)]))
  call geometry_plastic_nonlocal_setIParea        (cellSurfaceArea(mySize,myGrid))
  call geometry_plastic_nonlocal_setIPareaNormal  (cellSurfaceNormal(product(myGrid)))
  call geometry_plastic_nonlocal_setIPneighborhood(IPneighborhood(myGrid))

!-------------------------------------------------------------------------------------------------
! debug parameters
  debug_element = config_debug%get_asInt('element',defaultVal=1)
  if (debug_element < 1 .or. debug_element > product(myGrid)) call IO_error(602,ext_msg='element')
  debug_ip      = config_debug%get_asInt('integrationpoint',defaultVal=1)
  if (debug_ip /= 1)                                          call IO_error(602,ext_msg='IP')

end subroutine discretization_grid_init


!--------------------------------------------------------------------------------------------------
!> @brief Parse vtk image data (.vti)
!> @details https://vtk.org/Wiki/VTK_XML_Formats
!--------------------------------------------------------------------------------------------------
subroutine readVTI(grid,geomSize,origin,material, &
                   fileContent)

  integer,     dimension(3), intent(out) :: &
    grid                                                                                            ! grid   (across all processes!)
  real(pReal), dimension(3), intent(out) :: &
    geomSize, &                                                                                     ! size   (across all processes!)
    origin                                                                                          ! origin (across all processes!)
  integer,     dimension(:), intent(out), allocatable :: &
    material
  character(len=*),          intent(in) :: &
    fileContent

  character(len=:), allocatable :: dataType, headerType
  logical :: inFile,inImage,gotCellData,compressed
  integer(pI64) :: &
    startPos, endPos, &
    s


  grid = -1
  geomSize = -1.0_pReal

  inFile         = .false.
  inImage        = .false.
  gotCelldata    = .false.

!--------------------------------------------------------------------------------------------------
! parse XML file
  startPos = 1_pI64
  do while (startPos < len(fileContent,kind=pI64))
    endPos = startPos + index(fileContent(startPos:),IO_EOL,kind=pI64) - 2_pI64
    if (endPos < startPos) endPos = len(fileContent,kind=pI64)                                      ! end of file without new line

    if (.not. inFile) then
      if (index(fileContent(startPos:endPos),'<VTKFile',kind=pI64) /= 0_pI64) then
        inFile = .true.
        if (.not. fileFormatOk(fileContent(startPos:endPos))) call IO_error(error_ID = 844, ext_msg='file format')
        headerType = merge('UInt64','UInt32',getXMLValue(fileContent(startPos:endPos),'header_type')=='UInt64')
        compressed  = getXMLValue(fileContent(startPos:endPos),'compressor') == 'vtkZLibDataCompressor'
      end if
    else
      if (.not. inImage) then
        if (index(fileContent(startPos:endPos),'<ImageData',kind=pI64) /= 0_pI64) then
          inImage = .true.
          call cellsSizeOrigin(grid,geomSize,origin,fileContent(startPos:endPos))
        end if
      else
        if (index(fileContent(startPos:endPos),'<CellData',kind=pI64) /= 0_pI64) then
          gotCellData = .true.
          do while (index(fileContent(startPos:endPos),'</CellData>',kind=pI64) == 0_pI64)
            if (index(fileContent(startPos:endPos),'<DataArray',kind=pI64) /= 0_pI64 .and. &
                 getXMLValue(fileContent(startPos:endPos),'Name') == 'material' ) then

              if (getXMLValue(fileContent(startPos:endPos),'format') /= 'binary') &
                call IO_error(error_ID = 844, ext_msg='format (material)')
              dataType = getXMLValue(fileContent(startPos:endPos),'type')

              startPos = endPos + 2_pI64
              endPos  = startPos + index(fileContent(startPos:),IO_EOL,kind=pI64) - 2_pI64
              s = startPos + verify(fileContent(startPos:endPos),IO_WHITESPACE,kind=pI64) -1_pI64   ! start (no leading whitespace)
              material = as_Int(fileContent(s:endPos),headerType,compressed,dataType)
              exit
            end if
            startPos = endPos + 2_pI64
            endPos = startPos + index(fileContent(startPos:),IO_EOL,kind=pI64) - 2_pI64
          end do
        end if
      end if
    end if

    if (gotCellData) exit
    startPos = endPos + 2_pI64

  end do

  if (.not. allocated(material))       call IO_error(error_ID = 844, ext_msg='material data not found')
  if (size(material) /= product(grid)) call IO_error(error_ID = 844, ext_msg='size(material)')
  if (any(geomSize<=0))                call IO_error(error_ID = 844, ext_msg='size')
  if (any(grid<1))                     call IO_error(error_ID = 844, ext_msg='grid')
  material = material + 1
  if (any(material<1))                 call IO_error(error_ID = 844, ext_msg='material ID < 0')

  contains

  !------------------------------------------------------------------------------------------------
  !> @brief determine size and origin from coordinates
  !------------------------------------------------------------------------------------------------
  subroutine cellsSizeOrigin(c,s,o,header)

    integer, dimension(3),     intent(out) :: c
    real(pReal), dimension(3), intent(out) :: s,o
    character(len=*),          intent(in) :: header

    character(len=:), allocatable :: temp
    real(pReal), dimension(:), allocatable :: delta
    integer :: i


    temp = getXMLValue(header,'Direction')
    if (temp /= '1 0 0 0 1 0 0 0 1' .and. temp /= '') &                                             ! https://discourse.vtk.org/t/vti-specification/6526
      call IO_error(error_ID = 844, ext_msg = 'coordinate order')

    temp = getXMLValue(header,'WholeExtent')
    if (any([(IO_intValue(temp,IO_stringPos(temp),i),i=1,5,2)] /= 0)) &
      call IO_error(error_ID = 844, ext_msg = 'coordinate start')
    c = [(IO_intValue(temp,IO_stringPos(temp),i),i=2,6,2)]

    temp = getXMLValue(header,'Spacing')
    delta = [(IO_floatValue(temp,IO_stringPos(temp),i),i=1,3)]
    s = delta * real(c,pReal)

    temp = getXMLValue(header,'Origin')
    o = [(IO_floatValue(temp,IO_stringPos(temp),i),i=1,3)]

  end subroutine


  !------------------------------------------------------------------------------------------------
  !> @brief Interpret Base64 string in vtk XML file as integer of default kind
  !------------------------------------------------------------------------------------------------
  function as_Int(base64_str,headerType,compressed,dataType)

    character(len=*), intent(in) :: base64_str, &                                                   ! base64 encoded string
                                    headerType, &                                                   ! header type (UInt32 or Uint64)
                                    dataType                                                        ! data type (Int32, Int64, Float32, Float64)
    logical,          intent(in) :: compressed                                                      ! indicate whether data is zlib compressed

    integer, dimension(:), allocatable :: as_Int

    select case(dataType)
      case('Int32')
        as_Int = int(prec_bytesToC_INT32_T(asBytes(base64_str,headerType,compressed)))
      case('Int64')
        as_Int = int(prec_bytesToC_INT64_T(asBytes(base64_str,headerType,compressed)))
      case('Float32')
        as_Int = int(prec_bytesToC_FLOAT  (asBytes(base64_str,headerType,compressed)))
      case('Float64')
        as_Int = int(prec_bytesToC_DOUBLE (asBytes(base64_str,headerType,compressed)))
      case default
        call IO_error(844_pInt,ext_msg='unknown data type: '//trim(dataType))
    end select

  end function as_Int


  !------------------------------------------------------------------------------------------------
  !> @brief Interpret Base64 string in vtk XML file as integer of pReal kind
  !------------------------------------------------------------------------------------------------
  function as_pReal(base64_str,headerType,compressed,dataType)

    character(len=*), intent(in) :: base64_str, &                                                   ! base64 encoded string
                                    headerType, &                                                   ! header type (UInt32 or Uint64)
                                    dataType                                                        ! data type (Int32, Int64, Float32, Float64)
    logical,          intent(in) :: compressed                                                      ! indicate whether data is zlib compressed

    real(pReal), dimension(:), allocatable :: as_pReal

    select case(dataType)
      case('Int32')
        as_pReal = real(prec_bytesToC_INT32_T(asBytes(base64_str,headerType,compressed)),pReal)
      case('Int64')
        as_pReal = real(prec_bytesToC_INT64_T(asBytes(base64_str,headerType,compressed)),pReal)
      case('Float32')
        as_pReal = real(prec_bytesToC_FLOAT  (asBytes(base64_str,headerType,compressed)),pReal)
      case('Float64')
        as_pReal = real(prec_bytesToC_DOUBLE (asBytes(base64_str,headerType,compressed)),pReal)
      case default
        call IO_error(844_pInt,ext_msg='unknown data type: '//trim(dataType))
    end select

  end function as_pReal


  !------------------------------------------------------------------------------------------------
  !> @brief Interpret Base64 string in vtk XML file as bytes
  !------------------------------------------------------------------------------------------------
  function asBytes(base64_str,headerType,compressed) result(bytes)

    character(len=*), intent(in) :: base64_str, &                                                   ! base64 encoded string
                                    headerType                                                      ! header type (UInt32 or Uint64)
    logical,          intent(in) :: compressed                                                      ! indicate whether data is zlib compressed

    integer(C_SIGNED_CHAR), dimension(:), allocatable :: bytes

    if (compressed) then
      bytes = asBytes_compressed(base64_str,headerType)
    else
      bytes = asBytes_uncompressed(base64_str,headerType)
    end if

  end function asBytes

  !------------------------------------------------------------------------------------------------
  !> @brief Interpret compressed Base64 string in vtk XML file as bytes
  !> @details A compressed Base64 string consists of a header block and a data block
  ! [#blocks/#u-size/#p-size/#c-size-1/#c-size-2/.../#c-size-#blocks][DATA-1/DATA-2...]
  ! #blocks = Number of blocks
  ! #u-size = Block size before compression
  ! #p-size = Size of last partial block (zero if it not needed)
  ! #c-size-i = Size in bytes of block i after compression
  !------------------------------------------------------------------------------------------------
  function asBytes_compressed(base64_str,headerType) result(bytes)

    character(len=*), intent(in) :: base64_str, &                                                   ! base64 encoded string
                                    headerType                                                      ! header type (UInt32 or Uint64)

    integer(C_SIGNED_CHAR), dimension(:), allocatable :: bytes, bytes_inflated

    integer(pI64), dimension(:), allocatable :: temp, size_inflated, size_deflated
    integer(pI64) :: headerLen, nBlock, b,s,e


    if      (headerType == 'UInt32') then
      temp = int(prec_bytesToC_INT32_T(base64_to_bytes(base64_str(:base64_nChar(4_pI64)))),pI64)
      nBlock = int(temp(1),pI64)
      headerLen = 4_pI64 * (3_pI64 + nBlock)
      temp = int(prec_bytesToC_INT32_T(base64_to_bytes(base64_str(:base64_nChar(headerLen)))),pI64)
<<<<<<< HEAD
    elseif (headerType == 'UInt64') then
=======
    else if (headerType == 'UInt64') then
>>>>>>> a87f4141
      temp = int(prec_bytesToC_INT64_T(base64_to_bytes(base64_str(:base64_nChar(8_pI64)))),pI64)
      nBlock = int(temp(1),pI64)
      headerLen = 8_pI64 * (3_pI64 + nBlock)
      temp = int(prec_bytesToC_INT64_T(base64_to_bytes(base64_str(:base64_nChar(headerLen)))),pI64)
    end if

    allocate(size_inflated(nBlock),source=temp(2))
    size_inflated(nBlock) = merge(temp(3),temp(2),temp(3)/=0_pI64)
    size_deflated = temp(4:)
    bytes_inflated = base64_to_bytes(base64_str(base64_nChar(headerLen)+1_pI64:))

    allocate(bytes(sum(size_inflated)))
    e = 0_pI64
    do b = 1, nBlock
      s = e + 1_pI64
      e = s + size_deflated(b) - 1_pI64
      bytes(sum(size_inflated(:b-1))+1_pI64:sum(size_inflated(:b))) = zlib_inflate(bytes_inflated(s:e),size_inflated(b))
    end do

  end function asBytes_compressed


  !------------------------------------------------------------------------------------------------
  !> @brief Interprete uncompressed Base64 string in vtk XML file as bytes
  !> @details An uncompressed Base64 string consists of N headers blocks and a N data blocks
  ![#bytes-1/DATA-1][#bytes-2/DATA-2]...
  !------------------------------------------------------------------------------------------------
  function asBytes_uncompressed(base64_str,headerType) result(bytes)

    character(len=*), intent(in) :: base64_str, &                                                   ! base64 encoded string
                                    headerType                                                      ! header type (UInt32 or Uint64)

    integer(pI64) :: s
    integer(pI64), dimension(1) :: nByte

    integer(C_SIGNED_CHAR), dimension(:), allocatable :: bytes
    allocate(bytes(0))

    s=0_pI64
    if      (headerType == 'UInt32') then
      do while(s+base64_nChar(4_pI64)<(len(base64_str,pI64)))
        nByte = int(prec_bytesToC_INT32_T(base64_to_bytes(base64_str(s+1_pI64:s+base64_nChar(4_pI64)))),pI64)
        bytes = [bytes,base64_to_bytes(base64_str(s+1_pI64:s+base64_nChar(4_pI64+nByte(1))),5_pI64)]
        s = s + base64_nChar(4_pI64+nByte(1))
      end do
<<<<<<< HEAD
    elseif (headerType == 'UInt64') then
=======
    else if (headerType == 'UInt64') then
>>>>>>> a87f4141
      do while(s+base64_nChar(8_pI64)<(len(base64_str,pI64)))
        nByte = int(prec_bytesToC_INT64_T(base64_to_bytes(base64_str(s+1_pI64:s+base64_nChar(8_pI64)))),pI64)
        bytes = [bytes,base64_to_bytes(base64_str(s+1_pI64:s+base64_nChar(8_pI64+nByte(1))),9_pI64)]
        s = s + base64_nChar(8_pI64+nByte(1))
      end do
    end if

  end function asBytes_uncompressed

  !------------------------------------------------------------------------------------------------
  !> @brief Get XML string value for given key
  !------------------------------------------------------------------------------------------------
  pure function getXMLValue(line,key)

    character(len=*), intent(in)  :: line, key

    character(len=:), allocatable :: getXMLValue

    integer :: s,e
#ifdef __INTEL_COMPILER
    character :: q
#endif

    s = index(line," "//key,back=.true.)
    if (s==0) then
      getXMLValue = ''
    else
      e = s + 1 + scan(line(s+1:),"'"//'"')
      if (scan(line(s:e-2),'=') == 0) then
        getXMLValue = ''
      else
        s = e
! https://community.intel.com/t5/Intel-Fortran-Compiler/ICE-for-merge-with-strings/m-p/1207204#M151657
#ifdef __INTEL_COMPILER
        q = line(s-1:s-1)
        e = s + index(line(s:),q) - 1
#else
        e = s + index(line(s:),merge("'",'"',line(s-1:s-1)=="'")) - 1
#endif
        getXMLValue = line(s:e-1)
      end if
    end if

  end function


  !------------------------------------------------------------------------------------------------
  !> @brief check for supported file format
  !------------------------------------------------------------------------------------------------
  pure function fileFormatOk(line)

    character(len=*),intent(in) :: line
    logical :: fileFormatOk

    fileFormatOk = getXMLValue(line,'type')       == 'ImageData' .and. &
                   getXMLValue(line,'byte_order') == 'LittleEndian' .and. &
                   getXMLValue(line,'compressor') /= 'vtkLZ4DataCompressor' .and. &
                   getXMLValue(line,'compressor') /= 'vtkLZMADataCompressor'

  end function fileFormatOk

end subroutine readVTI


!---------------------------------------------------------------------------------------------------
!> @brief Calculate undeformed position of IPs/cell centers (pretend to be an element)
!---------------------------------------------------------------------------------------------------
function IPcoordinates0(grid,geomSize,grid3Offset)

  integer,     dimension(3), intent(in) :: grid                                                     ! grid (for this process!)
  real(pReal), dimension(3), intent(in) :: geomSize                                                 ! size (for this process!)
  integer,                   intent(in) :: grid3Offset                                              ! grid(3) offset

  real(pReal), dimension(3,product(grid))  :: ipCoordinates0

  integer :: &
    a,b,c, &
    i


  i = 0
  do c = 1, grid(3); do b = 1, grid(2); do a = 1, grid(1)
    i = i + 1
    IPcoordinates0(1:3,i) = geomSize/real(grid,pReal) * (real([a,b,grid3Offset+c],pReal) -0.5_pReal)
  end do; end do; end do

end function IPcoordinates0


!---------------------------------------------------------------------------------------------------
!> @brief Calculate position of undeformed nodes (pretend to be an element)
!---------------------------------------------------------------------------------------------------
pure function nodes0(grid,geomSize,grid3Offset)

  integer,     dimension(3), intent(in) :: grid                                                     ! grid (for this process!)
  real(pReal), dimension(3), intent(in) :: geomSize                                                 ! size (for this process!)
  integer,                   intent(in) :: grid3Offset                                              ! grid(3) offset

  real(pReal), dimension(3,product(grid+1)) :: nodes0

  integer :: &
    a,b,c, &
    n

  n = 0
  do c = 0, grid3; do b = 0, grid(2); do a = 0, grid(1)
    n = n + 1
    nodes0(1:3,n) = geomSize/real(grid,pReal) * real([a,b,grid3Offset+c],pReal)
  end do; end do; end do

end function nodes0


!--------------------------------------------------------------------------------------------------
!> @brief Calculate IP interface areas
!--------------------------------------------------------------------------------------------------
pure function cellSurfaceArea(geomSize,grid)

  real(pReal), dimension(3), intent(in) :: geomSize                                                 ! size (for this process!)
  integer,     dimension(3), intent(in) :: grid                                                     ! grid (for this process!)

  real(pReal), dimension(6,1,product(grid)) :: cellSurfaceArea


  cellSurfaceArea(1:2,1,:) = geomSize(2)/real(grid(2)) * geomSize(3)/real(grid(3))
  cellSurfaceArea(3:4,1,:) = geomSize(3)/real(grid(3)) * geomSize(1)/real(grid(1))
  cellSurfaceArea(5:6,1,:) = geomSize(1)/real(grid(1)) * geomSize(2)/real(grid(2))

end function cellSurfaceArea


!--------------------------------------------------------------------------------------------------
!> @brief Calculate IP interface areas normals
!--------------------------------------------------------------------------------------------------
pure function cellSurfaceNormal(nElems)

  integer, intent(in) :: nElems

  real(pReal), dimension(3,6,1,nElems) :: cellSurfaceNormal

  cellSurfaceNormal(1:3,1,1,:) = spread([+1.0_pReal, 0.0_pReal, 0.0_pReal],2,nElems)
  cellSurfaceNormal(1:3,2,1,:) = spread([-1.0_pReal, 0.0_pReal, 0.0_pReal],2,nElems)
  cellSurfaceNormal(1:3,3,1,:) = spread([ 0.0_pReal,+1.0_pReal, 0.0_pReal],2,nElems)
  cellSurfaceNormal(1:3,4,1,:) = spread([ 0.0_pReal,-1.0_pReal, 0.0_pReal],2,nElems)
  cellSurfaceNormal(1:3,5,1,:) = spread([ 0.0_pReal, 0.0_pReal,+1.0_pReal],2,nElems)
  cellSurfaceNormal(1:3,6,1,:) = spread([ 0.0_pReal, 0.0_pReal,-1.0_pReal],2,nElems)

end function cellSurfaceNormal


!--------------------------------------------------------------------------------------------------
!> @brief Build IP neighborhood relations
!--------------------------------------------------------------------------------------------------
pure function IPneighborhood(grid)

  integer, dimension(3), intent(in) :: grid                                                         ! grid (for this process!)

  integer, dimension(3,6,1,product(grid)) :: IPneighborhood                                         !< 6 neighboring IPs as [element ID, IP ID, face ID]

  integer :: &
   x,y,z, &
   e

  e = 0
  do z = 0,grid(3)-1; do y = 0,grid(2)-1; do x = 0,grid(1)-1
    e = e + 1
    ! element ID
    IPneighborhood(1,1,1,e) = z * grid(1) * grid(2) &
                            + y * grid(1) &
                            + modulo(x+1,grid(1)) &
                            + 1
    IPneighborhood(1,2,1,e) = z * grid(1) * grid(2) &
                            + y * grid(1) &
                            + modulo(x-1,grid(1)) &
                            + 1
    IPneighborhood(1,3,1,e) = z * grid(1) * grid(2) &
                            + modulo(y+1,grid(2)) * grid(1) &
                            + x &
                            + 1
    IPneighborhood(1,4,1,e) = z * grid(1) * grid(2) &
                            + modulo(y-1,grid(2)) * grid(1) &
                            + x &
                            + 1
    IPneighborhood(1,5,1,e) = modulo(z+1,grid(3)) * grid(1) * grid(2) &
                            + y * grid(1) &
                            + x &
                            + 1
    IPneighborhood(1,6,1,e) = modulo(z-1,grid(3)) * grid(1) * grid(2) &
                            + y * grid(1) &
                            + x &
                            + 1
    ! IP ID
    IPneighborhood(2,:,1,e) = 1

    ! face ID
    IPneighborhood(3,1,1,e) = 2
    IPneighborhood(3,2,1,e) = 1
    IPneighborhood(3,3,1,e) = 4
    IPneighborhood(3,4,1,e) = 3
    IPneighborhood(3,5,1,e) = 6
    IPneighborhood(3,6,1,e) = 5

  end do; end do; end do

end function IPneighborhood


end module discretization_grid<|MERGE_RESOLUTION|>--- conflicted
+++ resolved
@@ -385,11 +385,7 @@
       nBlock = int(temp(1),pI64)
       headerLen = 4_pI64 * (3_pI64 + nBlock)
       temp = int(prec_bytesToC_INT32_T(base64_to_bytes(base64_str(:base64_nChar(headerLen)))),pI64)
-<<<<<<< HEAD
-    elseif (headerType == 'UInt64') then
-=======
     else if (headerType == 'UInt64') then
->>>>>>> a87f4141
       temp = int(prec_bytesToC_INT64_T(base64_to_bytes(base64_str(:base64_nChar(8_pI64)))),pI64)
       nBlock = int(temp(1),pI64)
       headerLen = 8_pI64 * (3_pI64 + nBlock)
@@ -435,11 +431,7 @@
         bytes = [bytes,base64_to_bytes(base64_str(s+1_pI64:s+base64_nChar(4_pI64+nByte(1))),5_pI64)]
         s = s + base64_nChar(4_pI64+nByte(1))
       end do
-<<<<<<< HEAD
-    elseif (headerType == 'UInt64') then
-=======
     else if (headerType == 'UInt64') then
->>>>>>> a87f4141
       do while(s+base64_nChar(8_pI64)<(len(base64_str,pI64)))
         nByte = int(prec_bytesToC_INT64_T(base64_to_bytes(base64_str(s+1_pI64:s+base64_nChar(8_pI64)))),pI64)
         bytes = [bytes,base64_to_bytes(base64_str(s+1_pI64:s+base64_nChar(8_pI64+nByte(1))),9_pI64)]
