--- conflicted
+++ resolved
@@ -223,11 +223,11 @@
     loadCases(l)%r         = step_discretization%get_asFloat('r',         defaultVal= 1.0_pReal)
 
     loadCases(l)%f_restart = load_step%get_asInt('f_restart', defaultVal=huge(0))
-    if (load_step%get_asString('f_out',defaultVal='DAMASK') == 'none') then
-       loadCases(l)%f_out = huge(0)
+    if (load_step%get_asString('f_out',defaultVal='n/a') == 'none') then
+      loadCases(l)%f_out = huge(0)
     else
-      loadCases(l)%f_out     = load_step%get_asInt('f_out', defaultVal=1)
-    endif
+      loadCases(l)%f_out = load_step%get_asInt('f_out', defaultVal=1)
+    end if
     loadCases(l)%estimate_rate = (load_step%get_asBool('estimate_rate',defaultVal=.true.) .and. l>1)
 
     reportAndCheck: if (worldrank == 0) then
@@ -237,7 +237,7 @@
         print'(2x,a)', 'F:'
       else
         print'(2x,a)', loadCases(l)%deformation%myType//' / 1/s:'
-      endif
+      end if
       do i = 1, 3; do j = 1, 3
         if (loadCases(l)%deformation%mask(i,j)) then
           write(IO_STDOUT,'(2x,12a)',advance='no') '     x      '
@@ -278,16 +278,10 @@
       else
         print'(2x,a,1x,f0.3)', 'r:', loadCases(l)%r
       endif
-<<<<<<< HEAD
-      print'(a,f0.3)',   '  t: ', loadCases(l)%t
-      print'(a,i0)',     '  N: ', loadCases(l)%N
-      if (loadCases(l)%f_out < huge(0)) &
-        print'(a,i0)',   '  f_out: ', loadCases(l)%f_out
-=======
       print'(2x,a,1x,f0.3)',   't:', loadCases(l)%t
       print'(2x,a,1x,i0)',     'N:', loadCases(l)%N
-      print'(2x,a,1x,i0)',     'f_out:', loadCases(l)%f_out
->>>>>>> 98b69935
+      if (loadCases(l)%f_out < huge(0)) &
+        print'(2x,a,1x,i0)',   'f_out:', loadCases(l)%f_out
       if (loadCases(l)%f_restart < huge(0)) &
         print'(2x,a,1x,i0)',   'f_restart:', loadCases(l)%f_restart
 
