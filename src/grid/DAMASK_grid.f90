--- conflicted
+++ resolved
@@ -162,7 +162,6 @@
 
 !--------------------------------------------------------------------------------------------------
 ! reading information from load case file and to sanity checks 
-<<<<<<< HEAD
   fileContent = IO_readlines(trim(loadCaseFile))
   if(size(fileContent) == 0) call IO_error(307,ext_msg='No load case specified')
   
@@ -321,166 +320,6 @@
     endif reportAndCheck
     loadCases = [loadCases,newLoadCase]                                                             ! load case is ok, append it
   enddo
-=======
- fileContent = IO_readlines(trim(loadCaseFile))
- if(size(fileContent) == 0) call IO_error(307,ext_msg='No load case specified')
-
- allocate (loadCases(0))                                                                            ! array of load cases
- do currentLoadCase = 1, size(fileContent)
-   line = fileContent(currentLoadCase)
-   if (IO_isBlank(line)) cycle
-   chunkPos = IO_stringPos(line)
-
-   do i = 1, chunkPos(1)                                                                            ! reading compulsory parameters for loadcase
-     select case (IO_lc(IO_stringValue(line,chunkPos,i)))
-       case('l','fdot','dotf','f')
-         N_def = N_def + 1
-       case('t','time','delta')
-         N_t = N_t + 1
-       case('n','incs','increments','logincs','logincrements')
-         N_n = N_n + 1
-     end select
-   enddo
-   if ((N_def /= N_n) .or. (N_n /= N_t) .or. N_n < 1) &                                             ! sanity check
-     call IO_error(error_ID=837,el=currentLoadCase,ext_msg = trim(loadCaseFile))                    ! error message for incomplete loadcase
-
-   newLoadCase%stress%myType='stress'
-   field = 1
-   newLoadCase%ID(field) = FIELD_MECH_ID                                                            ! mechanical active by default
-   thermalActive: if (any(thermal_type  == THERMAL_conduction_ID)) then
-     field = field + 1
-     newLoadCase%ID(field) = FIELD_THERMAL_ID
-   endif thermalActive
-   damageActive: if (any(damage_type   == DAMAGE_nonlocal_ID)) then
-     field = field + 1
-     newLoadCase%ID(field) = FIELD_DAMAGE_ID
-   endif damageActive
-
-   call newLoadCase%rot%fromEulers(real([0.0,0.0,0.0],pReal))
-   readIn: do i = 1, chunkPos(1)
-     select case (IO_lc(IO_stringValue(line,chunkPos,i)))
-       case('fdot','dotf','l','f')                                                                  ! assign values for the deformation BC matrix
-         temp_valueVector = 0.0_pReal
-         if (IO_lc(IO_stringValue(line,chunkPos,i)) == 'fdot'.or. &                                 ! in case of Fdot, set type to fdot
-             IO_lc(IO_stringValue(line,chunkPos,i)) == 'dotf') then
-           newLoadCase%deformation%myType = 'fdot'
-         else if (IO_lc(IO_stringValue(line,chunkPos,i)) == 'f') then
-           newLoadCase%deformation%myType = 'f'
-         else
-           newLoadCase%deformation%myType = 'l'
-         endif
-         do j = 1, 9
-           temp_maskVector(j) = IO_stringValue(line,chunkPos,i+j) /= '*'                            ! true if not a *
-           if (temp_maskVector(j)) temp_valueVector(j) = IO_floatValue(line,chunkPos,i+j)           ! read value where applicable
-         enddo
-         newLoadCase%deformation%maskLogical = transpose(reshape(temp_maskVector,[ 3,3]))           ! logical mask in 3x3 notation
-         newLoadCase%deformation%maskFloat   = merge(ones,zeros,newLoadCase%deformation%maskLogical)! float (1.0/0.0) mask in 3x3 notation
-         newLoadCase%deformation%values      = math_9to33(temp_valueVector)                         ! values in 3x3 notation
-       case('p','stress', 's')
-         temp_valueVector = 0.0_pReal
-         do j = 1, 9
-           temp_maskVector(j) = IO_stringValue(line,chunkPos,i+j) /= '*'                            ! true if not an asterisk
-           if (temp_maskVector(j)) temp_valueVector(j) = IO_floatValue(line,chunkPos,i+j)           ! read value where applicable
-         enddo
-         newLoadCase%stress%maskLogical = transpose(reshape(temp_maskVector,[ 3,3]))
-         newLoadCase%stress%maskFloat   = merge(ones,zeros,newLoadCase%stress%maskLogical)
-         newLoadCase%stress%values      = math_9to33(temp_valueVector)
-       case('t','time','delta')                                                                     ! increment time
-         newLoadCase%time = IO_floatValue(line,chunkPos,i+1)
-       case('n','incs','increments')                                                                ! number of increments
-         newLoadCase%incs = IO_intValue(line,chunkPos,i+1)
-       case('logincs','logincrements')                                                              ! number of increments (switch to log time scaling)
-         newLoadCase%incs = IO_intValue(line,chunkPos,i+1)
-         newLoadCase%logscale = 1
-       case('freq','frequency','outputfreq')                                                        ! frequency of result writings
-         newLoadCase%outputfrequency = IO_intValue(line,chunkPos,i+1)
-       case('r','restart','restartwrite')                                                           ! frequency of writing restart information
-         newLoadCase%restartfrequency = IO_intValue(line,chunkPos,i+1)
-       case('guessreset','dropguessing')
-         newLoadCase%followFormerTrajectory = .false.                                               ! do not continue to predict deformation along former trajectory
-       case('euler')                                                                                ! rotation of load case given in euler angles
-         temp_valueVector = 0.0_pReal
-         l = 1                                                                                      ! assuming values given in degrees
-         k = 1                                                                                      ! assuming keyword indicating degree/radians present
-         select case (IO_lc(IO_stringValue(line,chunkPos,i+1)))
-           case('deg','degree')
-           case('rad','radian')                                                                     ! don't convert from degree to radian
-             l = 0
-           case default
-             k = 0
-         end select
-         do j = 1, 3
-           temp_valueVector(j) = IO_floatValue(line,chunkPos,i+k+j)
-         enddo
-         call newLoadCase%rot%fromEulers(temp_valueVector(1:3),degrees=(l==1))
-       case('rotation','rot')                                                                       ! assign values for the rotation  matrix
-         temp_valueVector = 0.0_pReal
-         do j = 1, 9
-           temp_valueVector(j) = IO_floatValue(line,chunkPos,i+j)
-         enddo
-         call newLoadCase%rot%fromMatrix(math_9to33(temp_valueVector))
-     end select
-   enddo readIn
-
-   newLoadCase%followFormerTrajectory = merge(.true.,.false.,currentLoadCase > 1)                   ! by default, guess from previous load case
-
-   reportAndCheck: if (worldrank == 0) then
-     write (loadcase_string, '(i0)' ) currentLoadCase
-     write(6,'(/,1x,a,i0)') 'load case: ', currentLoadCase
-     if (.not. newLoadCase%followFormerTrajectory) write(6,'(2x,a)') 'drop guessing along trajectory'
-     if (newLoadCase%deformation%myType == 'l') then
-       do j = 1, 3
-         if (any(newLoadCase%deformation%maskLogical(j,1:3) .eqv. .true.) .and. &
-             any(newLoadCase%deformation%maskLogical(j,1:3) .eqv. .false.)) errorID = 832           ! each row should be either fully or not at all defined
-       enddo
-       write(6,'(2x,a)') 'velocity gradient:'
-     else if (newLoadCase%deformation%myType == 'f') then
-       write(6,'(2x,a)') 'deformation gradient at end of load case:'
-     else
-       write(6,'(2x,a)') 'deformation gradient rate:'
-     endif
-     do i = 1, 3; do j = 1, 3
-       if(newLoadCase%deformation%maskLogical(i,j)) then
-         write(6,'(2x,f12.7)',advance='no') newLoadCase%deformation%values(i,j)
-       else
-         write(6,'(2x,12a)',advance='no') '     *      '
-         endif
-       enddo; write(6,'(/)',advance='no')
-     enddo
-     if (any(newLoadCase%stress%maskLogical .eqv. &
-             newLoadCase%deformation%maskLogical)) errorID = 831                                    ! exclusive or masking only
-     if (any(newLoadCase%stress%maskLogical .and. transpose(newLoadCase%stress%maskLogical) &
-         .and. (math_I3<1))) errorID = 838                                                          ! no rotation is allowed by stress BC
-     write(6,'(2x,a)') 'stress / GPa:'
-     do i = 1, 3; do j = 1, 3
-       if(newLoadCase%stress%maskLogical(i,j)) then
-         write(6,'(2x,f12.7)',advance='no') newLoadCase%stress%values(i,j)*1e-9_pReal
-       else
-         write(6,'(2x,12a)',advance='no') '     *      '
-       endif
-       enddo; write(6,'(/)',advance='no')
-     enddo
-     if (any(abs(matmul(newLoadCase%rot%asMatrix(), &
-                        transpose(newLoadCase%rot%asMatrix()))-math_I3) > &
-                reshape(spread(tol_math_check,1,9),[ 3,3]))) errorID = 846                          ! given rotation matrix contains strain
-     if (any(dNeq(newLoadCase%rot%asMatrix(), math_I3))) &
-       write(6,'(2x,a,/,3(3(3x,f12.7,1x)/))',advance='no') 'rotation of loadframe:',&
-                transpose(newLoadCase%rot%asMatrix())
-     if (newLoadCase%time < 0.0_pReal) errorID = 834                                                ! negative time increment
-     write(6,'(2x,a,f0.3)') 'time: ', newLoadCase%time
-     if (newLoadCase%incs < 1)    errorID = 835                                                     ! non-positive incs count
-     write(6,'(2x,a,i0)')  'increments: ', newLoadCase%incs
-     if (newLoadCase%outputfrequency < 1)  errorID = 836                                            ! non-positive result frequency
-     write(6,'(2x,a,i0)')  'output frequency: ', newLoadCase%outputfrequency
-     if (newLoadCase%restartfrequency < 1)  errorID = 839                                           ! non-positive restart frequency
-     if (newLoadCase%restartfrequency < huge(0)) &
-       write(6,'(2x,a,i0)')  'restart frequency: ', newLoadCase%restartfrequency
-     if (errorID > 0) call IO_error(error_ID = errorID, ext_msg = loadcase_string)                  ! exit with error message
-   endif reportAndCheck
-   loadCases = [loadCases,newLoadCase]                                                              ! load case is ok, append it
- enddo
->>>>>>> ff858fd4
-
 
 !--------------------------------------------------------------------------------------------------
 ! doing initialization depending on active solvers
