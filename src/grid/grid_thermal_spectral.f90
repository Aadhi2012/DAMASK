!--------------------------------------------------------------------------------------------------
!> @author Martin Diehl, Max-Planck-Institut für Eisenforschung GmbH
!> @author Pratheek Shanthraj, Max-Planck-Institut für Eisenforschung GmbH
!> @author Shaokang Zhang, Max-Planck-Institut für Eisenforschung GmbH
!> @brief Spectral solver for thermal conduction
!--------------------------------------------------------------------------------------------------
module grid_thermal_spectral
#include <petsc/finclude/petscsnes.h>
#include <petsc/finclude/petscdmda.h>
  use PETScDMDA
  use PETScSNES
#if (PETSC_VERSION_MAJOR==3 && PETSC_VERSION_MINOR>14) && !defined(PETSC_HAVE_MPI_F90MODULE_VISIBILITY)
  use MPI_f08
#endif

  use prec
  use parallelization
  use IO
  use spectral_utilities
  use DAMASK_interface
  use HDF5
  use HDF5_utilities
  use discretization_grid
  use homogenization
  use YAML_types
  use config

  implicit none
  private

  type :: tNumerics
    integer :: &
      itmax                                                                                         !< maximum number of iterations
    real(pReal) :: &
      eps_thermal_atol, &                                                                           !< absolute tolerance for thermal equilibrium
      eps_thermal_rtol                                                                              !< relative tolerance for thermal equilibrium
  end type tNumerics

  type(tNumerics) :: num

  type(tSolutionParams) :: params
!--------------------------------------------------------------------------------------------------
! PETSc data
  SNES :: SNES_thermal
  Vec :: solution_vec
  real(pReal), dimension(:,:,:), allocatable :: &
    T_current, &                                                                                    !< field of current temperature
    T_lastInc, &                                                                                    !< field of previous temperature
    T_stagInc                                                                                       !< field of staggered temperature

!--------------------------------------------------------------------------------------------------
! reference diffusion tensor, mobility etc.
  integer                     :: totalIter = 0                                                      !< total iteration in current increment
  real(pReal), dimension(3,3) :: K_ref
  real(pReal)                 :: mu_ref

  public :: &
    grid_thermal_spectral_init, &
    grid_thermal_spectral_solution, &
    grid_thermal_spectral_restartWrite, &
    grid_thermal_spectral_forward

contains

!--------------------------------------------------------------------------------------------------
!> @brief allocates all neccessary fields and fills them with data
! ToDo: Restart not implemented
!--------------------------------------------------------------------------------------------------
subroutine grid_thermal_spectral_init(T_0)

  real(pReal), intent(in) :: T_0

  PetscInt, dimension(0:worldsize-1) :: localK
  integer :: i, j, k, ce
  DM :: thermal_grid
  PetscScalar, dimension(:,:,:), pointer :: T_PETSc
<<<<<<< HEAD
  integer(HID_T) :: fileHandle, groupHandle
  PetscErrorCode :: ierr
=======
  integer(MPI_INTEGER_KIND) :: err_MPI
  PetscErrorCode :: err_PETSc
>>>>>>> dc5ab9ae
  class(tNode), pointer :: &
    num_grid

  print'(/,1x,a)', '<<<+-  grid_thermal_spectral init  -+>>>'

  print'(/,1x,a)', 'P. Shanthraj et al., Handbook of Mechanics of Materials, 2019'
  print'(  1x,a)', 'https://doi.org/10.1007/978-981-10-6855-3_80'

!-------------------------------------------------------------------------------------------------
! read numerical parameters and do sanity checks
  num_grid => config_numerics%get('grid',defaultVal=emptyDict)
  num%itmax            = num_grid%get_asInt   ('itmax',           defaultVal=250)
  num%eps_thermal_atol = num_grid%get_asFloat ('eps_thermal_atol',defaultVal=1.0e-2_pReal)
  num%eps_thermal_rtol = num_grid%get_asFloat ('eps_thermal_rtol',defaultVal=1.0e-6_pReal)

  if (num%itmax <= 1)                    call IO_error(301,ext_msg='itmax')
  if (num%eps_thermal_atol <= 0.0_pReal) call IO_error(301,ext_msg='eps_thermal_atol')
  if (num%eps_thermal_rtol <= 0.0_pReal) call IO_error(301,ext_msg='eps_thermal_rtol')

!--------------------------------------------------------------------------------------------------
! set default and user defined options for PETSc
 call PetscOptionsInsertString(PETSC_NULL_OPTIONS,'-thermal_snes_type newtonls -thermal_snes_mf &
                               &-thermal_snes_ksp_ew -thermal_ksp_type fgmres',err_PETSc)
 CHKERRQ(err_PETSc)
 call PetscOptionsInsertString(PETSC_NULL_OPTIONS,num_grid%get_asString('petsc_options',defaultVal=''),err_PETSc)
 CHKERRQ(err_PETSc)

!--------------------------------------------------------------------------------------------------
! init fields
<<<<<<< HEAD
  call DMDAGetCorners(thermal_grid,xstart,ystart,zstart,xend,yend,zend,ierr)
  CHKERRQ(ierr)
  xend = xstart + xend - 1
  yend = ystart + yend - 1
  zend = zstart + zend - 1
  allocate(T_current(grid(1),grid(2),grid3), source=T_0)
  allocate(T_lastInc(grid(1),grid(2),grid3), source=T_0)
  allocate(T_stagInc(grid(1),grid(2),grid3), source=T_0)

  restartRead: if (interface_restartInc > 0) then
    print'(/,1x,a,i0,a)', 'reading restart data of increment ', interface_restartInc, ' from file'

    fileHandle  = HDF5_openFile(getSolverJobName()//'_restart.hdf5','r')
    groupHandle = HDF5_openGroup(fileHandle,'solver')

    call HDF5_read(T_current,groupHandle,'T',.false.)
    call HDF5_read(T_lastInc,groupHandle,'T_lastInc',.false.)
  end if restartRead 
=======
  allocate(T_current(grid(1),grid(2),grid3), source=T_0)
  allocate(T_lastInc(grid(1),grid(2),grid3), source=T_0)
  allocate(T_stagInc(grid(1),grid(2),grid3), source=T_0)
>>>>>>> dc5ab9ae

  ce = 0
  do k = 1, grid3; do j = 1, grid(2); do i = 1,grid(1)
    ce = ce + 1
<<<<<<< HEAD
    call homogenization_thermal_setField(T_current(i,j,k),0.0_pReal,ce)
=======
    call homogenization_thermal_setField(T_0,0.0_pReal,ce)
>>>>>>> dc5ab9ae
  end do; end do; end do

!--------------------------------------------------------------------------------------------------
! initialize solver specific parts of PETSc
  call SNESCreate(PETSC_COMM_WORLD,SNES_thermal,err_PETSc)
  CHKERRQ(err_PETSc)
  call SNESSetOptionsPrefix(SNES_thermal,'thermal_',err_PETSc)
  CHKERRQ(err_PETSc)
  localK            = 0_pPetscInt
  localK(worldrank) = int(grid3,pPetscInt)
  call MPI_Allreduce(MPI_IN_PLACE,localK,worldsize,MPI_INTEGER,MPI_SUM,MPI_COMM_WORLD,err_MPI)
  if (err_MPI /= 0_MPI_INTEGER_KIND) error stop 'MPI error'
  call DMDACreate3D(PETSC_COMM_WORLD, &
         DM_BOUNDARY_NONE, DM_BOUNDARY_NONE, DM_BOUNDARY_NONE, &                                    ! cut off stencil at boundary
         DMDA_STENCIL_BOX, &                                                                        ! Moore (26) neighborhood around central point
         int(grid(1),pPetscInt),int(grid(2),pPetscInt),int(grid(3),pPetscInt), &                    ! global grid
         1_pPetscInt, 1_pPetscInt, int(worldsize,pPetscInt), &
         1_pPetscInt, 0_pPetscInt, &                                                                ! #dof (T, scalar), ghost boundary width (domain overlap)
         [int(grid(1),pPetscInt)],[int(grid(2),pPetscInt)],localK, &                                ! local grid
         thermal_grid,err_PETSc)                                                                    ! handle, error
  CHKERRQ(err_PETSc)
  call DMsetFromOptions(thermal_grid,err_PETSc)
  CHKERRQ(err_PETSc)
  call DMsetUp(thermal_grid,err_PETSc)
  CHKERRQ(err_PETSc)
  call DMCreateGlobalVector(thermal_grid,solution_vec,err_PETSc)                                    ! global solution vector (grid x 1, i.e. every def grad tensor)
  CHKERRQ(err_PETSc)
  call DMDASNESSetFunctionLocal(thermal_grid,INSERT_VALUES,formResidual,PETSC_NULL_SNES,err_PETSc)  ! residual vector of same shape as solution vector
  CHKERRQ(err_PETSc)
  call SNESSetDM(SNES_thermal,thermal_grid,err_PETSc)
  CHKERRQ(err_PETSc)
  call SNESSetFromOptions(SNES_thermal,err_PETSc)                                                   ! pull it all together with additional CLI arguments
  CHKERRQ(err_PETSc)
  call DMDAVecGetArrayF90(thermal_grid,solution_vec,T_PETSc,err_PETSc)
  CHKERRQ(err_PETSc)
  T_PETSc = T_current
  call DMDAVecRestoreArrayF90(thermal_grid,solution_vec,T_PETSc,err_PETSc)
  CHKERRQ(err_PETSc)

  call updateReference()

end subroutine grid_thermal_spectral_init


!--------------------------------------------------------------------------------------------------
!> @brief solution for the spectral thermal scheme with internal iterations
!--------------------------------------------------------------------------------------------------
function grid_thermal_spectral_solution(Delta_t) result(solution)

  real(pReal), intent(in) :: &
    Delta_t                                                                                         !< increment in time for current solution
  integer :: i, j, k, ce
  type(tSolutionState) :: solution
  PetscInt  :: devNull
  PetscReal :: T_min, T_max, stagNorm

  integer(MPI_INTEGER_KIND) :: err_MPI
  PetscErrorCode :: err_PETSc
  SNESConvergedReason :: reason

  solution%converged =.false.

!--------------------------------------------------------------------------------------------------
! set module wide availabe data
  params%Delta_t = Delta_t

  call SNESSolve(SNES_thermal,PETSC_NULL_VEC,solution_vec,err_PETSc)
  CHKERRQ(err_PETSc)
  call SNESGetConvergedReason(SNES_thermal,reason,err_PETSc)
  CHKERRQ(err_PETSc)

  if (reason < 1) then
    solution%converged = .false.
    solution%iterationsNeeded = num%itmax
  else
    solution%converged = .true.
    solution%iterationsNeeded = totalIter
  end if
  stagNorm = maxval(abs(T_current - T_stagInc))
  call MPI_Allreduce(MPI_IN_PLACE,stagNorm,1_MPI_INTEGER_KIND,MPI_DOUBLE,MPI_MAX,MPI_COMM_WORLD,err_MPI)
  if (err_MPI /= 0_MPI_INTEGER_KIND) error stop 'MPI error'
  solution%stagConverged = stagNorm < max(num%eps_thermal_atol, num%eps_thermal_rtol*maxval(T_current))
  call MPI_Allreduce(MPI_IN_PLACE,solution%stagConverged,1_MPI_INTEGER_KIND,MPI_LOGICAL,MPI_LAND,MPI_COMM_WORLD,err_MPI)
  if (err_MPI /= 0_MPI_INTEGER_KIND) error stop 'MPI error'
  T_stagInc = T_current

!--------------------------------------------------------------------------------------------------
! updating thermal state
  ce = 0
  do k = 1, grid3;  do j = 1, grid(2);  do i = 1,grid(1)
    ce = ce + 1
    call homogenization_thermal_setField(T_current(i,j,k),(T_current(i,j,k)-T_lastInc(i,j,k))/params%Delta_t,ce)
  end do; end do; end do

  call VecMin(solution_vec,devNull,T_min,err_PETSc)
  CHKERRQ(err_PETSc)
  call VecMax(solution_vec,devNull,T_max,err_PETSc)
  CHKERRQ(err_PETSc)
  if (solution%converged) &
    print'(/,1x,a)', '... thermal conduction converged ..................................'
  print'(/,1x,a,f8.4,2x,f8.4,2x,f8.4)', 'Minimum|Maximum|Delta Temperature / K = ', T_min, T_max, stagNorm
  print'(/,1x,a)', '==========================================================================='
  flush(IO_STDOUT)

end function grid_thermal_spectral_solution


!--------------------------------------------------------------------------------------------------
!> @brief forwarding routine
!--------------------------------------------------------------------------------------------------
subroutine grid_thermal_spectral_forward(cutBack)

  logical, intent(in) :: cutBack
  integer :: i, j, k, ce
  DM :: dm_local
  PetscScalar,  dimension(:,:,:), pointer :: T_PETSc
  PetscErrorCode :: err_PETSc

  if (cutBack) then
    T_current = T_lastInc
    T_stagInc = T_lastInc

!--------------------------------------------------------------------------------------------------
! reverting thermal field state
    call SNESGetDM(SNES_thermal,dm_local,err_PETSc)
    CHKERRQ(err_PETSc)
    call DMDAVecGetArrayF90(dm_local,solution_vec,T_PETSc,err_PETSc)                                 !< get the data out of PETSc to work with
    CHKERRQ(err_PETSc)
    T_PETSc = T_current
    call DMDAVecRestoreArrayF90(dm_local,solution_vec,T_PETSc,err_PETSc)
    CHKERRQ(err_PETSc)
    ce = 0
    do k = 1, grid3;  do j = 1, grid(2);  do i = 1,grid(1)
      ce = ce + 1
      call homogenization_thermal_setField(T_current(i,j,k),(T_current(i,j,k)-T_lastInc(i,j,k))/params%Delta_t,ce)
    end do; end do; end do
  else
    T_lastInc = T_current
    call updateReference
  end if

end subroutine grid_thermal_spectral_forward


!--------------------------------------------------------------------------------------------------
!> @brief Write current solver and constitutive data for restart to file
!--------------------------------------------------------------------------------------------------
subroutine grid_thermal_spectral_restartWrite

  PetscErrorCode :: ierr
  DM :: dm_local
  integer(HID_T) :: fileHandle, groupHandle
  PetscScalar, dimension(:,:,:), pointer :: T

  call SNESGetDM(thermal_snes,dm_local,ierr); CHKERRQ(ierr)
  call DMDAVecGetArrayF90(dm_local,solution_vec,T,ierr); CHKERRQ(ierr)

  print'(1x,a)', 'writing thermal solver data required for restart to file'; flush(IO_STDOUT)

  fileHandle  = HDF5_openFile(getSolverJobName()//'_restart.hdf5','a')
  groupHandle = HDF5_openGroup(fileHandle,'solver')
  call HDF5_write(T,groupHandle,'T')
  call HDF5_write(T_lastInc,groupHandle,'T_lastInc')
  call HDF5_closeGroup(groupHandle)
  call HDF5_closeFile(fileHandle)

  call DMDAVecRestoreArrayF90(dm_local,solution_vec,T,ierr); CHKERRQ(ierr)

end subroutine grid_thermal_spectral_restartWrite



!--------------------------------------------------------------------------------------------------
!> @brief forms the spectral thermal residual vector
!--------------------------------------------------------------------------------------------------
subroutine formResidual(in,x_scal,r,dummy,err_PETSc)

  DMDALocalInfo, dimension(DMDA_LOCAL_INFO_SIZE) :: &
    in
  PetscScalar, dimension( &
    XG_RANGE,YG_RANGE,ZG_RANGE), intent(in) :: &
    x_scal
  PetscScalar, dimension( &
    X_RANGE,Y_RANGE,Z_RANGE), intent(out) :: &
    r
  PetscObject :: dummy
  PetscErrorCode :: err_PETSc
  integer :: i, j, k, ce

  T_current = x_scal
!--------------------------------------------------------------------------------------------------
! evaluate polarization field
  scalarField_real = 0.0_pReal
  scalarField_real(1:grid(1),1:grid(2),1:grid3) = T_current
  call utilities_FFTscalarForward
  call utilities_fourierScalarGradient                                                              !< calculate gradient of temperature field
  call utilities_FFTvectorBackward
  ce = 0
  do k = 1, grid3;  do j = 1, grid(2);  do i = 1,grid(1)
    ce = ce + 1
    vectorField_real(1:3,i,j,k) = matmul(homogenization_K_T(ce) - K_ref, vectorField_real(1:3,i,j,k))
  end do; end do; end do
  call utilities_FFTvectorForward
  call utilities_fourierVectorDivergence                                                            !< calculate temperature divergence in fourier field
  call utilities_FFTscalarBackward
  ce = 0
  do k = 1, grid3;  do j = 1, grid(2);  do i = 1,grid(1)
    ce = ce + 1
    scalarField_real(i,j,k) = params%Delta_t*(scalarField_real(i,j,k) + homogenization_f_T(ce)) &
                            + homogenization_mu_T(ce) * (T_lastInc(i,j,k) - T_current(i,j,k)) &
                            + mu_ref*T_current(i,j,k)
  end do; end do; end do

!--------------------------------------------------------------------------------------------------
! convolution of temperature field with green operator
  call utilities_FFTscalarForward
  call utilities_fourierGreenConvolution(K_ref, mu_ref, params%Delta_t)
  call utilities_FFTscalarBackward

!--------------------------------------------------------------------------------------------------
! constructing residual
  r = T_current - scalarField_real(1:grid(1),1:grid(2),1:grid3)
  err_PETSc = 0

end subroutine formResidual


!--------------------------------------------------------------------------------------------------
!> @brief update reference viscosity and conductivity
!--------------------------------------------------------------------------------------------------
subroutine updateReference()

  integer :: ce
  integer(MPI_INTEGER_KIND) :: err_MPI


  K_ref = 0.0_pReal
  mu_ref = 0.0_pReal
  do ce = 1, product(grid(1:2))*grid3
    K_ref  = K_ref  + homogenization_K_T(ce)
    mu_ref = mu_ref + homogenization_mu_T(ce)
  end do

  K_ref = K_ref*wgt
  call MPI_Allreduce(MPI_IN_PLACE,K_ref,9_MPI_INTEGER_KIND,MPI_DOUBLE,MPI_SUM,MPI_COMM_WORLD,err_MPI)
  if (err_MPI /= 0_MPI_INTEGER_KIND) error stop 'MPI error'
  mu_ref = mu_ref*wgt
  call MPI_Allreduce(MPI_IN_PLACE,mu_ref,1_MPI_INTEGER_KIND,MPI_DOUBLE,MPI_SUM,MPI_COMM_WORLD,err_MPI)
  if (err_MPI /= 0_MPI_INTEGER_KIND) error stop 'MPI error'

end subroutine updateReference


end module grid_thermal_spectral<|MERGE_RESOLUTION|>--- conflicted
+++ resolved
@@ -16,10 +16,10 @@
   use prec
   use parallelization
   use IO
+  use DAMASK_interface
+  use HDF5_utilities
+  use HDF5
   use spectral_utilities
-  use DAMASK_interface
-  use HDF5
-  use HDF5_utilities
   use discretization_grid
   use homogenization
   use YAML_types
@@ -64,7 +64,6 @@
 
 !--------------------------------------------------------------------------------------------------
 !> @brief allocates all neccessary fields and fills them with data
-! ToDo: Restart not implemented
 !--------------------------------------------------------------------------------------------------
 subroutine grid_thermal_spectral_init(T_0)
 
@@ -74,13 +73,9 @@
   integer :: i, j, k, ce
   DM :: thermal_grid
   PetscScalar, dimension(:,:,:), pointer :: T_PETSc
-<<<<<<< HEAD
+  integer(MPI_INTEGER_KIND) :: err_MPI
+  PetscErrorCode :: err_PETSc
   integer(HID_T) :: fileHandle, groupHandle
-  PetscErrorCode :: ierr
-=======
-  integer(MPI_INTEGER_KIND) :: err_MPI
-  PetscErrorCode :: err_PETSc
->>>>>>> dc5ab9ae
   class(tNode), pointer :: &
     num_grid
 
@@ -110,40 +105,9 @@
 
 !--------------------------------------------------------------------------------------------------
 ! init fields
-<<<<<<< HEAD
-  call DMDAGetCorners(thermal_grid,xstart,ystart,zstart,xend,yend,zend,ierr)
-  CHKERRQ(ierr)
-  xend = xstart + xend - 1
-  yend = ystart + yend - 1
-  zend = zstart + zend - 1
   allocate(T_current(grid(1),grid(2),grid3), source=T_0)
   allocate(T_lastInc(grid(1),grid(2),grid3), source=T_0)
   allocate(T_stagInc(grid(1),grid(2),grid3), source=T_0)
-
-  restartRead: if (interface_restartInc > 0) then
-    print'(/,1x,a,i0,a)', 'reading restart data of increment ', interface_restartInc, ' from file'
-
-    fileHandle  = HDF5_openFile(getSolverJobName()//'_restart.hdf5','r')
-    groupHandle = HDF5_openGroup(fileHandle,'solver')
-
-    call HDF5_read(T_current,groupHandle,'T',.false.)
-    call HDF5_read(T_lastInc,groupHandle,'T_lastInc',.false.)
-  end if restartRead 
-=======
-  allocate(T_current(grid(1),grid(2),grid3), source=T_0)
-  allocate(T_lastInc(grid(1),grid(2),grid3), source=T_0)
-  allocate(T_stagInc(grid(1),grid(2),grid3), source=T_0)
->>>>>>> dc5ab9ae
-
-  ce = 0
-  do k = 1, grid3; do j = 1, grid(2); do i = 1,grid(1)
-    ce = ce + 1
-<<<<<<< HEAD
-    call homogenization_thermal_setField(T_current(i,j,k),0.0_pReal,ce)
-=======
-    call homogenization_thermal_setField(T_0,0.0_pReal,ce)
->>>>>>> dc5ab9ae
-  end do; end do; end do
 
 !--------------------------------------------------------------------------------------------------
 ! initialize solver specific parts of PETSc
@@ -176,13 +140,31 @@
   CHKERRQ(err_PETSc)
   call SNESSetFromOptions(SNES_thermal,err_PETSc)                                                   ! pull it all together with additional CLI arguments
   CHKERRQ(err_PETSc)
+
+
+  restartRead: if (interface_restartInc > 0) then
+    print'(/,1x,a,i0,a)', 'reading restart data of increment ', interface_restartInc, ' from file'
+
+    fileHandle  = HDF5_openFile(getSolverJobName()//'_restart.hdf5','r')
+    groupHandle = HDF5_openGroup(fileHandle,'solver')
+
+    call HDF5_read(T_current,groupHandle,'T',.false.)
+    call HDF5_read(T_lastInc,groupHandle,'T_lastInc',.false.)
+  end if restartRead 
+
+  ce = 0
+  do k = 1, grid3; do j = 1, grid(2); do i = 1, grid(1)
+    ce = ce + 1
+    call homogenization_thermal_setField(T_current(i,j,k),0.0_pReal,ce)
+  end do; end do; end do
+
   call DMDAVecGetArrayF90(thermal_grid,solution_vec,T_PETSc,err_PETSc)
   CHKERRQ(err_PETSc)
   T_PETSc = T_current
   call DMDAVecRestoreArrayF90(thermal_grid,solution_vec,T_PETSc,err_PETSc)
   CHKERRQ(err_PETSc)
 
-  call updateReference()
+  call updateReference
 
 end subroutine grid_thermal_spectral_init
 
@@ -292,13 +274,15 @@
 !--------------------------------------------------------------------------------------------------
 subroutine grid_thermal_spectral_restartWrite
 
-  PetscErrorCode :: ierr
+  PetscErrorCode :: err_PETSc
   DM :: dm_local
   integer(HID_T) :: fileHandle, groupHandle
   PetscScalar, dimension(:,:,:), pointer :: T
 
-  call SNESGetDM(thermal_snes,dm_local,ierr); CHKERRQ(ierr)
-  call DMDAVecGetArrayF90(dm_local,solution_vec,T,ierr); CHKERRQ(ierr)
+  call SNESGetDM(SNES_thermal,dm_local,err_PETSc); 
+  CHKERRQ(err_PETSc)
+  call DMDAVecGetArrayF90(dm_local,solution_vec,T,err_PETSc); 
+  CHKERRQ(err_PETSc)
 
   print'(1x,a)', 'writing thermal solver data required for restart to file'; flush(IO_STDOUT)
 
@@ -309,7 +293,8 @@
   call HDF5_closeGroup(groupHandle)
   call HDF5_closeFile(fileHandle)
 
-  call DMDAVecRestoreArrayF90(dm_local,solution_vec,T,ierr); CHKERRQ(ierr)
+  call DMDAVecRestoreArrayF90(dm_local,solution_vec,T,err_PETSc); 
+  CHKERRQ(err_PETSc)
 
 end subroutine grid_thermal_spectral_restartWrite
 
