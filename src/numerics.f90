!--------------------------------------------------------------------------------------------------
!> @author Franz Roters, Max-Planck-Institut für Eisenforschung GmbH
!> @author Philip Eisenlohr, Max-Planck-Institut für Eisenforschung GmbH
!> @brief Managing of parameters related to numerics
!--------------------------------------------------------------------------------------------------
module numerics
 use prec, only: &
   pInt, &
   pReal

 implicit none
 private
 character(len=64), parameter, private :: &
   numerics_CONFIGFILE        = 'numerics.config'                                                   !< name of configuration file

 integer(pInt), protected, public :: &
   iJacoStiffness             =  1_pInt, &                                                          !< frequency of stiffness update
   iJacoLpresiduum            =  1_pInt, &                                                          !< frequency of Jacobian update of residuum in Lp
   nHomog                     = 20_pInt, &                                                          !< homogenization loop limit (only for debugging info, loop limit is determined by "subStepMinHomog")
   nMPstate                   = 10_pInt, &                                                          !< materialpoint state loop limit
   nCryst                     = 20_pInt, &                                                          !< crystallite loop limit (only for debugging info, loop limit is determined by "subStepMinCryst")
   nState                     = 10_pInt, &                                                          !< state loop limit
   nStress                    = 40_pInt, &                                                          !< stress loop limit
   pert_method                =  1_pInt, &                                                          !< method used in perturbation technique for tangent
   randomSeed                 =  0_pInt, &                                                          !< fixed seeding for pseudo-random number generator, Default 0: use random seed
   worldrank                  =  0_pInt, &                                                          !< MPI worldrank (/=0 for MPI simulations only)
   worldsize                  =  0_pInt                                                             !< MPI worldsize (/=0 for MPI simulations only)
 integer(4), protected, public :: &
   DAMASK_NumThreadsInt       =  0                                                                  !< value stored in environment variable DAMASK_NUM_THREADS, set to zero if no OpenMP directive
 integer(pInt), public :: &
   numerics_integrationMode   =  0_pInt                                                             !< integrationMode 1 = central solution; integrationMode 2 = perturbation, Default 0: undefined, is not read from file
 integer(pInt), dimension(2) , protected, public :: &
   numerics_integrator        =  1_pInt                                                             !< method used for state integration (central & perturbed state), Default 1: fix-point iteration for both states
 real(pReal), protected, public :: &
   relevantStrain             =  1.0e-7_pReal, &                                                    !< strain increment considered significant (used by crystallite to determine whether strain inc is considered significant)
   defgradTolerance           =  1.0e-7_pReal, &                                                    !< deviation of deformation gradient that is still allowed (used by CPFEM to determine outdated ffn1)
   pert_Fg                    =  1.0e-7_pReal, &                                                    !< strain perturbation for FEM Jacobi
   subStepMinCryst            =  1.0e-3_pReal, &                                                    !< minimum (relative) size of sub-step allowed during cutback in crystallite
   subStepMinHomog            =  1.0e-3_pReal, &                                                    !< minimum (relative) size of sub-step allowed during cutback in homogenization
   subStepSizeCryst           =  0.25_pReal, &                                                      !< size of first substep when cutback in crystallite
   subStepSizeHomog           =  0.25_pReal, &                                                      !< size of first substep when cutback in homogenization
   subStepSizeLp              =  0.5_pReal, &                                                       !< size of first substep when cutback in Lp calculation
   subStepSizeLi              =  0.5_pReal, &                                                       !< size of first substep when cutback in Li calculation
   stepIncreaseCryst          =  1.5_pReal, &                                                       !< increase of next substep size when previous substep converged in crystallite
   stepIncreaseHomog          =  1.5_pReal, &                                                       !< increase of next substep size when previous substep converged in homogenization
   rTol_crystalliteState      =  1.0e-6_pReal, &                                                    !< relative tolerance in crystallite state loop 
   rTol_crystalliteStress     =  1.0e-6_pReal, &                                                    !< relative tolerance in crystallite stress loop
   aTol_crystalliteStress     =  1.0e-8_pReal, &                                                    !< absolute tolerance in crystallite stress loop, Default 1.0e-8: residuum is in Lp and hence strain is on this order
   numerics_unitlength        =  1.0_pReal, &                                                       !< determines the physical length of one computational length unit
   absTol_RGC                 =  1.0e+4_pReal, &                                                    !< absolute tolerance of RGC residuum
   relTol_RGC                 =  1.0e-3_pReal, &                                                    !< relative tolerance of RGC residuum
   absMax_RGC                 =  1.0e+10_pReal, &                                                   !< absolute maximum of RGC residuum
   relMax_RGC                 =  1.0e+2_pReal, &                                                    !< relative maximum of RGC residuum
   pPert_RGC                  =  1.0e-7_pReal, &                                                    !< perturbation for computing RGC penalty tangent
   xSmoo_RGC                  =  1.0e-5_pReal, &                                                    !< RGC penalty smoothing parameter (hyperbolic tangent)
   viscPower_RGC              =  1.0e+0_pReal, &                                                    !< power (sensitivity rate) of numerical viscosity in RGC scheme, Default 1.0e0: Newton viscosity (linear model)
   viscModus_RGC              =  0.0e+0_pReal, &                                                    !< stress modulus of RGC numerical viscosity, Default 0.0e0: No viscosity is applied
   refRelaxRate_RGC           =  1.0e-3_pReal, &                                                    !< reference relaxation rate in RGC viscosity
   maxdRelax_RGC              =  1.0e+0_pReal, &                                                    !< threshold of maximum relaxation vector increment (if exceed this then cutback)
   maxVolDiscr_RGC            =  1.0e-5_pReal, &                                                    !< threshold of maximum volume discrepancy allowed
   volDiscrMod_RGC            =  1.0e+12_pReal, &                                                   !< stiffness of RGC volume discrepancy (zero = without volume discrepancy constraint)
   volDiscrPow_RGC            =  5.0_pReal, &                                                       !< powerlaw penalty for volume discrepancy
   charLength                 =  1.0_pReal, &                                                       !< characteristic length scale for gradient problems
   residualStiffness          =  1.0e-6_pReal                                                       !< non-zero residual damage   
 logical, protected, public :: &                                                   
   usePingPong                = .true., & 
   numerics_timeSyncing       = .false.                                                             !< flag indicating if time synchronization in crystallite is used for nonlocal plasticity

!--------------------------------------------------------------------------------------------------
! field parameters:
 real(pReal), protected, public :: &
   err_struct_tolAbs          =  1.0e-10_pReal, &                                                   !< absolute tolerance for mechanical equilibrium
   err_struct_tolRel          =  1.0e-4_pReal, &                                                    !< relative tolerance for mechanical equilibrium
   err_thermal_tolAbs         =  1.0e-2_pReal, &                                                    !< absolute tolerance for thermal equilibrium
   err_thermal_tolRel         =  1.0e-6_pReal, &                                                    !< relative tolerance for thermal equilibrium
   err_damage_tolAbs          =  1.0e-2_pReal, &                                                    !< absolute tolerance for damage evolution
   err_damage_tolRel          =  1.0e-6_pReal, &                                                    !< relative tolerance for damage evolution
   err_vacancyflux_tolAbs     =  1.0e-8_pReal, &                                                    !< absolute tolerance for vacancy transport
   err_vacancyflux_tolRel     =  1.0e-6_pReal, &                                                    !< relative tolerance for vacancy transport
   err_porosity_tolAbs        =  1.0e-2_pReal, &                                                    !< absolute tolerance for porosity evolution
   err_porosity_tolRel        =  1.0e-6_pReal, &                                                    !< relative tolerance for porosity evolution
   err_hydrogenflux_tolAbs    =  1.0e-8_pReal, &                                                    !< absolute tolerance for hydrogen transport
   err_hydrogenflux_tolRel    =  1.0e-6_pReal, &                                                    !< relative tolerance for hydrogen transport
   vacancyBoundPenalty        =  1.0e+4_pReal, &                                                    !< penalty to enforce 0 < Cv < 1
   hydrogenBoundPenalty       =  1.0e+4_pReal                                                       !< penalty to enforce 0 < Ch < 1
 integer(pInt), protected, public :: &
   itmax                      =  250_pInt, &                                                        !< maximum number of iterations
   itmin                      =  1_pInt, &                                                          !< minimum number of iterations
   stagItMax                  =  10_pInt, &                                                         !< max number of field level staggered iterations
   maxCutBack                 =  3_pInt, &                                                          !< max number of cut backs
   vacancyPolyOrder           =  10_pInt, &                                                         !< order of polynomial approximation of entropic contribution to vacancy chemical potential
   hydrogenPolyOrder          =  10_pInt                                                            !< order of polynomial approximation of entropic contribution to hydrogen chemical potential

!--------------------------------------------------------------------------------------------------
! spectral parameters:
#ifdef Spectral
 real(pReal), protected, public :: &
   err_div_tolAbs             =  1.0e-10_pReal, &                                                   !< absolute tolerance for equilibrium
   err_div_tolRel             =  5.0e-4_pReal, &                                                    !< relative tolerance for equilibrium
   err_curl_tolAbs            =  1.0e-10_pReal, &                                                   !< absolute tolerance for compatibility
   err_curl_tolRel            =  5.0e-4_pReal, &                                                    !< relative tolerance for compatibility
   err_stress_tolAbs          =  1.0e3_pReal,  &                                                    !< absolute tolerance for fullfillment of stress BC
   err_stress_tolRel          =  0.01_pReal, &                                                      !< relative tolerance for fullfillment of stress BC
   fftw_timelimit             = -1.0_pReal, &                                                       !< sets the timelimit of plan creation for FFTW, see manual on www.fftw.org, Default -1.0: disable timelimit
   rotation_tol               =  1.0e-12_pReal, &                                                   !< tolerance of rotation specified in loadcase, Default 1.0e-12: first guess
   polarAlpha                 =  1.0_pReal, &                                                       !< polarization scheme parameter 0.0 < alpha < 2.0. alpha = 1.0 ==> AL scheme, alpha = 2.0 ==> accelerated scheme 
   polarBeta                  =  1.0_pReal                                                          !< polarization scheme parameter 0.0 < beta < 2.0. beta = 1.0 ==> AL scheme, beta = 2.0 ==> accelerated scheme 
 character(len=64), private :: &
   fftw_plan_mode             = 'FFTW_PATIENT'                                                      !< reads the planing-rigor flag, see manual on www.fftw.org, Default FFTW_PATIENT: use patient planner flag
 character(len=64), protected, public :: & 
<<<<<<< HEAD
   spectral_solver            = 'basic'  , &                                                        !< spectral solution method 
=======
   spectral_solver            = 'basic', &                                                          !< spectral solution method 
>>>>>>> c903880d
   spectral_derivative        = 'continuous'                                                        !< spectral spatial derivative method
 character(len=1024), protected, public :: &
   petsc_defaultOptions       = '-mech_snes_type ngmres &
                                &-damage_snes_type ngmres &
                                &-thermal_snes_type ngmres ', &
   petsc_options              = ''
 integer(pInt), protected, public :: &
   fftw_planner_flag          =  32_pInt, &                                                         !< conversion of fftw_plan_mode to integer, basically what is usually done in the include file of fftw
   divergence_correction      =  2_pInt                                                             !< correct divergence calculation in fourier space 0: no correction, 1: size scaled to 1, 2: size scaled to Npoints
 logical, protected, public :: &
   continueCalculation        = .false., &                                                          !< false:exit if BVP solver does not converge, true: continue calculation despite BVP solver not converging
   memory_efficient           = .true., &                                                           !< for fast execution (pre calculation of gamma_hat), Default .true.: do not precalculate
   update_gamma               = .false.                                                             !< update gamma operator with current stiffness, Default .false.: use initial stiffness 
#endif

!--------------------------------------------------------------------------------------------------
! FEM parameters:
#ifdef FEM
 integer(pInt), protected, public :: &
   integrationOrder           =  2_pInt, &                                                          !< order of quadrature rule required
   structOrder                =  2_pInt, &                                                          !< order of displacement shape functions
   thermalOrder               =  2_pInt, &                                                          !< order of temperature field shape functions
   damageOrder                =  2_pInt, &                                                          !< order of damage field shape functions
   vacancyfluxOrder           =  2_pInt, &                                                          !< order of vacancy concentration and chemical potential field shape functions
   porosityOrder              =  2_pInt, &                                                          !< order of porosity field shape functions
   hydrogenfluxOrder          =  2_pInt                                                             !< order of hydrogen concentration and chemical potential field shape functions  
 logical, protected, public :: & 
   BBarStabilisation          = .false.                                                  
 character(len=4096), protected, public :: &
   petsc_defaultOptions    = '-mech_snes_type newtonls &
                             &-mech_snes_linesearch_type cp &
                             &-mech_snes_ksp_ew &
                             &-mech_snes_ksp_ew_rtol0 0.01 &
                             &-mech_snes_ksp_ew_rtolmax 0.01 &
                             &-mech_ksp_type fgmres &
                             &-mech_ksp_max_it 25 &
                             &-mech_pc_type ml &
                             &-mech_mg_levels_ksp_type chebyshev &
                             &-mech_mg_levels_pc_type sor &
                             &-mech_pc_ml_nullspace user &
                             &-damage_snes_type vinewtonrsls &
                             &-damage_snes_atol 1e-8 &
                             &-damage_ksp_type preonly &
                             &-damage_ksp_max_it 25 &
                             &-damage_pc_type cholesky &
                             &-damage_pc_factor_mat_solver_package mumps &
                             &-thermal_snes_type newtonls &
                             &-thermal_snes_linesearch_type cp &
                             &-thermal_ksp_type fgmres &
                             &-thermal_ksp_max_it 25 &
                             &-thermal_snes_atol 1e-3 &
                             &-thermal_pc_type hypre &
                             &-vacancy_snes_type newtonls &
                             &-vacancy_snes_linesearch_type cp &
                             &-vacancy_snes_atol 1e-9 &
                             &-vacancy_ksp_type fgmres &
                             &-vacancy_ksp_max_it 25 &
                             &-vacancy_pc_type ml &
                             &-vacancy_mg_levels_ksp_type chebyshev &
                             &-vacancy_mg_levels_pc_type sor &
                             &-porosity_snes_type newtonls &
                             &-porosity_snes_atol 1e-8 &
                             &-porosity_ksp_type fgmres &
                             &-porosity_ksp_max_it 25 &
                             &-porosity_pc_type hypre &
                             &-hydrogen_snes_type newtonls &
                             &-hydrogen_snes_linesearch_type cp &
                             &-hydrogen_snes_atol 1e-9 &
                             &-hydrogen_ksp_type fgmres &
                             &-hydrogen_ksp_max_it 25 &
                             &-hydrogen_pc_type ml &
                             &-hydrogen_mg_levels_ksp_type chebyshev &
                             &-hydrogen_mg_levels_pc_type sor ', &
   petsc_options           = ''
#endif

 public :: numerics_init
  
contains


!--------------------------------------------------------------------------------------------------
!> @brief reads in parameters from numerics.config and sets openMP related parameters. Also does
! a sanity check
!--------------------------------------------------------------------------------------------------
subroutine numerics_init
#if defined(__GFORTRAN__) || __INTEL_COMPILER >= 1800
 use, intrinsic :: iso_fortran_env, only: &
   compiler_version, &
   compiler_options
#endif
 use IO, only: &
   IO_read, &
   IO_error, &
   IO_open_file_stat, &
   IO_isBlank, &
   IO_stringPos, &
   IO_stringValue, &
   IO_lc, &
   IO_floatValue, &
   IO_intValue, &
   IO_warning, &
   IO_timeStamp, &
   IO_EOF
#ifdef PETSc
#include <petsc/finclude/petscsys.h>
   use petscsys
#endif
#if defined(Spectral) || defined(FEM)
!$ use OMP_LIB, only: omp_set_num_threads                                                           ! Use the standard conforming module file for omp if using the spectral solver
 implicit none
#else  
 implicit none
!$ include "omp_lib.h"                                                                              ! use the not F90 standard conforming include file to prevent crashes with some versions of MSC.Marc
#endif
 integer(pInt), parameter ::                 FILEUNIT = 300_pInt
!$ integer ::                                gotDAMASK_NUM_THREADS = 1
 integer :: i, ierr                                                                                 ! no pInt
 integer(pInt), allocatable, dimension(:) :: chunkPos
 character(len=65536) :: &
   tag ,&
   line
!$ character(len=6) DAMASK_NumThreadsString                                                         ! environment variable DAMASK_NUM_THREADS
 external :: &
   PETScErrorF                                                                                      ! is called in the CHKERRQ macro

#ifdef PETSc
 call MPI_Comm_rank(PETSC_COMM_WORLD,worldrank,ierr);CHKERRQ(ierr)
 call MPI_Comm_size(PETSC_COMM_WORLD,worldsize,ierr);CHKERRQ(ierr)
#endif
 write(6,'(/,a)') ' <<<+-  numerics init  -+>>>'
 write(6,'(a15,a)')   ' Current time: ',IO_timeStamp()
#include "compilation_info.f90"
 
!$ call GET_ENVIRONMENT_VARIABLE(NAME='DAMASK_NUM_THREADS',VALUE=DAMASK_NumThreadsString,STATUS=gotDAMASK_NUM_THREADS)   ! get environment variable DAMASK_NUM_THREADS...
!$ if(gotDAMASK_NUM_THREADS /= 0) then                                                              ! could not get number of threads, set it to 1
!$   call IO_warning(35_pInt,ext_msg='BEGIN:'//DAMASK_NumThreadsString//':END')
!$   DAMASK_NumThreadsInt = 1_4
!$ else
!$   read(DAMASK_NumThreadsString,'(i6)') DAMASK_NumThreadsInt                                      ! read as integer
!$   if (DAMASK_NumThreadsInt < 1_4) DAMASK_NumThreadsInt = 1_4                                     ! in case of string conversion fails, set it to one
!$ endif
!$ call omp_set_num_threads(DAMASK_NumThreadsInt)                                                   ! set number of threads for parallel execution

!--------------------------------------------------------------------------------------------------
! try to open the config file
 fileExists: if(IO_open_file_stat(FILEUNIT,numerics_configFile)) then 
   write(6,'(a,/)') ' using values from config file'
   flush(6)
    
!--------------------------------------------------------------------------------------------------
! read variables from config file and overwrite default parameters if keyword is present
   line = ''
   do while (trim(line) /= IO_EOF)                                                                  ! read thru sections of phase part
     line = IO_read(FILEUNIT)
     do i=1,len(line)
       if(line(i:i) == '=') line(i:i) = ' '                                                         ! also allow keyword = value version
     enddo
     if (IO_isBlank(line)) cycle                                                                    ! skip empty lines
     chunkPos = IO_stringPos(line)
     tag = IO_lc(IO_stringValue(line,chunkPos,1_pInt))                                              ! extract key

     select case(tag)
       case ('relevantstrain')
         relevantStrain = IO_floatValue(line,chunkPos,2_pInt)
       case ('defgradtolerance')
         defgradTolerance = IO_floatValue(line,chunkPos,2_pInt)
       case ('ijacostiffness')
         iJacoStiffness = IO_intValue(line,chunkPos,2_pInt)
       case ('ijacolpresiduum')
         iJacoLpresiduum = IO_intValue(line,chunkPos,2_pInt)
       case ('pert_fg')
         pert_Fg = IO_floatValue(line,chunkPos,2_pInt)
       case ('pert_method')
         pert_method = IO_intValue(line,chunkPos,2_pInt)
       case ('nhomog')
         nHomog = IO_intValue(line,chunkPos,2_pInt)
       case ('nmpstate')
         nMPstate = IO_intValue(line,chunkPos,2_pInt)
       case ('ncryst')
         nCryst = IO_intValue(line,chunkPos,2_pInt)
       case ('nstate')
         nState = IO_intValue(line,chunkPos,2_pInt)
       case ('nstress')
         nStress = IO_intValue(line,chunkPos,2_pInt)
       case ('substepmincryst')
         subStepMinCryst = IO_floatValue(line,chunkPos,2_pInt)
       case ('substepsizecryst')
         subStepSizeCryst = IO_floatValue(line,chunkPos,2_pInt)
       case ('stepincreasecryst')
         stepIncreaseCryst = IO_floatValue(line,chunkPos,2_pInt)
       case ('substepsizelp')
         subStepSizeLp = IO_floatValue(line,chunkPos,2_pInt)
       case ('substepsizeli')
         subStepSizeLi = IO_floatValue(line,chunkPos,2_pInt)
       case ('substepminhomog')
         subStepMinHomog = IO_floatValue(line,chunkPos,2_pInt)
       case ('substepsizehomog')
         subStepSizeHomog = IO_floatValue(line,chunkPos,2_pInt)
       case ('stepincreasehomog')
         stepIncreaseHomog = IO_floatValue(line,chunkPos,2_pInt)
       case ('rtol_crystallitestate')
         rTol_crystalliteState = IO_floatValue(line,chunkPos,2_pInt)
       case ('rtol_crystallitestress')
         rTol_crystalliteStress = IO_floatValue(line,chunkPos,2_pInt)
       case ('atol_crystallitestress')
         aTol_crystalliteStress = IO_floatValue(line,chunkPos,2_pInt)
       case ('integrator')
         numerics_integrator(1) = IO_intValue(line,chunkPos,2_pInt)
       case ('integratorstiffness')
         numerics_integrator(2) = IO_intValue(line,chunkPos,2_pInt)
       case ('usepingpong')
         usepingpong = IO_intValue(line,chunkPos,2_pInt) > 0_pInt
       case ('timesyncing')
         numerics_timeSyncing = IO_intValue(line,chunkPos,2_pInt) > 0_pInt
       case ('unitlength')
         numerics_unitlength = IO_floatValue(line,chunkPos,2_pInt)

!--------------------------------------------------------------------------------------------------
! RGC parameters
       case ('atol_rgc')
         absTol_RGC = IO_floatValue(line,chunkPos,2_pInt)
       case ('rtol_rgc')
         relTol_RGC = IO_floatValue(line,chunkPos,2_pInt)
       case ('amax_rgc')
         absMax_RGC = IO_floatValue(line,chunkPos,2_pInt)
       case ('rmax_rgc')
         relMax_RGC = IO_floatValue(line,chunkPos,2_pInt)
       case ('perturbpenalty_rgc')
         pPert_RGC = IO_floatValue(line,chunkPos,2_pInt)
       case ('relevantmismatch_rgc')
         xSmoo_RGC = IO_floatValue(line,chunkPos,2_pInt)
       case ('viscositypower_rgc')
         viscPower_RGC = IO_floatValue(line,chunkPos,2_pInt)
       case ('viscositymodulus_rgc')
         viscModus_RGC = IO_floatValue(line,chunkPos,2_pInt)
       case ('refrelaxationrate_rgc')
         refRelaxRate_RGC = IO_floatValue(line,chunkPos,2_pInt)
       case ('maxrelaxation_rgc')
         maxdRelax_RGC = IO_floatValue(line,chunkPos,2_pInt)
       case ('maxvoldiscrepancy_rgc')
         maxVolDiscr_RGC = IO_floatValue(line,chunkPos,2_pInt)
       case ('voldiscrepancymod_rgc')
         volDiscrMod_RGC = IO_floatValue(line,chunkPos,2_pInt)
       case ('discrepancypower_rgc')
         volDiscrPow_RGC = IO_floatValue(line,chunkPos,2_pInt)

!--------------------------------------------------------------------------------------------------
! random seeding parameter
       case ('random_seed','fixed_seed')
         randomSeed = IO_intValue(line,chunkPos,2_pInt)

!--------------------------------------------------------------------------------------------------
! gradient parameter
       case ('charlength')
         charLength = IO_floatValue(line,chunkPos,2_pInt)
       case ('residualstiffness')
         residualStiffness = IO_floatValue(line,chunkPos,2_pInt)

!--------------------------------------------------------------------------------------------------
! field parameters
       case ('err_struct_tolabs')
         err_struct_tolAbs = IO_floatValue(line,chunkPos,2_pInt)
       case ('err_struct_tolrel')
         err_struct_tolRel = IO_floatValue(line,chunkPos,2_pInt)
       case ('err_thermal_tolabs')
         err_thermal_tolabs = IO_floatValue(line,chunkPos,2_pInt)
       case ('err_thermal_tolrel')
         err_thermal_tolrel = IO_floatValue(line,chunkPos,2_pInt)
       case ('err_damage_tolabs')
         err_damage_tolabs = IO_floatValue(line,chunkPos,2_pInt)
       case ('err_damage_tolrel')
         err_damage_tolrel = IO_floatValue(line,chunkPos,2_pInt)
       case ('err_vacancyflux_tolabs')
         err_vacancyflux_tolabs = IO_floatValue(line,chunkPos,2_pInt)
       case ('err_vacancyflux_tolrel')
         err_vacancyflux_tolrel = IO_floatValue(line,chunkPos,2_pInt)
       case ('err_porosity_tolabs')
         err_porosity_tolabs = IO_floatValue(line,chunkPos,2_pInt)
       case ('err_porosity_tolrel')
         err_porosity_tolrel = IO_floatValue(line,chunkPos,2_pInt)
       case ('err_hydrogenflux_tolabs')
         err_hydrogenflux_tolabs = IO_floatValue(line,chunkPos,2_pInt)
       case ('err_hydrogenflux_tolrel')
         err_hydrogenflux_tolrel = IO_floatValue(line,chunkPos,2_pInt)
       case ('vacancyboundpenalty')
         vacancyBoundPenalty = IO_floatValue(line,chunkPos,2_pInt)
       case ('hydrogenboundpenalty')
         hydrogenBoundPenalty = IO_floatValue(line,chunkPos,2_pInt)
       case ('itmax')
         itmax = IO_intValue(line,chunkPos,2_pInt)
       case ('itmin')
         itmin = IO_intValue(line,chunkPos,2_pInt)
       case ('maxcutback')
         maxCutBack = IO_intValue(line,chunkPos,2_pInt)
       case ('maxstaggerediter')
         stagItMax = IO_intValue(line,chunkPos,2_pInt)
       case ('vacancypolyorder')
         vacancyPolyOrder = IO_intValue(line,chunkPos,2_pInt)
       case ('hydrogenpolyorder')
         hydrogenPolyOrder = IO_intValue(line,chunkPos,2_pInt)

!--------------------------------------------------------------------------------------------------
! spectral parameters
#ifdef Spectral
       case ('err_div_tolabs')
         err_div_tolAbs = IO_floatValue(line,chunkPos,2_pInt)
       case ('err_div_tolrel')
         err_div_tolRel = IO_floatValue(line,chunkPos,2_pInt)
       case ('err_stress_tolrel')
         err_stress_tolrel = IO_floatValue(line,chunkPos,2_pInt)
       case ('err_stress_tolabs')
         err_stress_tolabs = IO_floatValue(line,chunkPos,2_pInt)
       case ('continuecalculation')
         continueCalculation = IO_intValue(line,chunkPos,2_pInt) > 0_pInt
       case ('memory_efficient')
         memory_efficient = IO_intValue(line,chunkPos,2_pInt) > 0_pInt
       case ('fftw_timelimit')
         fftw_timelimit = IO_floatValue(line,chunkPos,2_pInt)
       case ('fftw_plan_mode')
         fftw_plan_mode = IO_lc(IO_stringValue(line,chunkPos,2_pInt))
       case ('spectralderivative')
         spectral_derivative = IO_lc(IO_stringValue(line,chunkPos,2_pInt))
       case ('divergence_correction')
         divergence_correction = IO_intValue(line,chunkPos,2_pInt)
       case ('update_gamma')
         update_gamma = IO_intValue(line,chunkPos,2_pInt) > 0_pInt
       case ('petsc_options')
         petsc_options = trim(line(chunkPos(4):))
       case ('spectralsolver','myspectralsolver')
         spectral_solver = IO_lc(IO_stringValue(line,chunkPos,2_pInt))
       case ('err_curl_tolabs')
         err_curl_tolAbs = IO_floatValue(line,chunkPos,2_pInt)
       case ('err_curl_tolrel')
         err_curl_tolRel = IO_floatValue(line,chunkPos,2_pInt)
       case ('polaralpha')
         polarAlpha = IO_floatValue(line,chunkPos,2_pInt)
       case ('polarbeta')
         polarBeta = IO_floatValue(line,chunkPos,2_pInt)
#else
      case ('err_div_tolabs','err_div_tolrel','err_stress_tolrel','err_stress_tolabs',&             ! found spectral parameter for FEM build
            'memory_efficient','fftw_timelimit','fftw_plan_mode', &
            'divergence_correction','update_gamma','spectralfilter','myfilter', &
            'err_curl_tolabs','err_curl_tolrel', &
            'polaralpha','polarbeta')
         call IO_warning(40_pInt,ext_msg=tag)
#endif

!--------------------------------------------------------------------------------------------------
! FEM parameters
#ifdef FEM
       case ('integrationorder')
         integrationorder = IO_intValue(line,chunkPos,2_pInt)
       case ('structorder')
         structorder = IO_intValue(line,chunkPos,2_pInt)
       case ('thermalorder')
         thermalorder = IO_intValue(line,chunkPos,2_pInt)
       case ('damageorder')
         damageorder = IO_intValue(line,chunkPos,2_pInt)
       case ('vacancyfluxorder')
         vacancyfluxOrder = IO_intValue(line,chunkPos,2_pInt)
       case ('porosityorder')
         porosityOrder = IO_intValue(line,chunkPos,2_pInt)
       case ('hydrogenfluxorder')
         hydrogenfluxOrder = IO_intValue(line,chunkPos,2_pInt)
       case ('petsc_options')
         petsc_options = trim(line(chunkPos(4):))
       case ('bbarstabilisation')
         BBarStabilisation = IO_intValue(line,chunkPos,2_pInt) > 0_pInt
#else
      case ('integrationorder','structorder','thermalorder', 'damageorder','vacancyfluxorder', &
            'porosityorder','hydrogenfluxorder','bbarstabilisation')
         call IO_warning(40_pInt,ext_msg=tag)
#endif
       case default                                                                                ! found unknown keyword
         call IO_error(300_pInt,ext_msg=tag)
     endselect
   enddo
   close(FILEUNIT)

 else fileExists
   write(6,'(a,/)') ' using standard values'
   flush(6)
 endif fileExists

#ifdef Spectral
 select case(IO_lc(fftw_plan_mode))                                                                ! setting parameters for the plan creation of FFTW. Basically a translation from fftw3.f
   case('estimate','fftw_estimate')                                                                ! ordered from slow execution (but fast plan creation) to fast execution
     fftw_planner_flag = 64_pInt
   case('measure','fftw_measure')
     fftw_planner_flag = 0_pInt
   case('patient','fftw_patient')
     fftw_planner_flag= 32_pInt
   case('exhaustive','fftw_exhaustive')
     fftw_planner_flag = 8_pInt 
   case default
     call IO_warning(warning_ID=47_pInt,ext_msg=trim(IO_lc(fftw_plan_mode)))
     fftw_planner_flag = 32_pInt
 end select
#endif

 numerics_timeSyncing = numerics_timeSyncing .and. all(numerics_integrator==2_pInt)                 ! timeSyncing only allowed for explicit Euler integrator

!--------------------------------------------------------------------------------------------------
! writing parameters to output
 write(6,'(a24,1x,es8.1)')  ' relevantStrain:         ',relevantStrain
 write(6,'(a24,1x,es8.1)')  ' defgradTolerance:       ',defgradTolerance
 write(6,'(a24,1x,i8)')     ' iJacoStiffness:         ',iJacoStiffness
 write(6,'(a24,1x,i8)')     ' iJacoLpresiduum:        ',iJacoLpresiduum
 write(6,'(a24,1x,es8.1)')  ' pert_Fg:                ',pert_Fg
 write(6,'(a24,1x,i8)')     ' pert_method:            ',pert_method
 write(6,'(a24,1x,i8)')     ' nCryst:                 ',nCryst
 write(6,'(a24,1x,es8.1)')  ' subStepMinCryst:        ',subStepMinCryst
 write(6,'(a24,1x,es8.1)')  ' subStepSizeCryst:       ',subStepSizeCryst
 write(6,'(a24,1x,es8.1)')  ' stepIncreaseCryst:      ',stepIncreaseCryst
 write(6,'(a24,1x,es8.1)')  ' subStepSizeLp:          ',subStepSizeLp
 write(6,'(a24,1x,es8.1)')  ' subStepSizeLi:          ',subStepSizeLi
 write(6,'(a24,1x,i8)')     ' nState:                 ',nState
 write(6,'(a24,1x,i8)')     ' nStress:                ',nStress
 write(6,'(a24,1x,es8.1)')  ' rTol_crystalliteState:  ',rTol_crystalliteState
 write(6,'(a24,1x,es8.1)')  ' rTol_crystalliteStress: ',rTol_crystalliteStress
 write(6,'(a24,1x,es8.1)')  ' aTol_crystalliteStress: ',aTol_crystalliteStress
 write(6,'(a24,2(1x,i8))')  ' integrator:             ',numerics_integrator
 write(6,'(a24,1x,L8)')     ' timeSyncing:            ',numerics_timeSyncing
 write(6,'(a24,1x,L8)')     ' use ping pong scheme:   ',usepingpong
 write(6,'(a24,1x,es8.1,/)')' unitlength:             ',numerics_unitlength

 write(6,'(a24,1x,i8)')     ' nHomog:                 ',nHomog
 write(6,'(a24,1x,es8.1)')  ' subStepMinHomog:        ',subStepMinHomog
 write(6,'(a24,1x,es8.1)')  ' subStepSizeHomog:       ',subStepSizeHomog
 write(6,'(a24,1x,es8.1)')  ' stepIncreaseHomog:      ',stepIncreaseHomog
 write(6,'(a24,1x,i8,/)')   ' nMPstate:               ',nMPstate

!--------------------------------------------------------------------------------------------------
! RGC parameters
 write(6,'(a24,1x,es8.1)')   ' aTol_RGC:               ',absTol_RGC
 write(6,'(a24,1x,es8.1)')   ' rTol_RGC:               ',relTol_RGC
 write(6,'(a24,1x,es8.1)')   ' aMax_RGC:               ',absMax_RGC
 write(6,'(a24,1x,es8.1)')   ' rMax_RGC:               ',relMax_RGC
 write(6,'(a24,1x,es8.1)')   ' perturbPenalty_RGC:     ',pPert_RGC
 write(6,'(a24,1x,es8.1)')   ' relevantMismatch_RGC:   ',xSmoo_RGC
 write(6,'(a24,1x,es8.1)')   ' viscosityrate_RGC:      ',viscPower_RGC
 write(6,'(a24,1x,es8.1)')   ' viscositymodulus_RGC:   ',viscModus_RGC
 write(6,'(a24,1x,es8.1)')   ' maxrelaxation_RGC:      ',maxdRelax_RGC
 write(6,'(a24,1x,es8.1)')   ' maxVolDiscrepancy_RGC:  ',maxVolDiscr_RGC
 write(6,'(a24,1x,es8.1)')   ' volDiscrepancyMod_RGC:  ',volDiscrMod_RGC
 write(6,'(a24,1x,es8.1,/)') ' discrepancyPower_RGC:   ',volDiscrPow_RGC

!--------------------------------------------------------------------------------------------------
! Random seeding parameter
 write(6,'(a24,1x,i16,/)')    ' random_seed:            ',randomSeed
 if (randomSeed <= 0_pInt) &
   write(6,'(a,/)')           ' random seed will be generated!'

!--------------------------------------------------------------------------------------------------
! gradient parameter
 write(6,'(a24,1x,es8.1)')   ' charLength:             ',charLength
 write(6,'(a24,1x,es8.1)')   ' residualStiffness:      ',residualStiffness

!--------------------------------------------------------------------------------------------------
! openMP parameter
 !$  write(6,'(a24,1x,i8,/)')   ' number of threads:      ',DAMASK_NumThreadsInt

!--------------------------------------------------------------------------------------------------
! field parameters
 write(6,'(a24,1x,i8)')      ' itmax:                  ',itmax
 write(6,'(a24,1x,i8)')      ' itmin:                  ',itmin
 write(6,'(a24,1x,i8)')      ' maxCutBack:             ',maxCutBack
 write(6,'(a24,1x,i8)')      ' maxStaggeredIter:       ',stagItMax
 write(6,'(a24,1x,i8)')      ' vacancyPolyOrder:       ',vacancyPolyOrder
 write(6,'(a24,1x,i8)')      ' hydrogenPolyOrder:      ',hydrogenPolyOrder
 write(6,'(a24,1x,es8.1)')   ' err_struct_tolAbs:      ',err_struct_tolAbs
 write(6,'(a24,1x,es8.1)')   ' err_struct_tolRel:      ',err_struct_tolRel
 write(6,'(a24,1x,es8.1)')   ' err_thermal_tolabs:     ',err_thermal_tolabs
 write(6,'(a24,1x,es8.1)')   ' err_thermal_tolrel:     ',err_thermal_tolrel
 write(6,'(a24,1x,es8.1)')   ' err_damage_tolabs:      ',err_damage_tolabs
 write(6,'(a24,1x,es8.1)')   ' err_damage_tolrel:      ',err_damage_tolrel
 write(6,'(a24,1x,es8.1)')   ' err_vacancyflux_tolabs: ',err_vacancyflux_tolabs
 write(6,'(a24,1x,es8.1)')   ' err_vacancyflux_tolrel: ',err_vacancyflux_tolrel
 write(6,'(a24,1x,es8.1)')   ' err_porosity_tolabs:    ',err_porosity_tolabs
 write(6,'(a24,1x,es8.1)')   ' err_porosity_tolrel:    ',err_porosity_tolrel
 write(6,'(a24,1x,es8.1)')   ' err_hydrogenflux_tolabs:',err_hydrogenflux_tolabs
 write(6,'(a24,1x,es8.1)')   ' err_hydrogenflux_tolrel:',err_hydrogenflux_tolrel
 write(6,'(a24,1x,es8.1)')   ' vacancyBoundPenalty:    ',vacancyBoundPenalty
 write(6,'(a24,1x,es8.1)')   ' hydrogenBoundPenalty:   ',hydrogenBoundPenalty

!--------------------------------------------------------------------------------------------------
! spectral parameters
#ifdef Spectral
 write(6,'(a24,1x,L8)')      ' continueCalculation:    ',continueCalculation
 write(6,'(a24,1x,L8)')      ' memory_efficient:       ',memory_efficient
 write(6,'(a24,1x,i8)')      ' divergence_correction:  ',divergence_correction
 write(6,'(a24,1x,a)')       ' spectral_derivative:    ',trim(spectral_derivative)
 if(fftw_timelimit<0.0_pReal) then
   write(6,'(a24,1x,L8)')    ' fftw_timelimit:         ',.false.
 else    
   write(6,'(a24,1x,es8.1)') ' fftw_timelimit:         ',fftw_timelimit
 endif
 write(6,'(a24,1x,a)')       ' fftw_plan_mode:         ',trim(fftw_plan_mode)
 write(6,'(a24,1x,i8)')      ' fftw_planner_flag:      ',fftw_planner_flag
 write(6,'(a24,1x,L8,/)')    ' update_gamma:           ',update_gamma
 write(6,'(a24,1x,es8.1)')   ' err_stress_tolAbs:      ',err_stress_tolAbs
 write(6,'(a24,1x,es8.1)')   ' err_stress_tolRel:      ',err_stress_tolRel
 write(6,'(a24,1x,es8.1)')   ' err_div_tolAbs:         ',err_div_tolAbs
 write(6,'(a24,1x,es8.1)')   ' err_div_tolRel:         ',err_div_tolRel
 write(6,'(a24,1x,es8.1)')   ' err_curl_tolAbs:        ',err_curl_tolAbs
 write(6,'(a24,1x,es8.1)')   ' err_curl_tolRel:        ',err_curl_tolRel
 write(6,'(a24,1x,es8.1)')   ' polarAlpha:             ',polarAlpha
 write(6,'(a24,1x,es8.1)')   ' polarBeta:              ',polarBeta
 write(6,'(a24,1x,a)')       ' spectral solver:        ',trim(spectral_solver)
 write(6,'(a24,1x,a)')       ' PETSc_options:          ',trim(petsc_defaultOptions)//' '//trim(petsc_options)
#endif

!--------------------------------------------------------------------------------------------------
! spectral parameters
#ifdef FEM
 write(6,'(a24,1x,i8)')      ' integrationOrder:       ',integrationOrder
 write(6,'(a24,1x,i8)')      ' structOrder:            ',structOrder
 write(6,'(a24,1x,i8)')      ' thermalOrder:           ',thermalOrder
 write(6,'(a24,1x,i8)')      ' damageOrder:            ',damageOrder
 write(6,'(a24,1x,i8)')      ' vacancyfluxOrder:       ',vacancyfluxOrder
 write(6,'(a24,1x,i8)')      ' porosityOrder:          ',porosityOrder 
 write(6,'(a24,1x,i8)')      ' hydrogenfluxOrder:      ',hydrogenfluxOrder
 write(6,'(a24,1x,a)')       ' PETSc_options:          ',trim(petsc_defaultOptions)//' '//trim(petsc_options)
 write(6,'(a24,1x,L8)')      ' B-Bar stabilisation:    ',BBarStabilisation
#endif
 

!--------------------------------------------------------------------------------------------------
! sanity checks
 if (relevantStrain <= 0.0_pReal)          call IO_error(301_pInt,ext_msg='relevantStrain')
 if (defgradTolerance <= 0.0_pReal)        call IO_error(301_pInt,ext_msg='defgradTolerance')
 if (iJacoStiffness < 1_pInt)              call IO_error(301_pInt,ext_msg='iJacoStiffness')
 if (iJacoLpresiduum < 1_pInt)             call IO_error(301_pInt,ext_msg='iJacoLpresiduum')
 if (pert_Fg <= 0.0_pReal)                 call IO_error(301_pInt,ext_msg='pert_Fg')
 if (pert_method <= 0_pInt .or. pert_method >= 4_pInt) &
                                           call IO_error(301_pInt,ext_msg='pert_method')
 if (nHomog < 1_pInt)                      call IO_error(301_pInt,ext_msg='nHomog')
 if (nMPstate < 1_pInt)                    call IO_error(301_pInt,ext_msg='nMPstate')
 if (nCryst < 1_pInt)                      call IO_error(301_pInt,ext_msg='nCryst')
 if (nState < 1_pInt)                      call IO_error(301_pInt,ext_msg='nState')
 if (nStress < 1_pInt)                     call IO_error(301_pInt,ext_msg='nStress')
 if (subStepMinCryst <= 0.0_pReal)         call IO_error(301_pInt,ext_msg='subStepMinCryst')
 if (subStepSizeCryst <= 0.0_pReal)        call IO_error(301_pInt,ext_msg='subStepSizeCryst')
 if (stepIncreaseCryst <= 0.0_pReal)       call IO_error(301_pInt,ext_msg='stepIncreaseCryst')
 if (subStepSizeLp <= 0.0_pReal)           call IO_error(301_pInt,ext_msg='subStepSizeLp')
 if (subStepSizeLi <= 0.0_pReal)           call IO_error(301_pInt,ext_msg='subStepSizeLi')
 if (subStepMinHomog <= 0.0_pReal)         call IO_error(301_pInt,ext_msg='subStepMinHomog')
 if (subStepSizeHomog <= 0.0_pReal)        call IO_error(301_pInt,ext_msg='subStepSizeHomog')
 if (stepIncreaseHomog <= 0.0_pReal)       call IO_error(301_pInt,ext_msg='stepIncreaseHomog')
 if (rTol_crystalliteState <= 0.0_pReal)   call IO_error(301_pInt,ext_msg='rTol_crystalliteState')
 if (rTol_crystalliteStress <= 0.0_pReal)  call IO_error(301_pInt,ext_msg='rTol_crystalliteStress')
 if (aTol_crystalliteStress <= 0.0_pReal)  call IO_error(301_pInt,ext_msg='aTol_crystalliteStress')
 if (any(numerics_integrator <= 0_pInt) .or. any(numerics_integrator >= 6_pInt)) &
                                           call IO_error(301_pInt,ext_msg='integrator')
 if (numerics_unitlength <= 0.0_pReal)     call IO_error(301_pInt,ext_msg='unitlength')
 if (absTol_RGC <= 0.0_pReal)              call IO_error(301_pInt,ext_msg='absTol_RGC')
 if (relTol_RGC <= 0.0_pReal)              call IO_error(301_pInt,ext_msg='relTol_RGC')
 if (absMax_RGC <= 0.0_pReal)              call IO_error(301_pInt,ext_msg='absMax_RGC')
 if (relMax_RGC <= 0.0_pReal)              call IO_error(301_pInt,ext_msg='relMax_RGC')
 if (pPert_RGC <= 0.0_pReal)               call IO_error(301_pInt,ext_msg='pPert_RGC')
 if (xSmoo_RGC <= 0.0_pReal)               call IO_error(301_pInt,ext_msg='xSmoo_RGC')
 if (viscPower_RGC < 0.0_pReal)            call IO_error(301_pInt,ext_msg='viscPower_RGC')
 if (viscModus_RGC < 0.0_pReal)            call IO_error(301_pInt,ext_msg='viscModus_RGC')
 if (refRelaxRate_RGC <= 0.0_pReal)        call IO_error(301_pInt,ext_msg='refRelaxRate_RGC')
 if (maxdRelax_RGC <= 0.0_pReal)           call IO_error(301_pInt,ext_msg='maxdRelax_RGC')
 if (maxVolDiscr_RGC <= 0.0_pReal)         call IO_error(301_pInt,ext_msg='maxVolDiscr_RGC')
 if (volDiscrMod_RGC < 0.0_pReal)          call IO_error(301_pInt,ext_msg='volDiscrMod_RGC')
 if (volDiscrPow_RGC <= 0.0_pReal)         call IO_error(301_pInt,ext_msg='volDiscrPw_RGC')
 if (residualStiffness < 0.0_pReal)        call IO_error(301_pInt,ext_msg='residualStiffness')
 if (itmax <= 1_pInt)                      call IO_error(301_pInt,ext_msg='itmax')
 if (itmin > itmax .or. itmin < 1_pInt)    call IO_error(301_pInt,ext_msg='itmin')
 if (maxCutBack < 0_pInt)                  call IO_error(301_pInt,ext_msg='maxCutBack')
 if (stagItMax < 0_pInt)                   call IO_error(301_pInt,ext_msg='maxStaggeredIter')
 if (vacancyPolyOrder < 0_pInt)            call IO_error(301_pInt,ext_msg='vacancyPolyOrder')
 if (err_struct_tolRel <= 0.0_pReal)       call IO_error(301_pInt,ext_msg='err_struct_tolRel')
 if (err_struct_tolAbs <= 0.0_pReal)       call IO_error(301_pInt,ext_msg='err_struct_tolAbs')
 if (err_thermal_tolabs <= 0.0_pReal)      call IO_error(301_pInt,ext_msg='err_thermal_tolabs')
 if (err_thermal_tolrel <= 0.0_pReal)      call IO_error(301_pInt,ext_msg='err_thermal_tolrel')
 if (err_damage_tolabs <= 0.0_pReal)       call IO_error(301_pInt,ext_msg='err_damage_tolabs')
 if (err_damage_tolrel <= 0.0_pReal)       call IO_error(301_pInt,ext_msg='err_damage_tolrel')
 if (err_vacancyflux_tolabs <= 0.0_pReal)  call IO_error(301_pInt,ext_msg='err_vacancyflux_tolabs')
 if (err_vacancyflux_tolrel <= 0.0_pReal)  call IO_error(301_pInt,ext_msg='err_vacancyflux_tolrel')
 if (err_porosity_tolabs <= 0.0_pReal)     call IO_error(301_pInt,ext_msg='err_porosity_tolabs')
 if (err_porosity_tolrel <= 0.0_pReal)     call IO_error(301_pInt,ext_msg='err_porosity_tolrel')
 if (err_hydrogenflux_tolabs <= 0.0_pReal) call IO_error(301_pInt,ext_msg='err_hydrogenflux_tolabs')
 if (err_hydrogenflux_tolrel <= 0.0_pReal) call IO_error(301_pInt,ext_msg='err_hydrogenflux_tolrel')
#ifdef Spectral
 if (divergence_correction < 0_pInt .or. &
     divergence_correction > 2_pInt)       call IO_error(301_pInt,ext_msg='divergence_correction')
 if (update_gamma .and. &
                   .not. memory_efficient) call IO_error(error_ID = 847_pInt)
 if (err_stress_tolrel <= 0.0_pReal)       call IO_error(301_pInt,ext_msg='err_stress_tolRel')
 if (err_stress_tolabs <= 0.0_pReal)       call IO_error(301_pInt,ext_msg='err_stress_tolAbs')
 if (err_div_tolRel < 0.0_pReal)           call IO_error(301_pInt,ext_msg='err_div_tolRel')
 if (err_div_tolAbs <= 0.0_pReal)          call IO_error(301_pInt,ext_msg='err_div_tolAbs')
 if (err_curl_tolRel < 0.0_pReal)          call IO_error(301_pInt,ext_msg='err_curl_tolRel')
 if (err_curl_tolAbs <= 0.0_pReal)         call IO_error(301_pInt,ext_msg='err_curl_tolAbs')
 if (polarAlpha <= 0.0_pReal .or. &
     polarAlpha >  2.0_pReal)              call IO_error(301_pInt,ext_msg='polarAlpha')
 if (polarBeta < 0.0_pReal .or. &
     polarBeta > 2.0_pReal)                call IO_error(301_pInt,ext_msg='polarBeta')
#endif

end subroutine numerics_init

end module numerics<|MERGE_RESOLUTION|>--- conflicted
+++ resolved
@@ -108,11 +108,7 @@
  character(len=64), private :: &
    fftw_plan_mode             = 'FFTW_PATIENT'                                                      !< reads the planing-rigor flag, see manual on www.fftw.org, Default FFTW_PATIENT: use patient planner flag
  character(len=64), protected, public :: & 
-<<<<<<< HEAD
-   spectral_solver            = 'basic'  , &                                                        !< spectral solution method 
-=======
    spectral_solver            = 'basic', &                                                          !< spectral solution method 
->>>>>>> c903880d
    spectral_derivative        = 'continuous'                                                        !< spectral spatial derivative method
  character(len=1024), protected, public :: &
    petsc_defaultOptions       = '-mech_snes_type ngmres &
