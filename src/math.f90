!--------------------------------------------------------------------------------------------------
!> @author Franz Roters, Max-Planck-Institut für Eisenforschung GmbH
!> @author Philip Eisenlohr, Max-Planck-Institut für Eisenforschung GmbH
!> @author Christoph Kords, Max-Planck-Institut für Eisenforschung GmbH
!> @author Martin Diehl, Max-Planck-Institut für Eisenforschung GmbH
!> @brief Mathematical library, including random number generation and tensor representations
!--------------------------------------------------------------------------------------------------
module math
 use prec, only: &
   pReal, &
   pInt

 implicit none
 private
 real(pReal),    parameter, public :: PI = 3.141592653589793_pReal                                  !< ratio of a circle's circumference to its diameter
 real(pReal),    parameter, public :: INDEG = 180.0_pReal/PI                                        !< conversion from radian into degree
 real(pReal),    parameter, public :: INRAD = PI/180.0_pReal                                        !< conversion from degree into radian
 complex(pReal), parameter, public :: TWOPIIMG = (0.0_pReal,2.0_pReal)*(PI,0.0_pReal)               !< Re(0.0), Im(2xPi)

 real(pReal), dimension(3,3), parameter, public :: &
   MATH_I3 = reshape([&
     1.0_pReal,0.0_pReal,0.0_pReal, &
     0.0_pReal,1.0_pReal,0.0_pReal, &
     0.0_pReal,0.0_pReal,1.0_pReal  &
     ],[3,3])                                                                                       !< 3x3 Identity

 integer(pInt), dimension (2,6), parameter, private :: &
   mapMandel = reshape([&
     1_pInt,1_pInt, &
     2_pInt,2_pInt, &
     3_pInt,3_pInt, &
     1_pInt,2_pInt, &
     2_pInt,3_pInt, &
     1_pInt,3_pInt  &
     ],[2,6])                                                                                       !< arrangement in Mandel notation

 real(pReal), dimension(6), parameter, private :: &
   nrmMandel = [&
     1.0_pReal,                1.0_pReal,                1.0_pReal,&
     1.414213562373095_pReal,  1.414213562373095_pReal,  1.414213562373095_pReal ]                  !< weighting for Mandel notation (forward)

 real(pReal), dimension(6), parameter , public :: &
   invnrmMandel = [&
     1.0_pReal,                1.0_pReal,                1.0_pReal,&
     0.7071067811865476_pReal, 0.7071067811865476_pReal, 0.7071067811865476_pReal ]                 !< weighting for Mandel notation (backward)

 integer(pInt), dimension (2,6), parameter, private :: &
   mapVoigt = reshape([&
     1_pInt,1_pInt, &
     2_pInt,2_pInt, &
     3_pInt,3_pInt, &
     2_pInt,3_pInt, &
     1_pInt,3_pInt, &
     1_pInt,2_pInt  &
     ],[2,6])                                                                                       !< arrangement in Voigt notation

 real(pReal), dimension(6), parameter, private :: &
   nrmVoigt    = 1.0_pReal, &                                                                       !< weighting for Voigt notation (forward)
   invnrmVoigt = 1.0_pReal                                                                          !< weighting for Voigt notation (backward)

 integer(pInt), dimension (2,9), parameter, private :: &
   mapPlain = reshape([&
     1_pInt,1_pInt, &
     1_pInt,2_pInt, &
     1_pInt,3_pInt, &
     2_pInt,1_pInt, &
     2_pInt,2_pInt, &
     2_pInt,3_pInt, &
     3_pInt,1_pInt, &
     3_pInt,2_pInt, &
     3_pInt,3_pInt  &
     ],[2,9])                                                                                       !< arrangement in Plain notation

 public :: &
   math_init, &
   math_qsort, &
   math_expand, &
   math_range, &
   math_identity2nd, &
   math_identity4th, &
   math_civita, &
   math_delta, &
   math_crossproduct, &
   math_tensorproduct33, &
   math_mul3x3, &
   math_mul6x6, &
   math_mul33xx33, &
   math_mul3333xx33, &
   math_mul3333xx3333, &
   math_mul33x33, &
   math_mul66x66, &
   math_mul99x99, &
   math_mul33x3, &
   math_mul33x3_complex, &
   math_mul66x6 , &
   math_exp33 , &
   math_transpose33, &
   math_inv33, &
   math_invert33, &
   math_invSym3333, &
   math_invert, &
   math_symmetric33, &
   math_symmetric66, &
   math_skew33, &
   math_spherical33, &
   math_deviatoric33, &
   math_equivStrain33, &
   math_equivStress33, &
   math_trace33, &
   math_det33, &
   math_Plain33to9, &
   math_Plain9to33, &
   math_Mandel33to6, &
   math_Mandel6to33, &
   math_Plain3333to99, &
   math_Plain99to3333, &
   math_Mandel66toPlain66, &
   math_Plain66toMandel66, &
   math_Mandel3333to66, &
   math_Mandel66to3333, &
   math_Voigt66to3333, &
   math_qRand, &
   math_qMul, &
   math_qDot, &
   math_qConj, &
   math_qInv, &
   math_qRot, &
   math_RtoEuler, &
   math_RtoQ, &
   math_EulerToR, &
   math_EulerToQ, &
   math_EulerAxisAngleToR, &
   math_axisAngleToR, &
   math_EulerAxisAngleToQ, &
   math_axisAngleToQ, &
   math_qToRodrig, &
   math_qToEuler, &
   math_qToEulerAxisAngle, &
   math_qToAxisAngle, &
   math_qToR, &
   math_EulerMisorientation, &
   math_sampleRandomOri, &
   math_sampleGaussOri, &
   math_sampleFiberOri, &
   math_sampleGaussVar, &
   math_symmetricEulers, &
   math_eigenvectorBasisSym33, &
   math_eigenvectorBasisSym, &
   math_eigenValuesVectorsSym33, &
   math_eigenValuesVectorsSym, &
   math_rotationalPart33, &
   math_invariantsSym33, &
   math_eigenvaluesSym33, &
   math_factorial, &
   math_binomial, &
   math_multinomial, &
   math_volTetrahedron, &
   math_areaTriangle, &
   math_rotate_forward33, &
   math_rotate_backward33, &
   math_rotate_forward3333, &
   math_limit
 private :: &
   halton, &
   halton_memory, &
   halton_ndim_set, &
   halton_seed_set

contains

!--------------------------------------------------------------------------------------------------
!> @brief initialization of random seed generator
!--------------------------------------------------------------------------------------------------
subroutine math_init

 use, intrinsic :: iso_fortran_env                                                                  ! to get compiler_version and compiler_options (at least for gfortran 4.6 at the moment)
 use numerics, only: fixedSeed
 use IO,       only: IO_timeStamp

 implicit none
 integer(pInt) :: i
 real(pReal), dimension(4) ::   randTest
! the following variables are system dependend and shound NOT be pInt
 integer :: randSize                                                                                ! gfortran requires a variable length to compile
 integer, dimension(:), allocatable :: randInit                                                     ! if recalculations of former randomness (with given seed) is necessary
                                                                                                    ! comment the first random_seed call out, set randSize to 1, and use ifort
 write(6,'(/,a)')   ' <<<+-  math init  -+>>>'
 write(6,'(a15,a)') ' Current time: ',IO_timeStamp()
#include "compilation_info.f90"

 call random_seed(size=randSize)
 if (allocated(randInit)) deallocate(randInit)
 allocate(randInit(randSize))
 if (fixedSeed > 0_pInt) then
   randInit(1:randSize) = int(fixedSeed)                                                            ! fixedSeed is of type pInt, randInit not
   call random_seed(put=randInit)
 else
   call random_seed()
   call random_seed(get = randInit)
   randInit(2:randSize) = randInit(1)
   call random_seed(put = randInit)
 endif

 do i = 1_pInt, 4_pInt
   call random_number(randTest(i))
 enddo

 write(6,'(a,I2)') ' size  of random seed:    ', randSize
 do i = 1_pInt,randSize
   write(6,'(a,I2,I14)') ' value of random seed:    ', i, randInit(i)
 enddo
 write(6,'(a,4(/,26x,f17.14),/)') ' start of random sequence: ', randTest

 call random_seed(put = randInit)

 call halton_seed_set(int(randInit(1), pInt))
 call halton_ndim_set(3_pInt)

 call math_check()

end subroutine math_init
 
!--------------------------------------------------------------------------------------------------
!> @brief check correctness of (some) math functions
!--------------------------------------------------------------------------------------------------
subroutine math_check

 use prec,     only: tol_math_check
 use IO,       only: IO_error

 implicit none
 character(len=64) :: error_msg

 real(pReal), dimension(3,3) :: R,R2
 real(pReal), dimension(3) ::   Eulers,v
 real(pReal), dimension(4) ::   q,q2,axisangle

 ! --- check rotation dictionary ---

 q = math_qRand()          ! random quaternion
 
 ! +++ q -> a -> q  +++
 axisangle = math_qToAxisAngle(q)
 q2 = math_axisAngleToQ(axisangle(1:3),axisangle(4))
 if ( any(abs( q-q2) > tol_math_check) .and. &
      any(abs(-q-q2) > tol_math_check) ) then
   write (error_msg, '(a,e14.6)' ) &
          'quat -> axisAngle -> quat maximum deviation ',min(maxval(abs( q-q2)),maxval(abs(-q-q2)))
   call IO_error(401_pInt,ext_msg=error_msg)
 endif

 ! +++ q -> R -> q  +++
 R = math_qToR(q)
 q2 = math_RtoQ(R)
 if ( any(abs( q-q2) > tol_math_check) .and. &
      any(abs(-q-q2) > tol_math_check) ) then
   write (error_msg, '(a,e14.6)' ) &
          'quat -> R -> quat maximum deviation ',min(maxval(abs( q-q2)),maxval(abs(-q-q2)))
   call IO_error(401_pInt,ext_msg=error_msg)
 endif

 ! +++ q -> euler -> q  +++
 Eulers = math_qToEuler(q)
 q2 = math_EulerToQ(Eulers)
 if ( any(abs( q-q2) > tol_math_check) .and. &
      any(abs(-q-q2) > tol_math_check) ) then
   write (error_msg, '(a,e14.6)' ) &
          'quat -> euler -> quat maximum deviation ',min(maxval(abs( q-q2)),maxval(abs(-q-q2)))
   call IO_error(401_pInt,ext_msg=error_msg)
 endif

 ! +++ R -> euler -> R  +++
 Eulers = math_RtoEuler(R)
 R2 = math_EulerToR(Eulers)
 if ( any(abs( R-R2) > tol_math_check) ) then
   write (error_msg, '(a,e14.6)' ) &
          'R -> euler -> R maximum deviation ',maxval(abs( R-R2))
   call IO_error(401_pInt,ext_msg=error_msg)
 endif

 ! +++ check rotation sense of q and R +++
 call halton(3_pInt,v)     ! random vector
 R = math_qToR(q)
 if (any(abs(math_mul33x3(R,v) - math_qRot(q,v)) > tol_math_check)) then
   write (error_msg, '(a)' ) 'R(q)*v has different sense than q*v'
   call IO_error(401_pInt,ext_msg=error_msg)
 endif

 ! +++ check vector expansion +++
 if (any(abs([1.0_pReal,2.0_pReal,2.0_pReal,3.0_pReal,3.0_pReal,3.0_pReal] - &
             math_expand([1.0_pReal,2.0_pReal,3.0_pReal],[1_pInt,2_pInt,3_pInt,0_pInt])) > tol_math_check)) then
   write (error_msg, '(a)' ) 'math_expand [1,2,3] by [1,2,3,0] => [1,2,2,3,3,3]'
   call IO_error(401_pInt,ext_msg=error_msg)
 endif
 if (any(abs([1.0_pReal,2.0_pReal,2.0_pReal] - &
             math_expand([1.0_pReal,2.0_pReal,3.0_pReal],[1_pInt,2_pInt])) > tol_math_check)) then
   write (error_msg, '(a)' ) 'math_expand [1,2,3] by [1,2] => [1,2,2]'
   call IO_error(401_pInt,ext_msg=error_msg)
 endif
 if (any(abs([1.0_pReal,2.0_pReal,2.0_pReal,1.0_pReal,1.0_pReal,1.0_pReal] - &
             math_expand([1.0_pReal,2.0_pReal],[1_pInt,2_pInt,3_pInt])) > tol_math_check)) then
   write (error_msg, '(a)' ) 'math_expand [1,2] by [1,2,3] => [1,2,2,1,1,1]'
   call IO_error(401_pInt,ext_msg=error_msg)
 endif
 
end subroutine math_check
 

!--------------------------------------------------------------------------------------------------
!> @brief Quicksort algorithm for two-dimensional integer arrays
! Sorting is done with respect to array(1,:)
! and keeps array(2:N,:) linked to it.
!--------------------------------------------------------------------------------------------------
recursive subroutine math_qsort(a, istart, iend)

 implicit none
 integer(pInt), dimension(:,:), intent(inout) :: a
 integer(pInt), intent(in) :: istart,iend
 integer(pInt) :: ipivot

 if (istart < iend) then
   ipivot = qsort_partition(a,istart, iend)
   call math_qsort(a, istart, ipivot-1_pInt)
   call math_qsort(a, ipivot+1_pInt, iend)
 endif

!--------------------------------------------------------------------------------------------------
 contains

 !-------------------------------------------------------------------------------------------------
 !> @brief Partitioning required for quicksort
 !-------------------------------------------------------------------------------------------------
 integer(pInt) function qsort_partition(a, istart, iend)
 
   implicit none
   integer(pInt), dimension(:,:), intent(inout) :: a
   integer(pInt), intent(in) :: istart,iend
   integer(pInt) :: i,j,k,tmp
  
   do
  ! find the first element on the right side less than or equal to the pivot point
     do j = iend, istart, -1_pInt
       if (a(1,j) <= a(1,istart)) exit
     enddo
  ! find the first element on the left side greater than the pivot point
     do i = istart, iend
       if (a(1,i) > a(1,istart)) exit
     enddo
     if (i < j) then ! if the indexes do not cross, exchange values
       do k = 1_pInt, int(size(a,1_pInt), pInt)
         tmp = a(k,i)
         a(k,i) = a(k,j)
         a(k,j) = tmp
       enddo
     else           ! if they do cross, exchange left value with pivot and return with the partition index
       do k = 1_pInt, int(size(a,1_pInt), pInt)
         tmp = a(k,istart)
         a(k,istart) = a(k,j)
         a(k,j) = tmp
       enddo
       qsort_partition = j
       return
     endif
   enddo
 
 end function qsort_partition

end subroutine math_qsort


!--------------------------------------------------------------------------------------------------
!> @brief vector expansion
!> @details takes a set of numbers (a,b,c,...) and corresponding multiples (x,y,z,...)
!> to return a vector of x times a, y times b, z times c, ... 
!--------------------------------------------------------------------------------------------------
pure function math_expand(what,how)

 implicit none
 real(pReal),   dimension(:), intent(in) :: what
 integer(pInt), dimension(:), intent(in) :: how
 real(pReal), dimension(sum(how)) ::  math_expand
<<<<<<< HEAD
 integer(pInt) :: i,o

 o = 1_pInt
 do i = 1, size(how)
   math_expand(o:o+how(i)-1_pInt) = what(1+mod(i-1,size(what)))
   o = o + how(i)
=======
 integer(pInt) :: i

 do i = 1_pInt, size(how)
   math_expand(sum(how(1:i-1))+1:sum(how(1:i))) = what(mod(i-1_pInt,size(what))+1_pInt)
>>>>>>> f5816a64
 enddo

end function math_expand


!--------------------------------------------------------------------------------------------------
!> @brief range of integers starting at one
!--------------------------------------------------------------------------------------------------
pure function math_range(N)

 implicit none
 integer(pInt), intent(in) :: N                                                                     !< length of range
 integer(pInt) :: i
 integer(pInt), dimension(N) :: math_range

 math_range = [(i,i=1_pInt,N)]

end function math_range


!--------------------------------------------------------------------------------------------------
!> @brief second rank identity tensor of specified dimension
!--------------------------------------------------------------------------------------------------
pure function math_identity2nd(dimen)

 implicit none
 integer(pInt), intent(in) :: dimen                                                                 !< tensor dimension
 integer(pInt) :: i
 real(pReal), dimension(dimen,dimen) :: math_identity2nd

 math_identity2nd = 0.0_pReal
 forall (i=1_pInt:dimen) math_identity2nd(i,i) = 1.0_pReal

end function math_identity2nd

!--------------------------------------------------------------------------------------------------
!> @brief symmetric fourth rank identity tensor of specified dimension
!  from http://en.wikipedia.org/wiki/Tensor_derivative_(continuum_mechanics)#Derivative_of_a_second-order_tensor_with_respect_to_itself
!--------------------------------------------------------------------------------------------------
pure function math_identity4th(dimen)

 implicit none
 integer(pInt), intent(in) :: dimen                                                                 !< tensor dimension
 integer(pInt) :: i,j,k,l
 real(pReal), dimension(dimen,dimen,dimen,dimen) ::  math_identity4th

 forall (i=1_pInt:dimen,j=1_pInt:dimen,k=1_pInt:dimen,l=1_pInt:dimen) math_identity4th(i,j,k,l) = &
        0.5_pReal*(math_I3(i,k)*math_I3(j,l)+math_I3(i,l)*math_I3(j,k))

end function math_identity4th


!--------------------------------------------------------------------------------------------------
!> @brief permutation tensor e_ijk used for computing cross product of two tensors
! e_ijk =  1 if even permutation of ijk
! e_ijk = -1 if odd permutation of ijk
! e_ijk =  0 otherwise
!--------------------------------------------------------------------------------------------------
real(pReal) pure function math_civita(i,j,k)

 implicit none
 integer(pInt), intent(in) :: i,j,k

 math_civita = 0.0_pReal
 if (((i == 1_pInt).and.(j == 2_pInt).and.(k == 3_pInt)) .or. &
     ((i == 2_pInt).and.(j == 3_pInt).and.(k == 1_pInt)) .or. &
     ((i == 3_pInt).and.(j == 1_pInt).and.(k == 2_pInt))) math_civita = 1.0_pReal
 if (((i == 1_pInt).and.(j == 3_pInt).and.(k == 2_pInt)) .or. &
     ((i == 2_pInt).and.(j == 1_pInt).and.(k == 3_pInt)) .or. &
     ((i == 3_pInt).and.(j == 2_pInt).and.(k == 1_pInt))) math_civita = -1.0_pReal

end function math_civita


!--------------------------------------------------------------------------------------------------
!> @brief kronecker delta function d_ij
! d_ij = 1 if i = j
! d_ij = 0 otherwise
! inspired by http://fortraninacworld.blogspot.de/2012/12/ternary-operator.html
!--------------------------------------------------------------------------------------------------
real(pReal) pure function math_delta(i,j)

 implicit none
 integer(pInt), intent (in) :: i,j

 math_delta = merge(0.0_pReal, 1.0_pReal, i /= j)

end function math_delta


!--------------------------------------------------------------------------------------------------
!> @brief cross product a x b
!--------------------------------------------------------------------------------------------------
pure function math_crossproduct(A,B)

 implicit none
 real(pReal), dimension(3), intent(in) ::  A,B
 real(pReal), dimension(3) ::  math_crossproduct

 math_crossproduct = [ A(2)*B(3) -A(3)*B(2), &
                       A(3)*B(1) -A(1)*B(3), &
                       A(1)*B(2) -A(2)*B(1) ]

end function math_crossproduct


!--------------------------------------------------------------------------------------------------
!> @brief tensor product A \otimes B of arbitrary sized vectors A and B
!--------------------------------------------------------------------------------------------------
pure function math_tensorproduct(A,B)

 implicit none
 real(pReal), dimension(:), intent(in) ::  A,B
 real(pReal), dimension(size(A,1),size(B,1)) ::  math_tensorproduct
 integer(pInt) :: i,j

 forall (i=1_pInt:size(A,1),j=1_pInt:size(B,1)) math_tensorproduct(i,j) = A(i)*B(j)

end function math_tensorproduct


!--------------------------------------------------------------------------------------------------
!> @brief tensor product A \otimes B of leght-3 vectors A and B
!--------------------------------------------------------------------------------------------------
pure function math_tensorproduct33(A,B)

 implicit none
 real(pReal), dimension(3,3) ::  math_tensorproduct33
 real(pReal), dimension(3), intent(in) ::  A,B
 integer(pInt) :: i,j

 forall (i=1_pInt:3_pInt,j=1_pInt:3_pInt) math_tensorproduct33(i,j) = A(i)*B(j)

end function math_tensorproduct33


!--------------------------------------------------------------------------------------------------
!> @brief matrix multiplication 3x3 = 1
!--------------------------------------------------------------------------------------------------
real(pReal) pure function math_mul3x3(A,B)

 implicit none
 real(pReal), dimension(3), intent(in) ::  A,B

 math_mul3x3 = sum(A*B)

end function math_mul3x3


!--------------------------------------------------------------------------------------------------
!> @brief matrix multiplication 6x6 = 1
!--------------------------------------------------------------------------------------------------
real(pReal) pure function math_mul6x6(A,B)

 implicit none
 real(pReal), dimension(6), intent(in) ::  A,B

 math_mul6x6 = sum(A*B)

end function math_mul6x6


!--------------------------------------------------------------------------------------------------
!> @brief matrix multiplication 33xx33 = 1 (double contraction --> ij * ij)
!--------------------------------------------------------------------------------------------------
real(pReal) pure function math_mul33xx33(A,B)

 implicit none
 real(pReal), dimension(3,3), intent(in) ::  A,B
 integer(pInt) :: i,j
 real(pReal), dimension(3,3) ::              C

 forall (i=1_pInt:3_pInt,j=1_pInt:3_pInt) C(i,j) = A(i,j) * B(i,j)
 math_mul33xx33 = sum(C)

end function math_mul33xx33


!--------------------------------------------------------------------------------------------------
!> @brief matrix multiplication 3333x33 = 33 (double contraction --> ijkl *kl = ij)
!--------------------------------------------------------------------------------------------------
pure function math_mul3333xx33(A,B)

 implicit none
 real(pReal), dimension(3,3) :: math_mul3333xx33
 real(pReal), dimension(3,3,3,3), intent(in) ::  A
 real(pReal), dimension(3,3), intent(in) ::  B
 integer(pInt) :: i,j 

 forall(i = 1_pInt:3_pInt,j = 1_pInt:3_pInt) &
   math_mul3333xx33(i,j) = sum(A(i,j,1:3,1:3)*B(1:3,1:3))
   
end function math_mul3333xx33


!--------------------------------------------------------------------------------------------------
!> @brief matrix multiplication 3333x3333 = 3333 (ijkl *klmn = ijmn)
!--------------------------------------------------------------------------------------------------
pure function math_mul3333xx3333(A,B)

 implicit none
 integer(pInt) :: i,j,k,l
 real(pReal), dimension(3,3,3,3), intent(in) ::  A
 real(pReal), dimension(3,3,3,3), intent(in) ::  B
 real(pReal), dimension(3,3,3,3) :: math_mul3333xx3333

 forall(i = 1_pInt:3_pInt,j = 1_pInt:3_pInt, k = 1_pInt:3_pInt, l= 1_pInt:3_pInt) &
   math_mul3333xx3333(i,j,k,l) = sum(A(i,j,1:3,1:3)*B(1:3,1:3,k,l))

end function math_mul3333xx3333


!--------------------------------------------------------------------------------------------------
!> @brief matrix multiplication 33x33 = 33
!--------------------------------------------------------------------------------------------------
pure function math_mul33x33(A,B)

 implicit none
 real(pReal), dimension(3,3) ::  math_mul33x33
 real(pReal), dimension(3,3), intent(in) ::  A,B
 integer(pInt) :: i,j

 forall (i=1_pInt:3_pInt,j=1_pInt:3_pInt) &
   math_mul33x33(i,j) = A(i,1)*B(1,j) + A(i,2)*B(2,j) + A(i,3)*B(3,j)

end function math_mul33x33


!--------------------------------------------------------------------------------------------------
!> @brief matrix multiplication 66x66 = 66
!--------------------------------------------------------------------------------------------------
pure function math_mul66x66(A,B)

 implicit none
 real(pReal), dimension(6,6) ::  math_mul66x66
 real(pReal), dimension(6,6), intent(in) ::  A,B
 integer(pInt) :: i,j

 forall (i=1_pInt:6_pInt,j=1_pInt:6_pInt) math_mul66x66(i,j) = &
   A(i,1)*B(1,j) + A(i,2)*B(2,j) + A(i,3)*B(3,j) + &
   A(i,4)*B(4,j) + A(i,5)*B(5,j) + A(i,6)*B(6,j)

end function math_mul66x66


!--------------------------------------------------------------------------------------------------
!> @brief matrix multiplication 99x99 = 99
!--------------------------------------------------------------------------------------------------
pure function math_mul99x99(A,B)

 implicit none
 real(pReal), dimension(9,9) ::  math_mul99x99
 real(pReal), dimension(9,9), intent(in) ::  A,B
 integer(pInt)  i,j

 forall (i=1_pInt:9_pInt,j=1_pInt:9_pInt) math_mul99x99(i,j) = &
   A(i,1)*B(1,j) + A(i,2)*B(2,j) + A(i,3)*B(3,j) + &
   A(i,4)*B(4,j) + A(i,5)*B(5,j) + A(i,6)*B(6,j) + &
   A(i,7)*B(7,j) + A(i,8)*B(8,j) + A(i,9)*B(9,j)

end function math_mul99x99


!--------------------------------------------------------------------------------------------------
!> @brief matrix multiplication 33x3 = 3
!--------------------------------------------------------------------------------------------------
pure function math_mul33x3(A,B)

 implicit none
 real(pReal), dimension(3) ::  math_mul33x3
 real(pReal), dimension(3,3), intent(in) ::  A
 real(pReal), dimension(3),   intent(in) ::  B
 integer(pInt) :: i 

 forall (i=1_pInt:3_pInt) math_mul33x3(i) = sum(A(i,1:3)*B)

end function math_mul33x3


!--------------------------------------------------------------------------------------------------
!> @brief matrix multiplication complex(33) x real(3) = complex(3)
!--------------------------------------------------------------------------------------------------
pure function math_mul33x3_complex(A,B)

 implicit none
 complex(pReal), dimension(3) ::  math_mul33x3_complex
 complex(pReal), dimension(3,3), intent(in) ::  A
 real(pReal),    dimension(3),   intent(in) ::  B
 integer(pInt) :: i 

 forall (i=1_pInt:3_pInt) math_mul33x3_complex(i) = sum(A(i,1:3)*cmplx(B,0.0_pReal,pReal))

end function math_mul33x3_complex


!--------------------------------------------------------------------------------------------------
!> @brief matrix multiplication 66x6 = 6
!--------------------------------------------------------------------------------------------------
pure function math_mul66x6(A,B)

 implicit none
 real(pReal), dimension(6) ::  math_mul66x6
 real(pReal), dimension(6,6), intent(in) ::  A
 real(pReal), dimension(6),   intent(in) ::  B
 integer(pInt) :: i

 forall (i=1_pInt:6_pInt) math_mul66x6(i) = &
   A(i,1)*B(1) + A(i,2)*B(2) + A(i,3)*B(3) + &
   A(i,4)*B(4) + A(i,5)*B(5) + A(i,6)*B(6)

end function math_mul66x6


!--------------------------------------------------------------------------------------------------
!> @brief 3x3 matrix exponential up to series approximation order n (default 5)
!--------------------------------------------------------------------------------------------------
pure function math_exp33(A,n)

 implicit none
 integer(pInt) :: i
 integer(pInt), intent(in), optional :: n
 real(pReal), dimension(3,3), intent(in) :: A
 real(pReal), dimension(3,3) :: B, math_exp33
 real(pReal) :: invFac

 B = math_I3                                                                                        ! init
 invFac = 1.0_pReal                                                                                 ! 0!
 math_exp33 = B                                                                                     ! A^0 = eye2

 do i = 1_pInt, merge(n,5_pInt,present(n))
   invFac = invFac/real(i,pReal)                                                                    ! invfac = 1/i!
   B = math_mul33x33(B,A)
   math_exp33 = math_exp33 + invFac*B                                                               ! exp = SUM (A^i)/i!
 enddo

end function math_exp33


!--------------------------------------------------------------------------------------------------
!> @brief transposition of a 33 matrix
!--------------------------------------------------------------------------------------------------
pure function math_transpose33(A)

 implicit none 
 real(pReal),dimension(3,3) :: math_transpose33
 real(pReal),dimension(3,3),intent(in)  :: A
 integer(pInt) :: i,j

 forall(i=1_pInt:3_pInt, j=1_pInt:3_pInt) math_transpose33(i,j) = A(j,i)

end function math_transpose33


!--------------------------------------------------------------------------------------------------
!> @brief Cramer inversion of 33 matrix (function)
!   direct Cramer inversion of matrix A.
!   returns all zeroes if not possible, i.e. if det close to zero
!--------------------------------------------------------------------------------------------------
pure function math_inv33(A)
 use prec, only: &
   dNeq0

 implicit none
 real(pReal),dimension(3,3),intent(in)  :: A
 real(pReal) :: DetA
 real(pReal),dimension(3,3) :: math_inv33

 math_inv33(1,1) =  A(2,2) * A(3,3) - A(2,3) * A(3,2)
 math_inv33(2,1) = -A(2,1) * A(3,3) + A(2,3) * A(3,1)
 math_inv33(3,1) =  A(2,1) * A(3,2) - A(2,2) * A(3,1)

 DetA = A(1,1) * math_inv33(1,1) + A(1,2) * math_inv33(2,1) + A(1,3) * math_inv33(3,1)

 if (dNeq0(DetA)) then
   math_inv33(1,2) = -A(1,2) * A(3,3) + A(1,3) * A(3,2)
   math_inv33(2,2) =  A(1,1) * A(3,3) - A(1,3) * A(3,1)
   math_inv33(3,2) = -A(1,1) * A(3,2) + A(1,2) * A(3,1)

   math_inv33(1,3) =  A(1,2) * A(2,3) - A(1,3) * A(2,2)
   math_inv33(2,3) = -A(1,1) * A(2,3) + A(1,3) * A(2,1)
   math_inv33(3,3) =  A(1,1) * A(2,2) - A(1,2) * A(2,1)
   
   math_inv33 = math_inv33/DetA
 else
   math_inv33 = 0.0_pReal
 endif

end function math_inv33


!--------------------------------------------------------------------------------------------------
!> @brief Cramer inversion of 33 matrix (subroutine)
!   direct Cramer inversion of matrix A.
!   also returns determinant
!   returns error if not possible, i.e. if det close to zero
!--------------------------------------------------------------------------------------------------
pure subroutine math_invert33(A, InvA, DetA, error)
 use prec, only: &
   dEq0

 implicit none
 logical, intent(out) :: error
 real(pReal),dimension(3,3),intent(in)  :: A
 real(pReal),dimension(3,3),intent(out) :: InvA
 real(pReal), intent(out) :: DetA

 InvA(1,1) =  A(2,2) * A(3,3) - A(2,3) * A(3,2)
 InvA(2,1) = -A(2,1) * A(3,3) + A(2,3) * A(3,1)
 InvA(3,1) =  A(2,1) * A(3,2) - A(2,2) * A(3,1)

 DetA = A(1,1) * InvA(1,1) + A(1,2) * InvA(2,1) + A(1,3) * InvA(3,1)

 if (dEq0(DetA)) then
   InvA = 0.0_pReal
   error = .true.
 else
   InvA(1,2) = -A(1,2) * A(3,3) + A(1,3) * A(3,2)
   InvA(2,2) =  A(1,1) * A(3,3) - A(1,3) * A(3,1)
   InvA(3,2) = -A(1,1) * A(3,2) + A(1,2) * A(3,1)

   InvA(1,3) =  A(1,2) * A(2,3) - A(1,3) * A(2,2)
   InvA(2,3) = -A(1,1) * A(2,3) + A(1,3) * A(2,1)
   InvA(3,3) =  A(1,1) * A(2,2) - A(1,2) * A(2,1)

   InvA = InvA/DetA
   error = .false.
 endif

end subroutine math_invert33


!--------------------------------------------------------------------------------------------------
!> @brief Inversion of symmetriced 3x3x3x3 tensor.
!--------------------------------------------------------------------------------------------------
function math_invSym3333(A)
 use IO, only: &
   IO_error

 implicit none
 real(pReal),dimension(3,3,3,3)            :: math_invSym3333

 real(pReal),dimension(3,3,3,3),intent(in) :: A

 integer(pInt) :: ierr
 integer(pInt), dimension(6)   :: ipiv6
 real(pReal),   dimension(6,6) :: temp66_Real
 real(pReal),   dimension(6)   :: work6
 external :: &
  dgetrf, &
  dgetri

 temp66_real = math_Mandel3333to66(A)
 call dgetrf(6,6,temp66_real,6,ipiv6,ierr)
 call dgetri(6,temp66_real,6,ipiv6,work6,6,ierr)
 if (ierr == 0_pInt) then
   math_invSym3333 = math_Mandel66to3333(temp66_real)
 else
   call IO_error(400_pInt, ext_msg = 'math_invSym3333')
 endif

end function math_invSym3333


!--------------------------------------------------------------------------------------------------
!> @brief invert matrix of arbitrary dimension
!--------------------------------------------------------------------------------------------------
subroutine math_invert(myDim,A, InvA, error)

 implicit none
 integer(pInt), intent(in)  :: myDim
 real(pReal), dimension(myDim,myDim), intent(in)  :: A


 integer(pInt) :: ierr
 integer(pInt), dimension(myDim)       :: ipiv
 real(pReal),   dimension(myDim)       :: work
 
 real(pReal), dimension(myDim,myDim), intent(out) :: invA
 logical, intent(out) :: error
 external :: &
  dgetrf, &
  dgetri
 
 invA = A 
 call dgetrf(myDim,myDim,invA,myDim,ipiv,ierr)
 call dgetri(myDim,InvA,myDim,ipiv,work,myDim,ierr)
 error = merge(.true.,.false., ierr /= 0_pInt)                                                      ! http://fortraninacworld.blogspot.de/2012/12/ternary-operator.html
 
end subroutine math_invert


!--------------------------------------------------------------------------------------------------
!> @brief symmetrize a 33 matrix
!--------------------------------------------------------------------------------------------------
pure function math_symmetric33(m)

 implicit none
 real(pReal), dimension(3,3) :: math_symmetric33
 real(pReal), dimension(3,3), intent(in) :: m
 
 math_symmetric33 = 0.5_pReal * (m + transpose(m))

end function math_symmetric33


!--------------------------------------------------------------------------------------------------
!> @brief symmetrize a 66 matrix
!--------------------------------------------------------------------------------------------------
pure function math_symmetric66(m)

 implicit none
 real(pReal), dimension(6,6) :: math_symmetric66
 real(pReal), dimension(6,6), intent(in) :: m

 math_symmetric66 = 0.5_pReal * (m + transpose(m))

end function math_symmetric66


!--------------------------------------------------------------------------------------------------
!> @brief skew part of a 33 matrix
!--------------------------------------------------------------------------------------------------
pure function math_skew33(m)

 implicit none
 real(pReal), dimension(3,3) :: math_skew33
 real(pReal), dimension(3,3), intent(in) :: m

 math_skew33 = m - math_symmetric33(m)

end function math_skew33

!--------------------------------------------------------------------------------------------------
!> @brief hydrostatic part of a 33 matrix
!--------------------------------------------------------------------------------------------------
pure function math_spherical33(m)

 implicit none
 real(pReal), dimension(3,3) :: math_spherical33
 real(pReal), dimension(3,3), intent(in) :: m

 math_spherical33 = math_I3 * math_trace33(m)/3.0_pReal

end function math_spherical33


!--------------------------------------------------------------------------------------------------
!> @brief deviatoric part of a 33 matrix
!--------------------------------------------------------------------------------------------------
pure function math_deviatoric33(m)

 implicit none
 real(pReal), dimension(3,3) :: math_deviatoric33
 real(pReal), dimension(3,3), intent(in) :: m

 math_deviatoric33 = m - math_spherical33(m)

end function math_deviatoric33


!--------------------------------------------------------------------------------------------------
!> @brief equivalent scalar quantity of a full symmetric strain tensor
!--------------------------------------------------------------------------------------------------
pure function math_equivStrain33(m)

 implicit none
 real(pReal), dimension(3,3), intent(in) :: m
 real(pReal), dimension(3) :: e,s
 real(pReal) :: math_equivStrain33
 real(pReal), parameter :: TWOTHIRD = 2.0_pReal/3.0_pReal

 e = [2.0_pReal*m(1,1)-m(2,2)-m(3,3), &
      2.0_pReal*m(2,2)-m(3,3)-m(1,1), &
      2.0_pReal*m(3,3)-m(1,1)-m(2,2)]/3.0_pReal
 s = [m(1,2),m(2,3),m(1,3)]*2.0_pReal

 math_equivStrain33 = TWOTHIRD*(1.50_pReal*(sum(e**2.0_pReal)) + &
                                0.75_pReal*(sum(s**2.0_pReal)))**(0.5_pReal)

end function math_equivStrain33


!--------------------------------------------------------------------------------------------------
!> @brief von Mises equivalent of a full symmetric stress tensor
!--------------------------------------------------------------------------------------------------
pure function math_equivStress33(m)

 implicit none
 real(pReal), dimension(3,3), intent(in) :: m
 real(pReal) :: math_equivStress33

 math_equivStress33 =( ( (m(1,1)-m(2,2))**2.0_pReal + &
                         (m(2,2)-m(3,3))**2.0_pReal + &
                         (m(3,3)-m(1,1))**2.0_pReal + &
                         6.0_pReal*( m(1,2)**2.0_pReal + &
                                     m(2,3)**2.0_pReal + &
                                     m(1,3)**2.0_pReal &
                                   ) &
                       )**0.5_pReal &
                     )/sqrt(2.0_pReal)

end function math_equivStress33


!--------------------------------------------------------------------------------------------------
!> @brief trace of a 33 matrix
!--------------------------------------------------------------------------------------------------
real(pReal) pure function math_trace33(m)

 implicit none
 real(pReal), dimension(3,3), intent(in) :: m

 math_trace33 = m(1,1) + m(2,2) + m(3,3)

end function math_trace33


!--------------------------------------------------------------------------------------------------
!> @brief determinant of a 33 matrix
!--------------------------------------------------------------------------------------------------
real(pReal) pure function math_det33(m)

 implicit none
 real(pReal), dimension(3,3), intent(in) :: m
 
 math_det33 = m(1,1)* (m(2,2)*m(3,3)-m(2,3)*m(3,2)) &
            - m(1,2)* (m(2,1)*m(3,3)-m(2,3)*m(3,1)) &
            + m(1,3)* (m(2,1)*m(3,2)-m(2,2)*m(3,1))

end function math_det33


!--------------------------------------------------------------------------------------------------
!> @brief determinant of a symmetric 33 matrix
!--------------------------------------------------------------------------------------------------
real(pReal) pure function math_detSym33(m)

 implicit none
 real(pReal), dimension(3,3), intent(in) :: m
 
  math_detSym33 = -(m(1,1)*m(2,3)**2_pInt + m(2,2)*m(1,3)**2_pInt + m(3,3)*m(1,2)**2_pInt) &
                  + m(1,1)*m(2,2)*m(3,3)  + 2.0_pReal * m(1,2)*m(1,3)*m(2,3)

end function  math_detSym33


!--------------------------------------------------------------------------------------------------
!> @brief convert 33 matrix into vector 9
!--------------------------------------------------------------------------------------------------
pure function math_Plain33to9(m33)

 implicit none
 real(pReal), dimension(9) :: math_Plain33to9
 real(pReal), dimension(3,3), intent(in) :: m33
 integer(pInt) :: i

 forall (i=1_pInt:9_pInt) math_Plain33to9(i) = m33(mapPlain(1,i),mapPlain(2,i))

end function math_Plain33to9


!--------------------------------------------------------------------------------------------------
!> @brief convert Plain 9 back to 33 matrix
!--------------------------------------------------------------------------------------------------
pure function math_Plain9to33(v9)

 implicit none
 real(pReal), dimension(3,3) :: math_Plain9to33
 real(pReal), dimension(9), intent(in) :: v9
 integer(pInt) :: i

 forall (i=1_pInt:9_pInt) math_Plain9to33(mapPlain(1,i),mapPlain(2,i)) = v9(i)

end function math_Plain9to33


!--------------------------------------------------------------------------------------------------
!> @brief convert symmetric 33 matrix into Mandel vector 6
!--------------------------------------------------------------------------------------------------
pure function math_Mandel33to6(m33)

 implicit none
 real(pReal), dimension(6) :: math_Mandel33to6
 real(pReal), dimension(3,3), intent(in) :: m33
 
 integer(pInt) :: i

 forall (i=1_pInt:6_pInt) math_Mandel33to6(i) = nrmMandel(i)*m33(mapMandel(1,i),mapMandel(2,i))

end function math_Mandel33to6


!--------------------------------------------------------------------------------------------------
!> @brief convert Mandel 6 back to symmetric 33 matrix
!--------------------------------------------------------------------------------------------------
pure function math_Mandel6to33(v6)

 implicit none
 real(pReal), dimension(6), intent(in) :: v6
 real(pReal), dimension(3,3) :: math_Mandel6to33
 integer(pInt) :: i

 forall (i=1_pInt:6_pInt)
  math_Mandel6to33(mapMandel(1,i),mapMandel(2,i)) = invnrmMandel(i)*v6(i)
  math_Mandel6to33(mapMandel(2,i),mapMandel(1,i)) = invnrmMandel(i)*v6(i)
 end forall

end function math_Mandel6to33


!--------------------------------------------------------------------------------------------------
!> @brief convert 3333 tensor into plain matrix 99
!--------------------------------------------------------------------------------------------------
pure function math_Plain3333to99(m3333)

 implicit none
 real(pReal), dimension(3,3,3,3), intent(in) :: m3333
 real(pReal), dimension(9,9) :: math_Plain3333to99
 integer(pInt) :: i,j

 forall (i=1_pInt:9_pInt,j=1_pInt:9_pInt) math_Plain3333to99(i,j) = &
   m3333(mapPlain(1,i),mapPlain(2,i),mapPlain(1,j),mapPlain(2,j))

end function math_Plain3333to99

!--------------------------------------------------------------------------------------------------
!> @brief plain matrix 99 into 3333 tensor
!--------------------------------------------------------------------------------------------------
pure function math_Plain99to3333(m99)

 implicit none
 real(pReal), dimension(9,9), intent(in) :: m99
 real(pReal), dimension(3,3,3,3) :: math_Plain99to3333
 integer(pInt) :: i,j

 forall (i=1_pInt:9_pInt,j=1_pInt:9_pInt) math_Plain99to3333(mapPlain(1,i),mapPlain(2,i),&
   mapPlain(1,j),mapPlain(2,j)) = m99(i,j)

end function math_Plain99to3333


!--------------------------------------------------------------------------------------------------
!> @brief convert Mandel matrix 66 into Plain matrix 66
!--------------------------------------------------------------------------------------------------
pure function math_Mandel66toPlain66(m66)

 implicit none
 real(pReal), dimension(6,6), intent(in) :: m66
 real(pReal), dimension(6,6) :: math_Mandel66toPlain66
 integer(pInt) :: i,j

 forall (i=1_pInt:6_pInt,j=1_pInt:6_pInt) &
   math_Mandel66toPlain66(i,j) = invnrmMandel(i) * invnrmMandel(j) * m66(i,j)

end function math_Mandel66toPlain66


!--------------------------------------------------------------------------------------------------
!> @brief convert Plain matrix 66 into Mandel matrix 66
!--------------------------------------------------------------------------------------------------
pure function math_Plain66toMandel66(m66)

 implicit none
 real(pReal), dimension(6,6), intent(in) :: m66
 real(pReal), dimension(6,6) :: math_Plain66toMandel66
 integer(pInt)  :: i,j

 forall (i=1_pInt:6_pInt,j=1_pInt:6_pInt) &
   math_Plain66toMandel66(i,j) = nrmMandel(i) * nrmMandel(j) * m66(i,j)

end function math_Plain66toMandel66


!--------------------------------------------------------------------------------------------------
!> @brief convert symmetric 3333 tensor into Mandel matrix 66
!--------------------------------------------------------------------------------------------------
pure function math_Mandel3333to66(m3333)

 implicit none

 real(pReal), dimension(3,3,3,3), intent(in) :: m3333
 real(pReal), dimension(6,6) :: math_Mandel3333to66
 integer(pInt) :: i,j

 forall (i=1_pInt:6_pInt,j=1_pInt:6_pInt) math_Mandel3333to66(i,j) = &
   nrmMandel(i)*nrmMandel(j)*m3333(mapMandel(1,i),mapMandel(2,i),mapMandel(1,j),mapMandel(2,j))

end function math_Mandel3333to66


!--------------------------------------------------------------------------------------------------
!> @brief convert Mandel matrix 66 back to symmetric 3333 tensor
!--------------------------------------------------------------------------------------------------
pure function math_Mandel66to3333(m66)

 implicit none
 real(pReal), dimension(3,3,3,3) :: math_Mandel66to3333
 real(pReal), dimension(6,6), intent(in) :: m66
 integer(pInt) :: i,j

 forall (i=1_pInt:6_pInt,j=1_pInt:6_pInt)
   math_Mandel66to3333(mapMandel(1,i),mapMandel(2,i),mapMandel(1,j),mapMandel(2,j)) = &
                              invnrmMandel(i)*invnrmMandel(j)*m66(i,j)
   math_Mandel66to3333(mapMandel(2,i),mapMandel(1,i),mapMandel(1,j),mapMandel(2,j)) = &
                              invnrmMandel(i)*invnrmMandel(j)*m66(i,j)
   math_Mandel66to3333(mapMandel(1,i),mapMandel(2,i),mapMandel(2,j),mapMandel(1,j)) = &
                              invnrmMandel(i)*invnrmMandel(j)*m66(i,j)
   math_Mandel66to3333(mapMandel(2,i),mapMandel(1,i),mapMandel(2,j),mapMandel(1,j)) = &
                              invnrmMandel(i)*invnrmMandel(j)*m66(i,j)
 end forall

end function math_Mandel66to3333


!--------------------------------------------------------------------------------------------------
!> @brief convert Voigt matrix 66 back to symmetric 3333 tensor
!--------------------------------------------------------------------------------------------------
pure function math_Voigt66to3333(m66)

 implicit none
 real(pReal), dimension(3,3,3,3) :: math_Voigt66to3333
 real(pReal), dimension(6,6), intent(in) :: m66
 integer(pInt) :: i,j

 forall (i=1_pInt:6_pInt,j=1_pInt:6_pInt)
   math_Voigt66to3333(mapVoigt(1,i),mapVoigt(2,i),mapVoigt(1,j),mapVoigt(2,j)) =  &
                                                            invnrmVoigt(i)*invnrmVoigt(j)*m66(i,j)
   math_Voigt66to3333(mapVoigt(2,i),mapVoigt(1,i),mapVoigt(1,j),mapVoigt(2,j)) = &
                                                            invnrmVoigt(i)*invnrmVoigt(j)*m66(i,j)
   math_Voigt66to3333(mapVoigt(1,i),mapVoigt(2,i),mapVoigt(2,j),mapVoigt(1,j)) = &
                                                            invnrmVoigt(i)*invnrmVoigt(j)*m66(i,j)
   math_Voigt66to3333(mapVoigt(2,i),mapVoigt(1,i),mapVoigt(2,j),mapVoigt(1,j)) = & 
                                                            invnrmVoigt(i)*invnrmVoigt(j)*m66(i,j)
 end forall

end function math_Voigt66to3333


!--------------------------------------------------------------------------------------------------
!> @brief random quaternion
! http://math.stackexchange.com/questions/131336/uniform-random-quaternion-in-a-restricted-angle-range
! K. Shoemake. Uniform random rotations. In D. Kirk, editor, Graphics Gems III, pages 124-132. 
! Academic, New York, 1992.
!--------------------------------------------------------------------------------------------------
function math_qRand()

 implicit none
 real(pReal), dimension(4) :: math_qRand
 real(pReal), dimension(3) :: rnd

 call halton(3_pInt,rnd)
 math_qRand = [cos(2.0_pReal*PI*rnd(1))*sqrt(rnd(3)), &
               sin(2.0_pReal*PI*rnd(2))*sqrt(1.0_pReal-rnd(3)), &
               cos(2.0_pReal*PI*rnd(2))*sqrt(1.0_pReal-rnd(3)), &
               sin(2.0_pReal*PI*rnd(1))*sqrt(rnd(3))]

end function math_qRand


!--------------------------------------------------------------------------------------------------
!> @brief quaternion multiplication q1xq2 = q12
!--------------------------------------------------------------------------------------------------
pure function math_qMul(A,B)

 implicit none
 real(pReal), dimension(4) ::  math_qMul
 real(pReal), dimension(4), intent(in) ::  A, B

 math_qMul = [ A(1)*B(1) - A(2)*B(2) - A(3)*B(3) - A(4)*B(4), &
               A(1)*B(2) + A(2)*B(1) + A(3)*B(4) - A(4)*B(3), &
               A(1)*B(3) - A(2)*B(4) + A(3)*B(1) + A(4)*B(2), &
               A(1)*B(4) + A(2)*B(3) - A(3)*B(2) + A(4)*B(1) ]

end function math_qMul


!--------------------------------------------------------------------------------------------------
!> @brief quaternion dotproduct
!--------------------------------------------------------------------------------------------------
real(pReal) pure function math_qDot(A,B)

 implicit none
 real(pReal), dimension(4), intent(in) :: A, B

 math_qDot = sum(A*B)

end function math_qDot


!--------------------------------------------------------------------------------------------------
!> @brief quaternion conjugation
!--------------------------------------------------------------------------------------------------
pure function math_qConj(Q)

 implicit none
 real(pReal), dimension(4) ::  math_qConj
 real(pReal), dimension(4), intent(in) ::  Q

 math_qConj = [Q(1), -Q(2:4)]

end function math_qConj


!--------------------------------------------------------------------------------------------------
!> @brief quaternion norm
!--------------------------------------------------------------------------------------------------
real(pReal) pure function math_qNorm(Q)

 implicit none
 real(pReal), dimension(4), intent(in) ::  Q

 math_qNorm = norm2(Q)

end function math_qNorm


!--------------------------------------------------------------------------------------------------
!> @brief quaternion inversion
!--------------------------------------------------------------------------------------------------
pure function math_qInv(Q)
 use prec, only: &
   dNeq0

 implicit none
 real(pReal), dimension(4), intent(in) ::  Q
 real(pReal), dimension(4) ::  math_qInv
 real(pReal) :: squareNorm

 math_qInv = 0.0_pReal

 squareNorm = math_qDot(Q,Q)
 if (dNeq0(squareNorm)) math_qInv = math_qConj(Q) / squareNorm

end function math_qInv


!--------------------------------------------------------------------------------------------------
!> @brief action of a quaternion on a vector (rotate vector v with Q)
!--------------------------------------------------------------------------------------------------
pure function math_qRot(Q,v)

 implicit none
 real(pReal), dimension(4), intent(in) :: Q
 real(pReal), dimension(3), intent(in) :: v
 real(pReal), dimension(3) :: math_qRot
 real(pReal), dimension(4,4) :: T
 integer(pInt) :: i, j

 do i = 1_pInt,4_pInt
   do j = 1_pInt,i
     T(i,j) = Q(i) * Q(j)
   enddo
 enddo

 math_qRot = [-v(1)*(T(3,3)+T(4,4)) + v(2)*(T(3,2)-T(4,1)) + v(3)*(T(4,2)+T(3,1)), &
               v(1)*(T(3,2)+T(4,1)) - v(2)*(T(2,2)+T(4,4)) + v(3)*(T(4,3)-T(2,1)), &
               v(1)*(T(4,2)-T(3,1)) + v(2)*(T(4,3)+T(2,1)) - v(3)*(T(2,2)+T(3,3))]

 math_qRot = 2.0_pReal * math_qRot + v

end function math_qRot


!--------------------------------------------------------------------------------------------------
!> @brief Euler angles (in radians) from rotation matrix
!> @details rotation matrix is meant to represent a PASSIVE rotation, 
!> composed of INTRINSIC rotations around the axes of the 
!> rotating reference frame 
!> (see http://en.wikipedia.org/wiki/Euler_angles for definitions)
!--------------------------------------------------------------------------------------------------
pure function math_RtoEuler(R)

 implicit none
 real(pReal), dimension (3,3), intent(in) :: R
 real(pReal), dimension(3) :: math_RtoEuler
 real(pReal) :: sqhkl, squvw, sqhk

 sqhkl=sqrt(R(1,3)*R(1,3)+R(2,3)*R(2,3)+R(3,3)*R(3,3))
 squvw=sqrt(R(1,1)*R(1,1)+R(2,1)*R(2,1)+R(3,1)*R(3,1))
 sqhk =sqrt(R(1,3)*R(1,3)+R(2,3)*R(2,3))

! calculate PHI
 math_RtoEuler(2) = acos(math_limit(R(3,3)/sqhkl,-1.0_pReal, 1.0_pReal))

 if((math_RtoEuler(2) < 1.0e-8_pReal) .or. (pi-math_RtoEuler(2) < 1.0e-8_pReal)) then
   math_RtoEuler(3) = 0.0_pReal
   math_RtoEuler(1) = acos(math_limit(R(1,1)/squvw, -1.0_pReal, 1.0_pReal))
   if(R(2,1) > 0.0_pReal) math_RtoEuler(1) = 2.0_pReal*pi-math_RtoEuler(1)
 else
   math_RtoEuler(3) = acos(math_limit(R(2,3)/sqhk, -1.0_pReal, 1.0_pReal))
   if(R(1,3) < 0.0) math_RtoEuler(3) = 2.0_pReal*pi-math_RtoEuler(3)
   math_RtoEuler(1) = acos(math_limit(-R(3,2)/sin(math_RtoEuler(2)), -1.0_pReal, 1.0_pReal))
   if(R(3,1) < 0.0) math_RtoEuler(1) = 2.0_pReal*pi-math_RtoEuler(1)
 end if

end function math_RtoEuler


!--------------------------------------------------------------------------------------------------
!> @brief converts a rotation matrix into a quaternion (w+ix+jy+kz)
!> @details math adopted from http://arxiv.org/pdf/math/0701759v1.pdf
!--------------------------------------------------------------------------------------------------
pure function math_RtoQ(R)

 implicit none
 real(pReal), dimension(3,3), intent(in) :: R
 real(pReal), dimension(4)   :: absQ, math_RtoQ
 real(pReal) :: max_absQ
 integer, dimension(1) :: largest !no pInt, maxloc returns integer default

 math_RtoQ = 0.0_pReal

 absQ  = [+ R(1,1) + R(2,2) + R(3,3), &
          + R(1,1) - R(2,2) - R(3,3), &
          - R(1,1) + R(2,2) - R(3,3), &
          - R(1,1) - R(2,2) + R(3,3)] + 1.0_pReal

 largest = maxloc(absQ)

 largestComponent: select case(largest(1))
   case (1) largestComponent
      !1----------------------------------
      math_RtoQ(2) = R(3,2) - R(2,3)
      math_RtoQ(3) = R(1,3) - R(3,1)
      math_RtoQ(4) = R(2,1) - R(1,2)
                                 
   case (2) largestComponent
      math_RtoQ(1) = R(3,2) - R(2,3)
      !2----------------------------------
      math_RtoQ(3) = R(2,1) + R(1,2)
      math_RtoQ(4) = R(1,3) + R(3,1)
                                 
   case (3) largestComponent
      math_RtoQ(1) = R(1,3) - R(3,1)
      math_RtoQ(2) = R(2,1) + R(1,2)
      !3----------------------------------
      math_RtoQ(4) = R(3,2) + R(2,3)
                                 
   case (4) largestComponent
      math_RtoQ(1) = R(2,1) - R(1,2)
      math_RtoQ(2) = R(1,3) + R(3,1)
      math_RtoQ(3) = R(2,3) + R(3,2)
      !4----------------------------------
 end select  largestComponent

 max_absQ = 0.5_pReal * sqrt(absQ(largest(1)))
 math_RtoQ = math_RtoQ * 0.25_pReal / max_absQ
 math_RtoQ(largest(1)) = max_absQ

end function math_RtoQ


!--------------------------------------------------------------------------------------------------
!> @brief rotation matrix from Euler angles (in radians)
!> @details rotation matrix is meant to represent a PASSIVE rotation, 
!> @details composed of INTRINSIC rotations around the axes of the 
!> @details rotating reference frame 
!> @details (see http://en.wikipedia.org/wiki/Euler_angles for definitions)
!--------------------------------------------------------------------------------------------------
pure function math_EulerToR(Euler)

 implicit none
 real(pReal), dimension(3), intent(in) :: Euler
 real(pReal), dimension(3,3) :: math_EulerToR
 real(pReal) c1, c, c2, s1, s, s2

 C1 = cos(Euler(1))
 C  = cos(Euler(2))
 C2 = cos(Euler(3))
 S1 = sin(Euler(1))
 S  = sin(Euler(2))
 S2 = sin(Euler(3))

 math_EulerToR(1,1)=C1*C2-S1*S2*C
 math_EulerToR(1,2)=-C1*S2-S1*C2*C
 math_EulerToR(1,3)=S1*S
 math_EulerToR(2,1)=S1*C2+C1*S2*C
 math_EulerToR(2,2)=-S1*S2+C1*C2*C
 math_EulerToR(2,3)=-C1*S
 math_EulerToR(3,1)=S2*S
 math_EulerToR(3,2)=C2*S
 math_EulerToR(3,3)=C
 
 math_EulerToR = transpose(math_EulerToR)  ! convert to passive rotation

end function math_EulerToR


!--------------------------------------------------------------------------------------------------
!> @brief quaternion (w+ix+jy+kz) from 3-1-3 Euler angles (in radians)
!> @details quaternion is meant to represent a PASSIVE rotation, 
!> @details composed of INTRINSIC rotations around the axes of the 
!> @details rotating reference frame 
!> @details (see http://en.wikipedia.org/wiki/Euler_angles for definitions)
!--------------------------------------------------------------------------------------------------
pure function math_EulerToQ(eulerangles)

 implicit none
 real(pReal), dimension(3), intent(in) :: eulerangles
 real(pReal), dimension(4) :: math_EulerToQ
 real(pReal), dimension(3) :: halfangles
 real(pReal) :: c, s

 halfangles = 0.5_pReal * eulerangles

 c = cos(halfangles(2))
 s = sin(halfangles(2))

 math_EulerToQ= [cos(halfangles(1)+halfangles(3)) * c, &
                 cos(halfangles(1)-halfangles(3)) * s, &
                 sin(halfangles(1)-halfangles(3)) * s, &
                 sin(halfangles(1)+halfangles(3)) * c ]
 math_EulerToQ = math_qConj(math_EulerToQ)                                                          ! convert to passive rotation

end function math_EulerToQ


!--------------------------------------------------------------------------------------------------
!> @brief rotation matrix from axis and angle (in radians)
!> @details rotation matrix is meant to represent a ACTIVE rotation
!> @details (see http://en.wikipedia.org/wiki/Euler_angles for definitions)
!> @details formula for active rotation taken from http://mathworld.wolfram.com/RodriguesRotationFormula.html
!--------------------------------------------------------------------------------------------------
pure function math_axisAngleToR(axis,omega)

 implicit none
 real(pReal), dimension(3,3) :: math_axisAngleToR
 real(pReal), dimension(3), intent(in) :: axis
 real(pReal), intent(in) :: omega
 real(pReal), dimension(3) :: axisNrm
 real(pReal) :: norm,s,c,c1

 norm = norm2(axis)
 if (norm > 1.0e-8_pReal) then                             ! non-zero rotation
   axisNrm = axis/norm                                     ! normalize axis to be sure

   s = sin(omega)
   c = cos(omega)
   c1 = 1.0_pReal - c

   math_axisAngleToR(1,1) =  c + c1*axisNrm(1)**2.0_pReal
   math_axisAngleToR(1,2) = -s*axisNrm(3) + c1*axisNrm(1)*axisNrm(2)
   math_axisAngleToR(1,3) =  s*axisNrm(2) + c1*axisNrm(1)*axisNrm(3)
                             
   math_axisAngleToR(2,1) =  s*axisNrm(3) + c1*axisNrm(2)*axisNrm(1)
   math_axisAngleToR(2,2) =  c + c1*axisNrm(2)**2.0_pReal
   math_axisAngleToR(2,3) = -s*axisNrm(1) + c1*axisNrm(2)*axisNrm(3)
                             
   math_axisAngleToR(3,1) = -s*axisNrm(2) + c1*axisNrm(3)*axisNrm(1)
   math_axisAngleToR(3,2) =  s*axisNrm(1) + c1*axisNrm(3)*axisNrm(2)
   math_axisAngleToR(3,3) =  c + c1*axisNrm(3)**2.0_pReal
 else
   math_axisAngleToR = math_I3
 endif
 
end function math_axisAngleToR


!--------------------------------------------------------------------------------------------------
!> @brief rotation matrix from axis and angle (in radians)
!> @details rotation matrix is meant to represent a PASSIVE rotation
!> @details (see http://en.wikipedia.org/wiki/Euler_angles for definitions)
!--------------------------------------------------------------------------------------------------
pure function math_EulerAxisAngleToR(axis,omega)

 implicit none
 real(pReal), dimension(3,3) :: math_EulerAxisAngleToR
 real(pReal), dimension(3), intent(in) :: axis
 real(pReal), intent(in) :: omega

 math_EulerAxisAngleToR = transpose(math_axisAngleToR(axis,omega))                                  ! convert to passive rotation

end function math_EulerAxisAngleToR


!--------------------------------------------------------------------------------------------------
!> @brief quaternion (w+ix+jy+kz) from Euler axis and angle (in radians)
!> @details quaternion is meant to represent a PASSIVE rotation
!> @details (see http://en.wikipedia.org/wiki/Euler_angles for definitions)
!> @details formula for active rotation taken from 
!> @details http://en.wikipedia.org/wiki/Rotation_representation_%28mathematics%29#Rodrigues_parameters
!--------------------------------------------------------------------------------------------------
pure function math_EulerAxisAngleToQ(axis,omega)

 implicit none
 real(pReal), dimension(4) :: math_EulerAxisAngleToQ
 real(pReal), dimension(3), intent(in) :: axis
 real(pReal), intent(in) :: omega

 math_EulerAxisAngleToQ = math_qConj(math_axisAngleToQ(axis,omega))                                 ! convert to passive rotation

end function math_EulerAxisAngleToQ


!--------------------------------------------------------------------------------------------------
!> @brief quaternion (w+ix+jy+kz) from axis and angle (in radians)
!> @details quaternion is meant to represent an ACTIVE rotation
!> @details (see http://en.wikipedia.org/wiki/Euler_angles for definitions)
!> @details formula for active rotation taken from 
!> @details http://en.wikipedia.org/wiki/Rotation_representation_%28mathematics%29#Rodrigues_parameters
!--------------------------------------------------------------------------------------------------
pure function math_axisAngleToQ(axis,omega)

 implicit none
 real(pReal), dimension(4) :: math_axisAngleToQ
 real(pReal), dimension(3), intent(in) :: axis
 real(pReal), intent(in) :: omega
 real(pReal), dimension(3) :: axisNrm
 real(pReal) :: norm

 norm = sqrt(math_mul3x3(axis,axis))
 rotation: if (norm > 1.0e-8_pReal) then
   axisNrm = axis/norm                                                                              ! normalize axis to be sure
   math_axisAngleToQ = [cos(0.5_pReal*omega), sin(0.5_pReal*omega) * axisNrm(1:3)]
 else rotation
   math_axisAngleToQ = [1.0_pReal,0.0_pReal,0.0_pReal,0.0_pReal]
 endif rotation

end function math_axisAngleToQ


!--------------------------------------------------------------------------------------------------
!> @brief orientation matrix from quaternion (w+ix+jy+kz)
!> @details taken from http://arxiv.org/pdf/math/0701759v1.pdf
!> @details see also http://en.wikipedia.org/wiki/Rotation_formalisms_in_three_dimensions
!--------------------------------------------------------------------------------------------------
pure function math_qToR(q)

 implicit none
 real(pReal), dimension(4), intent(in) :: q
 real(pReal), dimension(3,3) :: math_qToR, T,S
 integer(pInt) :: i, j

 forall (i = 1_pInt:3_pInt, j = 1_pInt:3_pInt) &
   T(i,j) = q(i+1_pInt) * q(j+1_pInt)

 S = reshape( [0.0_pReal,     -q(4),      q(3), &
                    q(4), 0.0_pReal,     -q(2), &
                   -q(3),      q(2), 0.0_pReal],[3,3])                                              ! notation is transposed

 math_qToR = (2.0_pReal * q(1)*q(1) - 1.0_pReal) * math_I3 &
           + 2.0_pReal * T - 2.0_pReal * q(1) * S

end function math_qToR


!--------------------------------------------------------------------------------------------------
!> @brief 3-1-3 Euler angles (in radians) from quaternion (w+ix+jy+kz)
!> @details quaternion is meant to represent a PASSIVE rotation, 
!> @details composed of INTRINSIC rotations around the axes of the 
!> @details rotating reference frame 
!> @details (see http://en.wikipedia.org/wiki/Euler_angles for definitions)
!--------------------------------------------------------------------------------------------------
pure function math_qToEuler(qPassive)

 implicit none
 real(pReal), dimension(4), intent(in) :: qPassive
 real(pReal), dimension(4) :: q
 real(pReal), dimension(3) :: math_qToEuler

 q = math_qConj(qPassive)    ! convert to active rotation, since formulas are defined for active rotations

 math_qToEuler(2) = acos(1.0_pReal-2.0_pReal*(q(2)**2+q(3)**2))

 if (abs(math_qToEuler(2)) < 1.0e-6_pReal) then
   math_qToEuler(1) = sign(2.0_pReal*acos(math_limit(q(1),-1.0_pReal, 1.0_pReal)),q(4))
   math_qToEuler(3) = 0.0_pReal
 else
   math_qToEuler(1) = atan2(+q(1)*q(3)+q(2)*q(4), q(1)*q(2)-q(3)*q(4))
   math_qToEuler(3) = atan2(-q(1)*q(3)+q(2)*q(4), q(1)*q(2)+q(3)*q(4))
 endif

 math_qToEuler = merge(math_qToEuler + [2.0_pReal*PI, PI, 2.0_pReal*PI], &                          ! ensure correct range
                       math_qToEuler,                                    math_qToEuler<0.0_pReal)

end function math_qToEuler


!--------------------------------------------------------------------------------------------------
!> @brief axis-angle (x, y, z, ang in radians) from quaternion (w+ix+jy+kz)
!> @details quaternion is meant to represent an ACTIVE rotation
!> @details (see http://en.wikipedia.org/wiki/Euler_angles for definitions)
!> @details formula for active rotation taken from 
!> @details http://en.wikipedia.org/wiki/Rotation_representation_%28mathematics%29#Rodrigues_parameters
!--------------------------------------------------------------------------------------------------
pure function math_qToAxisAngle(Q)

 implicit none
 real(pReal), dimension(4), intent(in) :: Q
 real(pReal) :: halfAngle, sinHalfAngle
 real(pReal), dimension(4) :: math_qToAxisAngle

 halfAngle = acos(math_limit(Q(1),-1.0_pReal,1.0_pReal))
 sinHalfAngle = sin(halfAngle)

 smallRotation: if (sinHalfAngle <= 1.0e-4_pReal) then
   math_qToAxisAngle = 0.0_pReal
 else smallRotation
   math_qToAxisAngle= [ Q(2:4)/sinHalfAngle, halfAngle*2.0_pReal] 
 endif smallRotation

end function math_qToAxisAngle


!--------------------------------------------------------------------------------------------------
!> @brief Euler axis-angle (x, y, z, ang in radians) from quaternion (w+ix+jy+kz)
!> @details quaternion is meant to represent a PASSIVE rotation
!> @details (see http://en.wikipedia.org/wiki/Euler_angles for definitions)
!--------------------------------------------------------------------------------------------------
pure function math_qToEulerAxisAngle(qPassive)

 implicit none
 real(pReal), dimension(4), intent(in) :: qPassive
 real(pReal), dimension(4) :: q
 real(pReal), dimension(4) :: math_qToEulerAxisAngle

 q = math_qConj(qPassive)                        ! convert to active rotation
 math_qToEulerAxisAngle = math_qToAxisAngle(q)
 
end function math_qToEulerAxisAngle


!--------------------------------------------------------------------------------------------------
!> @brief Rodrigues vector (x, y, z) from unit quaternion (w+ix+jy+kz)
!--------------------------------------------------------------------------------------------------
pure function math_qToRodrig(Q)
 use, intrinsic :: &
   IEEE_arithmetic
 use prec, only: &
   tol_math_check

 implicit none
 real(pReal), dimension(4), intent(in) :: Q
 real(pReal), dimension(3) :: math_qToRodrig

 math_qToRodrig = merge(Q(2:4)/Q(1),IEEE_value(1.0_pReal,IEEE_quiet_NaN),abs(Q(1)) > tol_math_check)! NaN for 180 deg since Rodrig is unbound

end function math_qToRodrig


!--------------------------------------------------------------------------------------------------
!> @brief misorientation angle between two sets of Euler angles
!--------------------------------------------------------------------------------------------------
real(pReal) pure function math_EulerMisorientation(EulerA,EulerB)

 implicit none
 real(pReal), dimension(3), intent(in) :: EulerA,EulerB
 real(pReal), dimension(3,3) :: r
 real(pReal) :: tr

 r = math_mul33x33(math_EulerToR(EulerB),transpose(math_EulerToR(EulerA)))

 tr = (math_trace33(r)-1.0_pReal)*0.4999999_pReal
 math_EulerMisorientation = abs(0.5_pReal*PI-asin(tr))

end function math_EulerMisorientation


!--------------------------------------------------------------------------------------------------
!> @brief draw a random sample from Euler space
!--------------------------------------------------------------------------------------------------
function math_sampleRandomOri()

 implicit none
 real(pReal), dimension(3) :: math_sampleRandomOri, rnd

 call halton(3_pInt,rnd)
 math_sampleRandomOri  = [rnd(1)*2.0_pReal*PI, &
                          acos(2.0_pReal*rnd(2)-1.0_pReal), &
                          rnd(3)*2.0_pReal*PI]

end function math_sampleRandomOri


!--------------------------------------------------------------------------------------------------
!> @brief draw a random sample from Gauss component with noise (in radians) half-width
!--------------------------------------------------------------------------------------------------
function math_sampleGaussOri(center,noise)
 use prec, only: &
   tol_math_check

 implicit none
 real(pReal), intent(in) :: noise
 real(pReal), dimension(3), intent(in) :: center 
 real(pReal) :: cosScatter,scatter
 real(pReal), dimension(3) :: math_sampleGaussOri, disturb
 real(pReal), dimension(3), parameter :: ORIGIN = [0.0_pReal,0.0_pReal,0.0_pReal]
 real(pReal), dimension(5) :: rnd
 integer(pInt) :: i

 if (abs(noise) < tol_math_check) then
   math_sampleGaussOri = center
   return
 endif

! Helming uses different distribution with Bessel functions
! therefore the gauss scatter width has to be scaled differently
 scatter = 0.95_pReal * noise
 cosScatter = cos(scatter)

 do
   call halton(5_pInt,rnd)
   forall (i=1_pInt:3_pInt) rnd(i) = 2.0_pReal*rnd(i)-1.0_pReal  ! expand 1:3 to range [-1,+1]
   disturb  = [ scatter * rnd(1), &                                                       ! phi1
                sign(1.0_pReal,rnd(2))*acos(cosScatter+(1.0_pReal-cosScatter)*rnd(4)), &  ! Phi
                scatter * rnd(2)]                                                         ! phi2
   if (rnd(5) <= exp(-1.0_pReal*(math_EulerMisorientation(ORIGIN,disturb)/scatter)**2_pReal)) exit
 enddo

 math_sampleGaussOri = math_RtoEuler(math_mul33x33(math_EulerToR(disturb),math_EulerToR(center)))

end function math_sampleGaussOri


!--------------------------------------------------------------------------------------------------
!> @brief draw a random sample from Fiber component with noise (in radians)
!--------------------------------------------------------------------------------------------------
function math_sampleFiberOri(alpha,beta,noise)
 use prec, only: &
   tol_math_check

 implicit none
 real(pReal), dimension(3) :: math_sampleFiberOri, fiberInC,fiberInS,axis
 real(pReal), dimension(2), intent(in) :: alpha,beta
 real(pReal), dimension(6) :: rnd
 real(pReal), dimension(3,3) :: oRot,fRot,pRot
 real(pReal) :: noise, scatter, cos2Scatter, angle
 integer(pInt), dimension(2,3), parameter :: ROTMAP = reshape([2_pInt,3_pInt,&
                                                               3_pInt,1_pInt,&
                                                               1_pInt,2_pInt],[2,3])
 integer(pInt) :: i

! Helming uses different distribution with Bessel functions
! therefore the gauss scatter width has to be scaled differently
 scatter = 0.95_pReal * noise
 cos2Scatter = cos(2.0_pReal*scatter)

! fiber axis in crystal coordinate system
 fiberInC = [ sin(alpha(1))*cos(alpha(2)) , &
              sin(alpha(1))*sin(alpha(2)), &
              cos(alpha(1))]
! fiber axis in sample coordinate system
 fiberInS = [ sin(beta(1))*cos(beta(2)), &
              sin(beta(1))*sin(beta(2)), &
              cos(beta(1))]

! ---# rotation matrix from sample to crystal system #---
 angle = -acos(dot_product(fiberInC,fiberInS))
 if(abs(angle) > tol_math_check) then
!   rotation axis between sample and crystal system (cross product)
   forall(i=1_pInt:3_pInt) axis(i) = fiberInC(ROTMAP(1,i))*fiberInS(ROTMAP(2,i))-fiberInC(ROTMAP(2,i))*fiberInS(ROTMAP(1,i))
   oRot = math_EulerAxisAngleToR(math_crossproduct(fiberInC,fiberInS),angle)
 else
   oRot = math_I3
 end if

! ---# rotation matrix about fiber axis (random angle) #---
 do
   call halton(6_pInt,rnd)
   fRot = math_EulerAxisAngleToR(fiberInS,rnd(1)*2.0_pReal*pi)

! ---# rotation about random axis perpend to fiber #---
! random axis pependicular to fiber axis
   axis(1:2) = rnd(2:3)
   if (abs(fiberInS(3)) > tol_math_check) then
     axis(3)=-(axis(1)*fiberInS(1)+axis(2)*fiberInS(2))/fiberInS(3)
   else if(abs(fiberInS(2)) > tol_math_check) then
     axis(3)=axis(2)
     axis(2)=-(axis(1)*fiberInS(1)+axis(3)*fiberInS(3))/fiberInS(2)
   else if(abs(fiberInS(1)) > tol_math_check) then
     axis(3)=axis(1)
     axis(1)=-(axis(2)*fiberInS(2)+axis(3)*fiberInS(3))/fiberInS(1)
   end if

! scattered rotation angle
   if (noise > 0.0_pReal) then
     angle = acos(cos2Scatter+(1.0_pReal-cos2Scatter)*rnd(4))
     if (rnd(5) <= exp(-1.0_pReal*(angle/scatter)**2.0_pReal)) exit
   else
     angle = 0.0_pReal
     exit
   end if
 enddo
 if (rnd(6) <= 0.5) angle = -angle
 
 pRot = math_EulerAxisAngleToR(axis,angle)

! ---# apply the three rotations #---
 math_sampleFiberOri = math_RtoEuler(math_mul33x33(pRot,math_mul33x33(fRot,oRot)))

end function math_sampleFiberOri


!--------------------------------------------------------------------------------------------------
!> @brief draw a random sample from Gauss variable
!--------------------------------------------------------------------------------------------------
real(pReal) function math_sampleGaussVar(meanvalue, stddev, width)
 use prec, only: &
   tol_math_check

 implicit none
 real(pReal), intent(in) ::            meanvalue, &      ! meanvalue of gauss distribution
                                       stddev            ! standard deviation of gauss distribution
 real(pReal), intent(in), optional ::  width             ! width of considered values as multiples of standard deviation
 real(pReal), dimension(2) ::          rnd               ! random numbers
 real(pReal) ::                        scatter, &        ! normalized scatter around meanvalue
                                       myWidth

 if (abs(stddev) < tol_math_check) then
   math_sampleGaussVar = meanvalue
   return
 endif

 myWidth = merge(width,3.0_pReal,present(width))                                                    ! use +-3*sigma as default value for scatter if not given

 do
   call halton(2_pInt, rnd)
   scatter = myWidth * (2.0_pReal * rnd(1) - 1.0_pReal)
   if (rnd(2) <= exp(-0.5_pReal * scatter ** 2.0_pReal)) exit                                       ! test if scattered value is drawn
 enddo

 math_sampleGaussVar = scatter * stddev

end function math_sampleGaussVar


!--------------------------------------------------------------------------------------------------
!> @brief symmetrically equivalent Euler angles for given sample symmetry 
!> @detail 1 (equivalent to != 2 and !=4):triclinic, 2:monoclinic, 4:orthotropic
!--------------------------------------------------------------------------------------------------
pure function math_symmetricEulers(sym,Euler)

 implicit none
 integer(pInt), intent(in) :: sym                                                                   !< symmetry Class
 real(pReal), dimension(3), intent(in) :: Euler
 real(pReal), dimension(3,3) :: math_symmetricEulers

 math_symmetricEulers = transpose(reshape([PI+Euler(1), PI-Euler(1), 2.0_pReal*PI-Euler(1), &
                                              Euler(2), PI-Euler(2), PI          -Euler(2), &
                                              Euler(3), PI+Euler(3), PI          +Euler(3)],[3,3])) ! transpose is needed to have symbolic notation instead of column-major

 math_symmetricEulers = modulo(math_symmetricEulers,2.0_pReal*pi)

 select case (sym)
   case (4_pInt)                                                                                    ! orthotropic: all done

   case (2_pInt)                                                                                    ! monoclinic: return only first
     math_symmetricEulers(1:3,2:3) = 0.0_pReal

   case default                                                                                     ! triclinic: return blank
     math_symmetricEulers = 0.0_pReal
 end select

end function math_symmetricEulers


!--------------------------------------------------------------------------------------------------
!> @brief eigenvalues and eigenvectors of symmetric matrix m
!--------------------------------------------------------------------------------------------------
subroutine math_eigenValuesVectorsSym(m,values,vectors,error)

 implicit none
 real(pReal), dimension(:,:),                  intent(in)  :: m
 real(pReal), dimension(size(m,1)),            intent(out) :: values
 real(pReal), dimension(size(m,1),size(m,1)),  intent(out) :: vectors
 logical, intent(out) :: error
 integer(pInt) :: info
 real(pReal), dimension((64+2)*size(m,1)) :: work                                                    ! block size of 64 taken from http://www.netlib.org/lapack/double/dsyev.f
 external :: &
  dsyev

 vectors = m                                                                                         ! copy matrix to input (doubles as output) array
 call dsyev('V','U',size(m,1),vectors,size(m,1),values,work,(64+2)*size(m,1),info)
 error = (info == 0_pInt)

end subroutine math_eigenValuesVectorsSym


!--------------------------------------------------------------------------------------------------
!> @brief eigenvalues and eigenvectors of symmetric 33 matrix m using an analytical expression
!> and the general LAPACK powered version for arbritrary sized matrices as fallback
!> @author Joachim Kopp, Max–Planck–Institut für Kernphysik, Heidelberg (Copyright (C) 2006)
!> @author Martin Diehl, Max-Planck-Institut für Eisenforschung GmbH
!> @details See http://arxiv.org/abs/physics/0610206 (DSYEVH3)
!--------------------------------------------------------------------------------------------------
subroutine math_eigenValuesVectorsSym33(m,values,vectors)
 
 implicit none
 real(pReal), dimension(3,3),intent(in)  :: m
 real(pReal), dimension(3),  intent(out) :: values
 real(pReal), dimension(3,3),intent(out) :: vectors
 real(pReal) :: T, U, norm, threshold
 logical :: error

 values = math_eigenvaluesSym33(m)

 vectors(1:3,2) = [ m(1, 2) * m(2, 3) - m(1, 3) * m(2, 2), &
                    m(1, 3) * m(1, 2) - m(2, 3) * m(1, 1), &
                    m(1, 2)**2_pInt]

 T = maxval(abs(values))
 U = max(T, T**2_pInt)
 threshold = sqrt(5.68e-14_pReal * U**2_pInt)

! Calculate first eigenvector by the formula v[0] = (m - lambda[0]).e1 x (m - lambda[0]).e2
 vectors(1:3,1) = [ vectors(1,2) + m(1, 3) * values(1), &
                    vectors(2,2) + m(2, 3) * values(1), &
                    (m(1,1) - values(1)) * (m(2,2) - values(1)) - vectors(3,2)]
 norm = norm2(vectors(1:3, 1))

 fallback1: if(norm < threshold) then
   call math_eigenValuesVectorsSym(m,values,vectors,error)
   return
 endif fallback1

 vectors(1:3,1) = vectors(1:3, 1) / norm 
 
! Calculate second eigenvector by the formula v[1] = (m - lambda[1]).e1 x (m - lambda[1]).e2
 vectors(1:3,2) = [ vectors(1,2) + m(1, 3) * values(2), &
                    vectors(2,2) + m(2, 3) * values(2), &
                    (m(1,1) - values(2)) * (m(2,2) - values(2)) - vectors(3,2)]
 norm = norm2(vectors(1:3, 2))

 fallback2: if(norm < threshold) then
   call math_eigenValuesVectorsSym(m,values,vectors,error)
   return
 endif fallback2
 vectors(1:3,2) = vectors(1:3, 2) / norm

! Calculate third eigenvector according to  v[2] = v[0] x v[1]
 vectors(1:3,3) = math_crossproduct(vectors(1:3,1),vectors(1:3,2))

end subroutine math_eigenValuesVectorsSym33


!--------------------------------------------------------------------------------------------------
!> @brief eigenvector basis of symmetric matrix m
!--------------------------------------------------------------------------------------------------
function math_eigenvectorBasisSym(m)

 implicit none
 real(pReal), dimension(:,:),      intent(in)  :: m
 real(pReal), dimension(size(m,1))             :: values
 real(pReal), dimension(size(m,1),size(m,1))   :: vectors
 real(pReal), dimension(size(m,1),size(m,1))   :: math_eigenvectorBasisSym
 logical :: error
 integer(pInt) :: i

 math_eigenvectorBasisSym = 0.0_pReal
 call math_eigenValuesVectorsSym(m,values,vectors,error)
 if(error) return
 
 do i=1_pInt, size(m,1)
   math_eigenvectorBasisSym = math_eigenvectorBasisSym &
                            + sqrt(values(i)) * math_tensorproduct(vectors(:,i),vectors(:,i))
 enddo

end function math_eigenvectorBasisSym


!--------------------------------------------------------------------------------------------------
!> @brief eigenvector basis of symmetric 33 matrix m
!--------------------------------------------------------------------------------------------------
function math_eigenvectorBasisSym33(m)

 implicit none
 real(pReal), dimension(3,3)              :: math_eigenvectorBasisSym33
 real(pReal), dimension(3)                :: invariants, values
 real(pReal), dimension(3,3), intent(in) :: m
 real(pReal) :: P, Q, rho, phi
 real(pReal), parameter :: TOL=1.e-14_pReal
 real(pReal), dimension(3,3,3) :: N, EB

 invariants = math_invariantsSym33(m)
 EB = 0.0_pReal

 P = invariants(2)-invariants(1)**2.0_pReal/3.0_pReal
 Q = -2.0_pReal/27.0_pReal*invariants(1)**3.0_pReal+product(invariants(1:2))/3.0_pReal-invariants(3)

 threeSimilarEigenvalues: if(all(abs([P,Q]) < TOL)) then
   values = invariants(1)/3.0_pReal
!   this is not really correct, but at least the basis is correct
   EB(1,1,1)=1.0_pReal
   EB(2,2,2)=1.0_pReal
   EB(3,3,3)=1.0_pReal
 else threeSimilarEigenvalues
   rho=sqrt(-3.0_pReal*P**3.0_pReal)/9.0_pReal
   phi=acos(math_limit(-Q/rho*0.5_pReal,-1.0_pReal,1.0_pReal))
   values = 2.0_pReal*rho**(1.0_pReal/3.0_pReal)* &
                             [cos(phi/3.0_pReal), &
                              cos((phi+2.0_pReal*PI)/3.0_pReal), &
                              cos((phi+4.0_pReal*PI)/3.0_pReal) &
                             ] + invariants(1)/3.0_pReal
   N(1:3,1:3,1) = m-values(1)*math_I3
   N(1:3,1:3,2) = m-values(2)*math_I3
   N(1:3,1:3,3) = m-values(3)*math_I3
   twoSimilarEigenvalues: if(abs(values(1)-values(2)) < TOL) then 
     EB(1:3,1:3,3)=math_mul33x33(N(1:3,1:3,1),N(1:3,1:3,2))/ &
                                               ((values(3)-values(1))*(values(3)-values(2)))
     EB(1:3,1:3,1)=math_I3-EB(1:3,1:3,3)
   elseif(abs(values(2)-values(3)) < TOL) then twoSimilarEigenvalues
     EB(1:3,1:3,1)=math_mul33x33(N(1:3,1:3,2),N(1:3,1:3,3))/ &
                                               ((values(1)-values(2))*(values(1)-values(3)))
     EB(1:3,1:3,2)=math_I3-EB(1:3,1:3,1)
   elseif(abs(values(3)-values(1)) < TOL) then twoSimilarEigenvalues 
     EB(1:3,1:3,2)=math_mul33x33(N(1:3,1:3,1),N(1:3,1:3,3))/ &
                                               ((values(2)-values(1))*(values(2)-values(3)))
     EB(1:3,1:3,1)=math_I3-EB(1:3,1:3,2)
   else twoSimilarEigenvalues
     EB(1:3,1:3,1)=math_mul33x33(N(1:3,1:3,2),N(1:3,1:3,3))/ &
                                               ((values(1)-values(2))*(values(1)-values(3)))
     EB(1:3,1:3,2)=math_mul33x33(N(1:3,1:3,1),N(1:3,1:3,3))/ &
                                               ((values(2)-values(1))*(values(2)-values(3)))
     EB(1:3,1:3,3)=math_mul33x33(N(1:3,1:3,1),N(1:3,1:3,2))/ &
                                               ((values(3)-values(1))*(values(3)-values(2)))
   endif twoSimilarEigenvalues
 endif threeSimilarEigenvalues

 math_eigenvectorBasisSym33 = sqrt(values(1)) * EB(1:3,1:3,1) &
                            + sqrt(values(2)) * EB(1:3,1:3,2) &
                            + sqrt(values(3)) * EB(1:3,1:3,3)

end function math_eigenvectorBasisSym33


!--------------------------------------------------------------------------------------------------
!> @brief rotational part from polar decomposition of 33 tensor m
!--------------------------------------------------------------------------------------------------
function math_rotationalPart33(m)
 use prec, only: &
   dEq0
 use IO, only: &
   IO_warning

 implicit none
 real(pReal), intent(in), dimension(3,3) :: m
 real(pReal), dimension(3,3) :: math_rotationalPart33
 real(pReal), dimension(3,3) :: U , Uinv

 U = math_eigenvectorBasisSym33(math_mul33x33(transpose(m),m))
 Uinv = math_inv33(U)

 inversionFailed: if (all(dEq0(Uinv))) then
   math_rotationalPart33 = math_I3
   call IO_warning(650_pInt)
 else inversionFailed
   math_rotationalPart33 = math_mul33x33(m,Uinv)
 endif inversionFailed

end function math_rotationalPart33


!--------------------------------------------------------------------------------------------------
!> @brief Eigenvalues of symmetric matrix m
! will return NaN on error
!--------------------------------------------------------------------------------------------------
function math_eigenvaluesSym(m)
 use, intrinsic :: &
   IEEE_arithmetic
 
 implicit none
 real(pReal), dimension(:,:),                  intent(in)  :: m
 real(pReal), dimension(size(m,1))                         :: math_eigenvaluesSym
 real(pReal), dimension(size(m,1),size(m,1))               :: vectors
 integer(pInt) :: info
 real(pReal), dimension((64+2)*size(m,1)) :: work                                                    ! block size of 64 taken from http://www.netlib.org/lapack/double/dsyev.f
 external :: &
  dsyev

 vectors = m                                                                                         ! copy matrix to input (doubles as output) array
 call dsyev('N','U',size(m,1),vectors,size(m,1),math_eigenvaluesSym,work,(64+2)*size(m,1),info)
 if (info /= 0_pInt) math_eigenvaluesSym = IEEE_value(1.0_pReal,IEEE_quiet_NaN)

end function math_eigenvaluesSym


!--------------------------------------------------------------------------------------------------
!> @brief eigenvalues of symmetric 33 matrix m using an analytical expression
!> @author Martin Diehl, Max-Planck-Institut für Eisenforschung GmbH
!> @details similar to http://arxiv.org/abs/physics/0610206 (DSYEVC3)
!> but apparently more stable solution and has general LAPACK powered version for arbritrary sized
!> matrices as fallback
!--------------------------------------------------------------------------------------------------
function math_eigenvaluesSym33(m)

 implicit none
 real(pReal), intent(in), dimension(3,3) :: m
 real(pReal), dimension(3) :: math_eigenvaluesSym33,invariants
 real(pReal) :: P, Q, rho, phi
 real(pReal), parameter :: TOL=1.e-14_pReal

 invariants = math_invariantsSym33(m)                                                               ! invariants are coefficients in characteristic polynomial apart for the sign of c0 and c2 in http://arxiv.org/abs/physics/0610206

 P = invariants(2)-invariants(1)**2.0_pReal/3.0_pReal                                               ! different from http://arxiv.org/abs/physics/0610206 (this formulation was in DAMASK)
 Q = -2.0_pReal/27.0_pReal*invariants(1)**3.0_pReal+product(invariants(1:2))/3.0_pReal-invariants(3)! different from http://arxiv.org/abs/physics/0610206 (this formulation was in DAMASK)

 if(all(abs([P,Q]) < TOL)) then
   math_eigenvaluesSym33 = math_eigenvaluesSym(m)
 else
   rho=sqrt(-3.0_pReal*P**3.0_pReal)/9.0_pReal
   phi=acos(math_limit(-Q/rho*0.5_pReal,-1.0_pReal,1.0_pReal))
   math_eigenvaluesSym33 = 2.0_pReal*rho**(1.0_pReal/3.0_pReal)* &
                         [cos(phi/3.0_pReal), &
                          cos((phi+2.0_pReal*PI)/3.0_pReal), &
                          cos((phi+4.0_pReal*PI)/3.0_pReal) &
                         ] + invariants(1)/3.0_pReal
 endif

end function math_eigenvaluesSym33


!--------------------------------------------------------------------------------------------------
!> @brief invariants of symmetrix 33 matrix m
!--------------------------------------------------------------------------------------------------
pure function math_invariantsSym33(m)

 implicit none
 real(pReal), dimension(3,3), intent(in) :: m
 real(pReal), dimension(3) :: math_invariantsSym33

 math_invariantsSym33(1) = math_trace33(m)
 math_invariantsSym33(2) = m(1,1)*m(2,2) + m(1,1)*m(3,3) + m(2,2)*m(3,3) &
                         -(m(1,2)**2     + m(1,3)**2     + m(2,3)**2)
 math_invariantsSym33(3) = math_detSym33(m)

end function math_invariantsSym33


!--------------------------------------------------------------------------------------------------
!> @brief computes the next element in the Halton sequence.
!> @author John Burkardt
!--------------------------------------------------------------------------------------------------
subroutine halton(ndim, r)
 
 implicit none
 integer(pInt), intent(in)                   :: ndim                                                  !< dimension of the element
 real(pReal),   intent(out), dimension(ndim) :: r                                                     !< next element of the current Halton sequence
 integer(pInt), dimension(ndim) :: base
 integer(pInt) :: seed
 integer(pInt), dimension(1) :: value_halton

 call halton_memory ('GET', 'SEED', 1_pInt, value_halton)
 seed = value_halton(1)

 call halton_memory ('GET', 'BASE', ndim, base)

 call i_to_halton (seed, base, ndim, r)

 value_halton(1) = 1_pInt
 call halton_memory ('INC', 'SEED', 1_pInt, value_halton)

!--------------------------------------------------------------------------------------------------
 contains
 
 !-------------------------------------------------------------------------------------------------
 !> @brief computes an element of a Halton sequence.
 !> @details Only the absolute value of SEED is considered. SEED = 0 is allowed, and returns R = 0.
 !> @details Halton Bases should be distinct prime numbers. This routine only checks that each base 
 !> @details is greater than 1.
 !> @details Reference:
 !> @details J.H. Halton: On the efficiency of certain quasi-random sequences of points in evaluating 
 !> @details multi-dimensional integrals, Numerische Mathematik, Volume 2, pages 84-90, 1960.
 !> @author John Burkardt
 !-------------------------------------------------------------------------------------------------
 subroutine i_to_halton (seed, base, ndim, r)
   use IO, only: &
     IO_error
   
   implicit none
   integer(pInt), intent(in) :: &
     ndim, &                                                                                        !< dimension of the sequence
     seed                                                                                           !< index of the desired element
   integer(pInt), intent(in),  dimension(ndim) :: base                                              !< Halton bases
   real(pReal),   intent(out), dimension(ndim) :: r                                                 !< the SEED-th element of the Halton sequence for the given bases
  
   real(pReal),                dimension(ndim) ::  base_inv
   integer(pInt),              dimension(ndim) :: &
     digit, &
     seed2
  
   seed2 = abs(seed)
   r = 0.0_pReal
  
   if (any (base(1:ndim) <= 1_pInt)) call IO_error(error_ID=405_pInt)
  
   base_inv(1:ndim) = 1.0_pReal / real (base(1:ndim), pReal)
  
   do while ( any ( seed2(1:ndim) /= 0_pInt) )
     digit(1:ndim) = mod ( seed2(1:ndim), base(1:ndim))
     r(1:ndim) = r(1:ndim) + real ( digit(1:ndim), pReal) * base_inv(1:ndim)
     base_inv(1:ndim) = base_inv(1:ndim) / real ( base(1:ndim), pReal)
     seed2(1:ndim) = seed2(1:ndim) / base(1:ndim)
   enddo
  
 end subroutine i_to_halton


end subroutine halton


!--------------------------------------------------------------------------------------------------
!> @brief sets or returns quantities associated with the Halton sequence.
!> @details If action_halton is 'SET' and action_halton is 'BASE', then NDIM is input, and
!> @details is the number of entries in value_halton to be put into BASE.
!> @details If action_halton is 'SET', then on input, value_halton contains values to be assigned
!> @details to the internal variable.
!> @details If action_halton is 'GET', then on output, value_halton contains the values of
!> @details the specified internal variable.
!> @details If action_halton is 'INC', then on input, value_halton contains the increment to
!> @details be added to the specified internal variable.
!> @author John Burkardt
!--------------------------------------------------------------------------------------------------
subroutine halton_memory (action_halton, name_halton, ndim, value_halton)
  use IO, only: &
    IO_lc

 implicit none
 character(len = *), intent(in) :: & 
   action_halton, &                                                                                 !< desired action: GET the value of a particular quantity, SET the value of a particular quantity, INC the value of a particular quantity (only for SEED)
   name_halton                                                                                      !< name of the quantity: BASE: Halton base(s), NDIM: spatial dimension, SEED: current Halton seed
 integer(pInt), dimension(*), intent(inout) :: value_halton
 integer(pInt), allocatable, save, dimension(:) :: base
 logical, save :: first_call = .true.
 integer(pInt), intent(in) :: ndim                                                                  !< dimension of the quantity
 integer(pInt), save :: ndim_save = 0_pInt, seed = 1_pInt
 integer(pInt) :: i

 if (first_call) then
   ndim_save = 1_pInt
   allocate(base(ndim_save))
   base(1) = 2_pInt
   first_call = .false.
 endif
 
!--------------------------------------------------------------------------------------------------
! Set
 actionHalton: if(IO_lc(action_halton(1:1)) == 's') then

   nameSet: if(IO_lc(name_halton(1:1)) == 'b') then
     if(ndim_save /= ndim) ndim_save = ndim
     base = value_halton(1:ndim)
   elseif(IO_lc(name_halton(1:1)) == 'n') then nameSet
     if(ndim_save /= value_halton(1)) then
       ndim_save = value_halton(1)
       base = [(prime(i),i=1_pInt,ndim_save)]
     else
       ndim_save = value_halton(1)
     endif
   elseif(IO_lc(name_halton(1:1)) == 's') then nameSet
     seed = value_halton(1)
   endif nameSet
 
!--------------------------------------------------------------------------------------------------
! Get
 elseif(IO_lc(action_halton(1:1)) == 'g') then actionHalton
   nameGet: if(IO_lc(name_halton(1:1)) == 'b') then
     if(ndim /= ndim_save) then
       ndim_save = ndim
       base = [(prime(i),i=1_pInt,ndim_save)]
     endif
     value_halton(1:ndim_save) = base(1:ndim_save)
   elseif(IO_lc(name_halton(1:1)) == 'n') then nameGet
     value_halton(1) = ndim_save
   elseif(IO_lc(name_halton(1:1)) == 's') then nameGet
     value_halton(1) = seed
   endif nameGet
   
!--------------------------------------------------------------------------------------------------
!   Increment
 elseif(IO_lc(action_halton(1:1)) == 'i') then actionHalton
   if(IO_lc(name_halton(1:1)) == 's') seed = seed + value_halton(1)
 endif actionHalton

!--------------------------------------------------------------------------------------------------
 contains
 
 !--------------------------------------------------------------------------------------------------
 !> @brief returns any of the first 1500 prime numbers.
 !> @details n = 0 is legal, returning PRIME = 1.
 !> @details Reference:
 !> @details Milton Abramowitz and Irene Stegun: Handbook of Mathematical Functions,
 !> @details US Department of Commerce, 1964, pages 870-873.
 !> @details Daniel Zwillinger: CRC Standard Mathematical Tables and Formulae,
 !> @details 30th Edition, CRC Press, 1996, pages 95-98.
 !> @author John Burkardt
 !--------------------------------------------------------------------------------------------------
 integer(pInt) function prime(n)
   use IO, only: &
     IO_error
  
   implicit none
   integer(pInt), intent(in) :: n                                                                   !< index of the desired prime number
   integer(pInt), dimension(0:1500), parameter :: &
     npvec = int([&
             1, &
             2,     3,     5,     7,    11,    13,    17,    19,    23,    29, &
            31,    37,    41,    43,    47,    53,    59,    61,    67,    71, &
            73,    79,    83,    89,    97,   101,   103,   107,   109,   113, &
           127,   131,   137,   139,   149,   151,   157,   163,   167,   173, &
           179,   181,   191,   193,   197,   199,   211,   223,   227,   229, &
           233,   239,   241,   251,   257,   263,   269,   271,   277,   281, &
           283,   293,   307,   311,   313,   317,   331,   337,   347,   349, &
           353,   359,   367,   373,   379,   383,   389,   397,   401,   409, &
           419,   421,   431,   433,   439,   443,   449,   457,   461,   463, &
           467,   479,   487,   491,   499,   503,   509,   521,   523,   541, &
     ! 101:200
           547,   557,   563,   569,   571,   577,   587,   593,   599,   601, &
           607,   613,   617,   619,   631,   641,   643,   647,   653,   659, &
           661,   673,   677,   683,   691,   701,   709,   719,   727,   733, &
           739,   743,   751,   757,   761,   769,   773,   787,   797,   809, &
           811,   821,   823,   827,   829,   839,   853,   857,   859,   863, &
           877,   881,   883,   887,   907,   911,   919,   929,   937,   941, &
           947,   953,   967,   971,   977,   983,   991,   997,  1009,  1013, &
          1019,  1021,  1031,  1033,  1039,  1049,  1051,  1061,  1063,  1069, &
          1087,  1091,  1093,  1097,  1103,  1109,  1117,  1123,  1129,  1151, &
          1153,  1163,  1171,  1181,  1187,  1193,  1201,  1213,  1217,  1223, &
     ! 201:300
          1229,  1231,  1237,  1249,  1259,  1277,  1279,  1283,  1289,  1291, &
          1297,  1301,  1303,  1307,  1319,  1321,  1327,  1361,  1367,  1373, &
          1381,  1399,  1409,  1423,  1427,  1429,  1433,  1439,  1447,  1451, &
          1453,  1459,  1471,  1481,  1483,  1487,  1489,  1493,  1499,  1511, &
          1523,  1531,  1543,  1549,  1553,  1559,  1567,  1571,  1579,  1583, &
          1597,  1601,  1607,  1609,  1613,  1619,  1621,  1627,  1637,  1657, &
          1663,  1667,  1669,  1693,  1697,  1699,  1709,  1721,  1723,  1733, &
          1741,  1747,  1753,  1759,  1777,  1783,  1787,  1789,  1801,  1811, &
          1823,  1831,  1847,  1861,  1867,  1871,  1873,  1877,  1879,  1889, &
          1901,  1907,  1913,  1931,  1933,  1949,  1951,  1973,  1979,  1987, &
     ! 301:400
          1993,  1997,  1999,  2003,  2011,  2017,  2027,  2029,  2039,  2053, &
          2063,  2069,  2081,  2083,  2087,  2089,  2099,  2111,  2113,  2129, &
          2131,  2137,  2141,  2143,  2153,  2161,  2179,  2203,  2207,  2213, &
          2221,  2237,  2239,  2243,  2251,  2267,  2269,  2273,  2281,  2287, &
          2293,  2297,  2309,  2311,  2333,  2339,  2341,  2347,  2351,  2357, &
          2371,  2377,  2381,  2383,  2389,  2393,  2399,  2411,  2417,  2423, &
          2437,  2441,  2447,  2459,  2467,  2473,  2477,  2503,  2521,  2531, &
          2539,  2543,  2549,  2551,  2557,  2579,  2591,  2593,  2609,  2617, &
          2621,  2633,  2647,  2657,  2659,  2663,  2671,  2677,  2683,  2687, &
          2689,  2693,  2699,  2707,  2711,  2713,  2719,  2729,  2731,  2741, &
     ! 401:500
          2749,  2753,  2767,  2777,  2789,  2791,  2797,  2801,  2803,  2819, &
          2833,  2837,  2843,  2851,  2857,  2861,  2879,  2887,  2897,  2903, &
          2909,  2917,  2927,  2939,  2953,  2957,  2963,  2969,  2971,  2999, &
          3001,  3011,  3019,  3023,  3037,  3041,  3049,  3061,  3067,  3079, &
          3083,  3089,  3109,  3119,  3121,  3137,  3163,  3167,  3169,  3181, &
          3187,  3191,  3203,  3209,  3217,  3221,  3229,  3251,  3253,  3257, &
          3259,  3271,  3299,  3301,  3307,  3313,  3319,  3323,  3329,  3331, &
          3343,  3347,  3359,  3361,  3371,  3373,  3389,  3391,  3407,  3413, &
          3433,  3449,  3457,  3461,  3463,  3467,  3469,  3491,  3499,  3511, &
          3517,  3527,  3529,  3533,  3539,  3541,  3547,  3557,  3559,  3571, &
     ! 501:600
          3581,  3583,  3593,  3607,  3613,  3617,  3623,  3631,  3637,  3643, &
          3659,  3671,  3673,  3677,  3691,  3697,  3701,  3709,  3719,  3727, &
          3733,  3739,  3761,  3767,  3769,  3779,  3793,  3797,  3803,  3821, &
          3823,  3833,  3847,  3851,  3853,  3863,  3877,  3881,  3889,  3907, &
          3911,  3917,  3919,  3923,  3929,  3931,  3943,  3947,  3967,  3989, &
          4001,  4003,  4007,  4013,  4019,  4021,  4027,  4049,  4051,  4057, &
          4073,  4079,  4091,  4093,  4099,  4111,  4127,  4129,  4133,  4139, &
          4153,  4157,  4159,  4177,  4201,  4211,  4217,  4219,  4229,  4231, &
          4241,  4243,  4253,  4259,  4261,  4271,  4273,  4283,  4289,  4297, &
          4327,  4337,  4339,  4349,  4357,  4363,  4373,  4391,  4397,  4409, &
     ! 601:700
          4421,  4423,  4441,  4447,  4451,  4457,  4463,  4481,  4483,  4493, &
          4507,  4513,  4517,  4519,  4523,  4547,  4549,  4561,  4567,  4583, &
          4591,  4597,  4603,  4621,  4637,  4639,  4643,  4649,  4651,  4657, &
          4663,  4673,  4679,  4691,  4703,  4721,  4723,  4729,  4733,  4751, &
          4759,  4783,  4787,  4789,  4793,  4799,  4801,  4813,  4817,  4831, &
          4861,  4871,  4877,  4889,  4903,  4909,  4919,  4931,  4933,  4937, &
          4943,  4951,  4957,  4967,  4969,  4973,  4987,  4993,  4999,  5003, &
          5009,  5011,  5021,  5023,  5039,  5051,  5059,  5077,  5081,  5087, &
          5099,  5101,  5107,  5113,  5119,  5147,  5153,  5167,  5171,  5179, &
          5189,  5197,  5209,  5227,  5231,  5233,  5237,  5261,  5273,  5279, &
     ! 701:800
          5281,  5297,  5303,  5309,  5323,  5333,  5347,  5351,  5381,  5387, &
          5393,  5399,  5407,  5413,  5417,  5419,  5431,  5437,  5441,  5443, &
          5449,  5471,  5477,  5479,  5483,  5501,  5503,  5507,  5519,  5521, &
          5527,  5531,  5557,  5563,  5569,  5573,  5581,  5591,  5623,  5639, &
          5641,  5647,  5651,  5653,  5657,  5659,  5669,  5683,  5689,  5693, &
          5701,  5711,  5717,  5737,  5741,  5743,  5749,  5779,  5783,  5791, &
          5801,  5807,  5813,  5821,  5827,  5839,  5843,  5849,  5851,  5857, &
          5861,  5867,  5869,  5879,  5881,  5897,  5903,  5923,  5927,  5939, &
          5953,  5981,  5987,  6007,  6011,  6029,  6037,  6043,  6047,  6053, &
          6067,  6073,  6079,  6089,  6091,  6101,  6113,  6121,  6131,  6133, &
     ! 801:900
          6143,  6151,  6163,  6173,  6197,  6199,  6203,  6211,  6217,  6221, &
          6229,  6247,  6257,  6263,  6269,  6271,  6277,  6287,  6299,  6301, &
          6311,  6317,  6323,  6329,  6337,  6343,  6353,  6359,  6361,  6367, &
          6373,  6379,  6389,  6397,  6421,  6427,  6449,  6451,  6469,  6473, &
          6481,  6491,  6521,  6529,  6547,  6551,  6553,  6563,  6569,  6571, &
          6577,  6581,  6599,  6607,  6619,  6637,  6653,  6659,  6661,  6673, &
          6679,  6689,  6691,  6701,  6703,  6709,  6719,  6733,  6737,  6761, &
          6763,  6779,  6781,  6791,  6793,  6803,  6823,  6827,  6829,  6833, &
          6841,  6857,  6863,  6869,  6871,  6883,  6899,  6907,  6911,  6917, &
          6947,  6949,  6959,  6961,  6967,  6971,  6977,  6983,  6991,  6997, &
     ! 901:1000 
          7001,  7013,  7019,  7027,  7039,  7043,  7057,  7069,  7079,  7103, &
          7109,  7121,  7127,  7129,  7151,  7159,  7177,  7187,  7193,  7207, &
          7211,  7213,  7219,  7229,  7237,  7243,  7247,  7253,  7283,  7297, &
          7307,  7309,  7321,  7331,  7333,  7349,  7351,  7369,  7393,  7411, &
          7417,  7433,  7451,  7457,  7459,  7477,  7481,  7487,  7489,  7499, &
          7507,  7517,  7523,  7529,  7537,  7541,  7547,  7549,  7559,  7561, &
          7573,  7577,  7583,  7589,  7591,  7603,  7607,  7621,  7639,  7643, &
          7649,  7669,  7673,  7681,  7687,  7691,  7699,  7703,  7717,  7723, &
          7727,  7741,  7753,  7757,  7759,  7789,  7793,  7817,  7823,  7829, &
          7841,  7853,  7867,  7873,  7877,  7879,  7883,  7901,  7907,  7919, &
     ! 1001:1100
          7927,  7933,  7937,  7949,  7951,  7963,  7993,  8009,  8011,  8017, &
          8039,  8053,  8059,  8069,  8081,  8087,  8089,  8093,  8101,  8111, &
          8117,  8123,  8147,  8161,  8167,  8171,  8179,  8191,  8209,  8219, &
          8221,  8231,  8233,  8237,  8243,  8263,  8269,  8273,  8287,  8291, &
          8293,  8297,  8311,  8317,  8329,  8353,  8363,  8369,  8377,  8387, &
          8389,  8419,  8423,  8429,  8431,  8443,  8447,  8461,  8467,  8501, &
          8513,  8521,  8527,  8537,  8539,  8543,  8563,  8573,  8581,  8597, &
          8599,  8609,  8623,  8627,  8629,  8641,  8647,  8663,  8669,  8677, &
          8681,  8689,  8693,  8699,  8707,  8713,  8719,  8731,  8737,  8741, &
          8747,  8753,  8761,  8779,  8783,  8803,  8807,  8819,  8821,  8831, &
     ! 1101:1200
          8837,  8839,  8849,  8861,  8863,  8867,  8887,  8893,  8923,  8929, &
          8933,  8941,  8951,  8963,  8969,  8971,  8999,  9001,  9007,  9011, &
          9013,  9029,  9041,  9043,  9049,  9059,  9067,  9091,  9103,  9109, &
          9127,  9133,  9137,  9151,  9157,  9161,  9173,  9181,  9187,  9199, &
          9203,  9209,  9221,  9227,  9239,  9241,  9257,  9277,  9281,  9283, &
          9293,  9311,  9319,  9323,  9337,  9341,  9343,  9349,  9371,  9377, &
          9391,  9397,  9403,  9413,  9419,  9421,  9431,  9433,  9437,  9439, &
          9461,  9463,  9467,  9473,  9479,  9491,  9497,  9511,  9521,  9533, &
          9539,  9547,  9551,  9587,  9601,  9613,  9619,  9623,  9629,  9631, &
          9643,  9649,  9661,  9677,  9679,  9689,  9697,  9719,  9721,  9733, &
     ! 1201:1300
          9739,  9743,  9749,  9767,  9769,  9781,  9787,  9791,  9803,  9811, &
          9817,  9829,  9833,  9839,  9851,  9857,  9859,  9871,  9883,  9887, &
          9901,  9907,  9923,  9929,  9931,  9941,  9949,  9967,  9973, 10007, &
         10009, 10037, 10039, 10061, 10067, 10069, 10079, 10091, 10093, 10099, &
         10103, 10111, 10133, 10139, 10141, 10151, 10159, 10163, 10169, 10177, &
         10181, 10193, 10211, 10223, 10243, 10247, 10253, 10259, 10267, 10271, &
         10273, 10289, 10301, 10303, 10313, 10321, 10331, 10333, 10337, 10343, &
         10357, 10369, 10391, 10399, 10427, 10429, 10433, 10453, 10457, 10459, &
         10463, 10477, 10487, 10499, 10501, 10513, 10529, 10531, 10559, 10567, &
         10589, 10597, 10601, 10607, 10613, 10627, 10631, 10639, 10651, 10657, &
     ! 1301:1400
         10663, 10667, 10687, 10691, 10709, 10711, 10723, 10729, 10733, 10739, &
         10753, 10771, 10781, 10789, 10799, 10831, 10837, 10847, 10853, 10859, &
         10861, 10867, 10883, 10889, 10891, 10903, 10909, 19037, 10939, 10949, &
         10957, 10973, 10979, 10987, 10993, 11003, 11027, 11047, 11057, 11059, &
         11069, 11071, 11083, 11087, 11093, 11113, 11117, 11119, 11131, 11149, &
         11159, 11161, 11171, 11173, 11177, 11197, 11213, 11239, 11243, 11251, &
         11257, 11261, 11273, 11279, 11287, 11299, 11311, 11317, 11321, 11329, &
         11351, 11353, 11369, 11383, 11393, 11399, 11411, 11423, 11437, 11443, &
         11447, 11467, 11471, 11483, 11489, 11491, 11497, 11503, 11519, 11527, &
         11549, 11551, 11579, 11587, 11593, 11597, 11617, 11621, 11633, 11657, &
     ! 1401:1500
         11677, 11681, 11689, 11699, 11701, 11717, 11719, 11731, 11743, 11777, &
         11779, 11783, 11789, 11801, 11807, 11813, 11821, 11827, 11831, 11833, &
         11839, 11863, 11867, 11887, 11897, 11903, 11909, 11923, 11927, 11933, &
         11939, 11941, 11953, 11959, 11969, 11971, 11981, 11987, 12007, 12011, &
         12037, 12041, 12043, 12049, 12071, 12073, 12097, 12101, 12107, 12109, &
         12113, 12119, 12143, 12149, 12157, 12161, 12163, 12197, 12203, 12211, &
         12227, 12239, 12241, 12251, 12253, 12263, 12269, 12277, 12281, 12289, &
         12301, 12323, 12329, 12343, 12347, 12373, 12377, 12379, 12391, 12401, &
         12409, 12413, 12421, 12433, 12437, 12451, 12457, 12473, 12479, 12487, &
         12491, 12497, 12503, 12511, 12517, 12527, 12539, 12541, 12547, 12553],pInt)
  
   if (n < size(npvec)) then
     prime = npvec(n)
   else
     call IO_error(error_ID=406_pInt)
   end if
  
 end function prime

end subroutine halton_memory


!--------------------------------------------------------------------------------------------------
!> @brief sets the dimension for a Halton sequence
!> @author John Burkardt
!--------------------------------------------------------------------------------------------------
subroutine halton_ndim_set(ndim)

 implicit none
 integer(pInt), intent(in) :: ndim                                                                  !< dimension of the Halton vectors
 integer(pInt) :: value_halton(1)

 value_halton(1) = ndim
 call halton_memory ('SET', 'NDIM', 1_pInt, value_halton)

end subroutine halton_ndim_set


!--------------------------------------------------------------------------------------------------
!> @brief  sets the seed for the Halton sequence.
!> @details Calling HALTON repeatedly returns the elements of the Halton sequence in order, 
!> @details starting with element number 1.
!> @details An internal counter, called SEED, keeps track of the next element to return. Each time 
!> @details is computed, and then SEED is incremented by 1.
!> @details To restart the Halton sequence, it is only necessary to reset SEED to 1. It might also 
!> @details be desirable to reset SEED to some other value. This routine allows the user to specify 
!> @details any value of SEED.
!> @details The default value of SEED is 1, which restarts the Halton sequence.
!> @author John Burkardt
!--------------------------------------------------------------------------------------------------
subroutine halton_seed_set(seed)
 implicit none

 integer(pInt), parameter :: NDIM = 1_pInt
 integer(pInt), intent(in) :: seed                                                                  !< seed for the Halton sequence.
 integer(pInt) :: value_halton(ndim)

 value_halton(1) = seed
 call halton_memory ('SET', 'SEED', NDIM, value_halton)

end subroutine halton_seed_set


!--------------------------------------------------------------------------------------------------
!> @brief factorial
!--------------------------------------------------------------------------------------------------
integer(pInt) pure function math_factorial(n)

 implicit none
 integer(pInt), intent(in) :: n
 integer(pInt) :: i
 
 math_factorial = product([(i, i=1,n)])

end function math_factorial


!--------------------------------------------------------------------------------------------------
!> @brief binomial coefficient
!--------------------------------------------------------------------------------------------------
integer(pInt) pure function math_binomial(n,k)

 implicit none
 integer(pInt), intent(in) :: n, k
 integer(pInt) :: i, j
 
 j = min(k,n-k)
 math_binomial = product([(i, i=n, n-j+1, -1)])/math_factorial(j)

end function math_binomial


!--------------------------------------------------------------------------------------------------
!> @brief multinomial coefficient
!--------------------------------------------------------------------------------------------------
integer(pInt) pure function math_multinomial(alpha)

 implicit none
 integer(pInt), intent(in), dimension(:) :: alpha
 integer(pInt) :: i
 
 math_multinomial = 1_pInt
 do i = 1, size(alpha)
   math_multinomial = math_multinomial*math_binomial(sum(alpha(1:i)),alpha(i))
 enddo  

end function math_multinomial


!--------------------------------------------------------------------------------------------------
!> @brief volume of tetrahedron given by four vertices
!--------------------------------------------------------------------------------------------------
real(pReal) pure function math_volTetrahedron(v1,v2,v3,v4)

 implicit none
 real(pReal), dimension (3), intent(in) :: v1,v2,v3,v4
 real(pReal), dimension (3,3) :: m

 m(1:3,1) = v1-v2
 m(1:3,2) = v2-v3
 m(1:3,3) = v3-v4

 math_volTetrahedron = math_det33(m)/6.0_pReal

end function math_volTetrahedron


!--------------------------------------------------------------------------------------------------
!> @brief area of triangle given by three vertices
!--------------------------------------------------------------------------------------------------
real(pReal) pure function math_areaTriangle(v1,v2,v3)

 implicit none
 real(pReal), dimension (3), intent(in) :: v1,v2,v3

 math_areaTriangle = 0.5_pReal * norm2(math_crossproduct(v1-v2,v1-v3))

end function math_areaTriangle


!--------------------------------------------------------------------------------------------------
!> @brief rotate 33 tensor forward
!--------------------------------------------------------------------------------------------------
pure function math_rotate_forward33(tensor,rot_tensor)

 implicit none

 real(pReal), dimension(3,3) ::  math_rotate_forward33
 real(pReal), dimension(3,3), intent(in) :: tensor, rot_tensor

 math_rotate_forward33 = math_mul33x33(rot_tensor,&
                         math_mul33x33(tensor,math_transpose33(rot_tensor)))

end function math_rotate_forward33


!--------------------------------------------------------------------------------------------------
!> @brief rotate 33 tensor backward
!--------------------------------------------------------------------------------------------------
pure function math_rotate_backward33(tensor,rot_tensor)

 implicit none
 real(pReal), dimension(3,3) ::  math_rotate_backward33
 real(pReal), dimension(3,3), intent(in) :: tensor, rot_tensor

 math_rotate_backward33 = math_mul33x33(math_transpose33(rot_tensor),&
                           math_mul33x33(tensor,rot_tensor))

end function math_rotate_backward33


!--------------------------------------------------------------------------------------------------
!> @brief rotate 3333 tensor C'_ijkl=g_im*g_jn*g_ko*g_lp*C_mnop
!--------------------------------------------------------------------------------------------------
pure function math_rotate_forward3333(tensor,rot_tensor)

 implicit none
 real(pReal), dimension(3,3,3,3) ::  math_rotate_forward3333
 real(pReal), dimension(3,3), intent(in) :: rot_tensor
 real(pReal), dimension(3,3,3,3), intent(in) :: tensor
 integer(pInt) :: i,j,k,l,m,n,o,p

 math_rotate_forward3333= 0.0_pReal

 do i = 1_pInt,3_pInt; do j = 1_pInt,3_pInt; do k = 1_pInt,3_pInt; do l = 1_pInt,3_pInt
   do m = 1_pInt,3_pInt; do n = 1_pInt,3_pInt; do o = 1_pInt,3_pInt; do p = 1_pInt,3_pInt
     math_rotate_forward3333(i,j,k,l) = math_rotate_forward3333(i,j,k,l) &
                                      + rot_tensor(m,i) * rot_tensor(n,j) &
                                      * rot_tensor(o,k) * rot_tensor(p,l) * tensor(m,n,o,p)
 enddo; enddo; enddo; enddo; enddo; enddo; enddo; enddo

end function math_rotate_forward3333


!--------------------------------------------------------------------------------------------------
!> @brief limits a scalar value to a certain range (either one or two sided)
! Will return NaN if left > right
!--------------------------------------------------------------------------------------------------
real(pReal) pure function math_limit(a, left, right)
 use, intrinsic :: &
   IEEE_arithmetic

 implicit none
 real(pReal), intent(in) :: a
 real(pReal), intent(in), optional :: left, right

   
 math_limit = min ( &
                   max (merge(left, -huge(a), present(left)), a), &
                        merge(right, huge(a), present(right)) &
                  )

 if (present(left) .and. present(right)) &
   math_limit = merge (IEEE_value(1.0_pReal,IEEE_quiet_NaN),math_limit, left>right)

end function math_limit
 
end module math<|MERGE_RESOLUTION|>--- conflicted
+++ resolved
@@ -379,19 +379,10 @@
  real(pReal),   dimension(:), intent(in) :: what
  integer(pInt), dimension(:), intent(in) :: how
  real(pReal), dimension(sum(how)) ::  math_expand
-<<<<<<< HEAD
- integer(pInt) :: i,o
-
- o = 1_pInt
- do i = 1, size(how)
-   math_expand(o:o+how(i)-1_pInt) = what(1+mod(i-1,size(what)))
-   o = o + how(i)
-=======
  integer(pInt) :: i
 
  do i = 1_pInt, size(how)
    math_expand(sum(how(1:i-1))+1:sum(how(1:i))) = what(mod(i-1_pInt,size(what))+1_pInt)
->>>>>>> f5816a64
  enddo
 
 end function math_expand
