--- conflicted
+++ resolved
@@ -820,16 +820,9 @@
 
 !--------------------------------------------------------------------------------------------------
 !> @brief Cramer inversion of 33 matrix (subroutine)
-<<<<<<< HEAD
-!   direct Cramer inversion of matrix A.
-!   also returns determinant
-!   returns error if not possible, i.e. if det close to zero
-!   ToDo: has wrong order of arguments (out should be first)
-=======
 !> @details Direct Cramer inversion of matrix A. Also returns determinant
 !  Returns an error if not possible, i.e. if determinant is close to zero
 ! ToDo: Output arguments should be first
->>>>>>> 012aa4c6
 !--------------------------------------------------------------------------------------------------
 pure subroutine math_invert33(A, InvA, DetA, error)
  use prec, only: &
@@ -899,54 +892,26 @@
 
 
 !--------------------------------------------------------------------------------------------------
-<<<<<<< HEAD
-!> @brief invert quare matrix of arbitrary dimension
-=======
 !> @brief invert quadratic matrix of arbitrary dimension
 ! ToDo: replaces math_invert
->>>>>>> 012aa4c6
 !--------------------------------------------------------------------------------------------------
 subroutine math_invert2(InvA, error, A)
 
  implicit none
  real(pReal), dimension(:,:), intent(in)  :: A
-<<<<<<< HEAD
-
- real(pReal), dimension(size(A,1),size(A,2)), intent(out) :: invA
- logical, intent(out) :: error
-
- integer(pInt) :: ierr
- integer(pInt), dimension(size(A,1))       :: ipiv
- real(pReal),   dimension(size(A,1))       :: work
- 
- external :: &
-  dgetrf, &
-  dgetri
- 
- invA = A 
- call dgetrf(size(A,1),size(A,2),invA,size(A,1),ipiv,ierr)
- call dgetri(size(A,1),InvA,size(A,1),ipiv,work,size(A,1),ierr)
- error = merge(.true.,.false., ierr /= 0_pInt)
-=======
  
  real(pReal), dimension(size(A,1),size(A,1)), intent(out) :: invA
  logical, intent(out) :: error
 
  call math_invert(size(A,1), A, InvA, error)
->>>>>>> 012aa4c6
  
 end subroutine math_invert2
 
 
 !--------------------------------------------------------------------------------------------------
 !> @brief invert matrix of arbitrary dimension
-<<<<<<< HEAD
-! Obsolete: has wrong order of arguments and superflouous argumen myDim
-! use math_inver2 instead
-=======
 ! ToDo: Wrong order of arguments and superfluous myDim argument.
 ! Use math_invert2 instead
->>>>>>> 012aa4c6
 !--------------------------------------------------------------------------------------------------
 subroutine math_invert(myDim,A, InvA, error)
 
@@ -2033,7 +1998,7 @@
 
 !--------------------------------------------------------------------------------------------------
 !> @brief eigenvalues and eigenvectors of symmetric matrix m
-! ToDo: has wrong order of arguments
+! ToDo: has wrong oder of arguments
 !--------------------------------------------------------------------------------------------------
 subroutine math_eigenValuesVectorsSym(m,values,vectors,error)
 
@@ -2057,10 +2022,10 @@
 !--------------------------------------------------------------------------------------------------
 !> @brief eigenvalues and eigenvectors of symmetric 33 matrix m using an analytical expression
 !> and the general LAPACK powered version for arbritrary sized matrices as fallback
-!> @author Joachim Kopp, Max–Planck–Institut für Kernphysik, Heidelberg (Copyright (C) 2006)
+!> @author Joachim Kopp, Max-Planck-Institut für Kernphysik, Heidelberg (Copyright (C) 2006)
 !> @author Martin Diehl, Max-Planck-Institut für Eisenforschung GmbH
 !> @details See http://arxiv.org/abs/physics/0610206 (DSYEVH3)
-! ToDo: has wrong order of arguments
+! ToDo: has wrong oder of arguments
 !--------------------------------------------------------------------------------------------------
 subroutine math_eigenValuesVectorsSym33(m,values,vectors)
  
