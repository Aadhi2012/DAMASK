--- conflicted
+++ resolved
@@ -58,11 +58,8 @@
     results_openGroup, &
     results_closeGroup, &
     results_writeDataset, &
-<<<<<<< HEAD
+    results_writeDataset_str, &
     results_writePhaseState, &
-=======
-    results_writeDataset_str, &
->>>>>>> d8c03ad0
     results_setLink, &
     results_addAttribute, &
     results_removeLink, &
@@ -365,7 +362,6 @@
 
 end subroutine results_writeDataset_str
 
-
 !--------------------------------------------------------------------------------------------------
 !> @brief Store real scalar dataset with associated metadata.
 !--------------------------------------------------------------------------------------------------
