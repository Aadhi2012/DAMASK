--- conflicted
+++ resolved
@@ -177,7 +177,6 @@
    enddo
    call HDF5_closeGroup(groupHomogID)
 
-  
    call HDF5_closeFile(fileHandle)
    
    restartRead = .false.
@@ -250,7 +249,6 @@
  if (iand(debug_level(debug_CPFEM), debug_levelBasic) /= 0_pInt) &
    write(6,'(a)') '<< CPFEM >> aging states'
 
-<<<<<<< HEAD
  crystallite_F0  = crystallite_partionedF
  crystallite_Fp0 = crystallite_Fp
  crystallite_Lp0 = crystallite_Lp
@@ -270,36 +268,7 @@
    homogState       (homog)%state0 =  homogState       (homog)%state
    thermalState     (homog)%state0 =  thermalState     (homog)%state
    damageState      (homog)%state0 =  damageState      (homog)%state
-   vacancyfluxState (homog)%state0 =  vacancyfluxState (homog)%state
-   hydrogenfluxState(homog)%state0 =  hydrogenfluxState(homog)%state
  enddo
-=======
-  crystallite_F0  = crystallite_partionedF                                                    ! crystallite deformation (_subF is perturbed...)
-  crystallite_Fp0 = crystallite_Fp                                                            ! crystallite plastic deformation
-  crystallite_Lp0 = crystallite_Lp                                                            ! crystallite plastic velocity
-  crystallite_Fi0 = crystallite_Fi                                                            ! crystallite intermediate deformation
-  crystallite_Li0 = crystallite_Li                                                            ! crystallite intermediate velocity
-  crystallite_dPdF0 = crystallite_dPdF                                                        ! crystallite stiffness
-  crystallite_Tstar0_v = crystallite_Tstar_v                                                  ! crystallite 2nd Piola Kirchhoff stress
-  
-  forall (i = 1:size(plasticState)) plasticState(i)%state0 = plasticState(i)%state            ! copy state in this lengthy way because: A component cannot be an array if the encompassing structure is an array
-  
-  do i = 1, size(sourceState)
-    do mySource = 1,phase_Nsources(i)
-      sourceState(i)%p(mySource)%state0 = sourceState(i)%p(mySource)%state                    ! copy state in this lengthy way because: A component cannot be an array if the encompassing structure is an array
-  enddo; enddo
-  
-  do homog = 1_pInt, material_Nhomogenization
-    homogState       (homog)%state0 =  homogState       (homog)%state
-    thermalState     (homog)%state0 =  thermalState     (homog)%state
-    damageState      (homog)%state0 =  damageState      (homog)%state
-  enddo
-
-if (restartWrite) then
-  if (iand(debug_level(debug_CPFEM), debug_levelBasic) /= 0_pInt) &
-    write(6,'(a)') '<< CPFEM >> writing restart variables of last converged step to hdf5 file'
-  write(rankStr,'(a1,i0)')'_',worldrank
->>>>>>> 8277e960
 
  if (restartWrite) then
    if (iand(debug_level(debug_CPFEM), debug_levelBasic) /= 0_pInt) &
@@ -358,7 +327,7 @@
  call results_openJobFile
  call results_addIncrement(inc,time)
  call constitutive_results()
- call results_removeLink('current') ! put this into closeJobFile
+ call results_removeLink('current') ! ToDo: put this into closeJobFile
  call results_closeJobFile
 
 end subroutine CPFEM_results
