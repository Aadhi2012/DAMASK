!--------------------------------------------------------------------------------------------------
!> @author Pratheek Shanthraj, Max-Planck-Institut für Eisenforschung GmbH
!> @author Martin Diehl, Max-Planck-Institut für Eisenforschung GmbH
!> @author Philip Eisenlohr, Max-Planck-Institut für Eisenforschung GmbH
!> @brief Basic scheme PETSc solver
!--------------------------------------------------------------------------------------------------
module spectral_mech_basic
#include <petsc/finclude/petscsnes.h>
#include <petsc/finclude/petscdmda.h>
 use PETScdmda
 use PETScsnes
 use prec, only: & 
   pInt, &
   pReal
 use math, only: &
   math_I3
 use spectral_utilities, only: &
   tSolutionState, &
   tSolutionParams

 implicit none
 private

 character (len=*), parameter, public :: &
   DAMASK_spectral_SolverBasic_label = 'basic'
   
!--------------------------------------------------------------------------------------------------
! derived types
 type(tSolutionParams), private :: params

!--------------------------------------------------------------------------------------------------
! PETSc data
 DM,   private :: da
 SNES, private :: snes
 Vec,  private :: solution_vec

!--------------------------------------------------------------------------------------------------
! common pointwise data
 real(pReal), private, dimension(:,:,:,:,:), allocatable ::  F_lastInc, Fdot

!--------------------------------------------------------------------------------------------------
! stress, stiffness and compliance average etc.
 real(pReal), private, dimension(3,3) :: &
   F_aimDot = 0.0_pReal, &                                                                          !< assumed rate of average deformation gradient
   F_aim = math_I3, &                                                                               !< current prescribed deformation gradient
   F_aim_lastInc = math_I3, &                                                                       !< previous average deformation gradient
   P_av = 0.0_pReal                                                                                 !< average 1st Piola--Kirchhoff stress

 character(len=1024), private :: incInfo                                                            !< time and increment information

 real(pReal), private, dimension(3,3,3,3) :: &
   C_volAvg = 0.0_pReal, &                                                                          !< current volume average stiffness 
   C_volAvgLastInc = 0.0_pReal, &                                                                   !< previous volume average stiffness
   C_minMaxAvg = 0.0_pReal, &                                                                       !< current (min+max)/2 stiffness
   C_minMaxAvgLastInc = 0.0_pReal, &                                                                !< previous (min+max)/2 stiffness
   S = 0.0_pReal                                                                                    !< current compliance (filled up with zeros)

 real(pReal), private :: &
   err_BC, &                                                                                        !< deviation from stress BC
   err_div                                                                                          !< RMS of div of P

 integer(pInt), private :: &
   totalIter = 0_pInt                                                                               !< total iteration in current increment

 real(pReal), private, dimension(3,3) :: mask_stress = 0.0_pReal

 public :: &
<<<<<<< HEAD
   basic_init, &
   basic_solution, &
   basic_forward, &
   basic_destroy
=======
   basicPETSc_init, &
   basicPETSc_solution, &
   BasicPETSc_forward
>>>>>>> 35ba2604
 external :: &
   PETScErrorF                                                                                      ! is called in the CHKERRQ macro

contains

!--------------------------------------------------------------------------------------------------
!> @brief allocates all necessary fields and fills them with data, potentially from restart info
!--------------------------------------------------------------------------------------------------
subroutine basic_init
#if defined(__GFORTRAN__) || __INTEL_COMPILER >= 1800
 use, intrinsic :: iso_fortran_env, only: &
   compiler_version, &
   compiler_options
#endif
 use IO, only: &
   IO_intOut, &
   IO_read_realFile, &
   IO_timeStamp
 use debug, only: &
  debug_level, &
  debug_spectral, &
  debug_spectralRestart
 use FEsolving, only: &
   restartInc
 use numerics, only: &
   worldrank, &
   worldsize
 use homogenization, only: &
   materialpoint_F0
 use DAMASK_interface, only: &
   getSolverJobName
 use spectral_utilities, only: &
   Utilities_constitutiveResponse, &
   Utilities_updateGamma, &
   Utilities_updateIPcoords, &
   wgt
 use mesh, only: &
   grid, &
   grid3
 use math, only: &
   math_invSym3333
   
 implicit none
 real(pReal), dimension(3,3,grid(1),grid(2),grid3) :: P
 real(pReal), dimension(3,3) :: &
   temp33_Real = 0.0_pReal

 PetscErrorCode :: ierr
 PetscScalar, pointer, dimension(:,:,:,:)   ::  F
 PetscInt, dimension(:), allocatable :: localK  
 integer(pInt) :: proc
 character(len=1024) :: rankStr
 
 external :: &
   SNESSetOptionsPrefix, &
   SNESSetConvergenceTest, &
   DMDASNESsetFunctionLocal
   
 write(6,'(/,a)') ' <<<+-  DAMASK_spectral_solverBasic init  -+>>>'
 write(6,'(/,a)') ' Shanthraj et al., International Journal of Plasticity, 66:31–45, 2015'
 write(6,'(a,/)') ' https://doi.org/10.1016/j.ijplas.2014.02.006'
 write(6,'(a15,a)') ' Current time: ',IO_timeStamp()
#include "compilation_info.f90"

!--------------------------------------------------------------------------------------------------
! allocate global fields
 allocate (F_lastInc       (3,3,grid(1),grid(2),grid3),source = 0.0_pReal)
 allocate (Fdot            (3,3,grid(1),grid(2),grid3),source = 0.0_pReal)
    
!--------------------------------------------------------------------------------------------------
! initialize solver specific parts of PETSc
 call SNESCreate(PETSC_COMM_WORLD,snes,ierr); CHKERRQ(ierr)
 call SNESSetOptionsPrefix(snes,'mech_',ierr);CHKERRQ(ierr) 
 allocate(localK(worldsize), source = 0); localK(worldrank+1) = grid3
 do proc = 1, worldsize
   call MPI_Bcast(localK(proc),1,MPI_INTEGER,proc-1,PETSC_COMM_WORLD,ierr)
 enddo  
 call DMDACreate3d(PETSC_COMM_WORLD, &
        DM_BOUNDARY_NONE, DM_BOUNDARY_NONE, DM_BOUNDARY_NONE, &                                     ! cut off stencil at boundary
        DMDA_STENCIL_BOX, &                                                                         ! Moore (26) neighborhood around central point
        grid(1),grid(2),grid(3), &                                                                  ! global grid
        1 , 1, worldsize, &
        9, 0, &                                                                                     ! #dof (F tensor), ghost boundary width (domain overlap)
        [grid(1)],[grid(2)],localK, &                                                               ! local grid
        da,ierr)                                                                                    ! handle, error
 CHKERRQ(ierr)
 call SNESSetDM(snes,da,ierr); CHKERRQ(ierr)                                                        ! connect snes to da
<<<<<<< HEAD
 call DMCreateGlobalVector(da,solution_vec,ierr); CHKERRQ(ierr)                                     ! global solution vector (grid x 9, i.e. every def grad tensor)
 call DMDASNESSetFunctionLocal(da,INSERT_VALUES,Basic_formResidual,PETSC_NULL_OBJECT,ierr)          ! residual vector of same shape as solution vector
 CHKERRQ(ierr) 
 call SNESSetConvergenceTest(snes,Basic_converged,PETSC_NULL_OBJECT,PETSC_NULL_FUNCTION,ierr)       ! specify custom convergence check function "_converged"
=======
 call DMsetFromOptions(da,ierr); CHKERRQ(ierr)
 call DMsetUp(da,ierr); CHKERRQ(ierr)
 call DMcreateGlobalVector(da,solution_vec,ierr); CHKERRQ(ierr)                                     ! global solution vector (grid x 9, i.e. every def grad tensor)
 call DMDASNESsetFunctionLocal(da,INSERT_VALUES,BasicPETSC_formResidual,PETSC_NULL_SNES,ierr)       ! residual vector of same shape as solution vector
 CHKERRQ(ierr) 
 call SNESsetConvergenceTest(snes,BasicPETSC_converged,PETSC_NULL_SNES,PETSC_NULL_FUNCTION,ierr)    ! specify custom convergence check function "_converged"
>>>>>>> 35ba2604
 CHKERRQ(ierr)
 call SNESsetFromOptions(snes,ierr); CHKERRQ(ierr)                                                  ! pull it all together with additional CLI arguments

!--------------------------------------------------------------------------------------------------
! init fields                 
 call DMDAVecGetArrayF90(da,solution_vec,F,ierr); CHKERRQ(ierr)                                     ! get the data out of PETSc to work with

 restart: if (restartInc > 0_pInt) then                                                     
   if (iand(debug_level(debug_spectral),debug_spectralRestart) /= 0) then
     write(6,'(/,a,'//IO_intOut(restartInc)//',a)') &
     'reading values of increment ', restartInc, ' from file'
     flush(6)
   endif
   write(rankStr,'(a1,i0)')'_',worldrank
   call IO_read_realFile(777,'F'//trim(rankStr),trim(getSolverJobName()),size(F))
   read (777,rec=1) F; close (777)
   call IO_read_realFile(777,'F_lastInc'//trim(rankStr),trim(getSolverJobName()),size(F_lastInc))
   read (777,rec=1) F_lastInc; close (777)
   call IO_read_realFile(777,'F_aimDot',trim(getSolverJobName()),size(F_aimDot))
   read (777,rec=1) F_aimDot; close (777)
   F_aim         = reshape(sum(sum(sum(F,dim=4),dim=3),dim=2) * wgt, [3,3])                         ! average of F
   F_aim_lastInc = sum(sum(sum(F_lastInc,dim=5),dim=4),dim=3) * wgt                                 ! average of F_lastInc 
 elseif (restartInc == 0_pInt) then restart
   F_lastInc = spread(spread(spread(math_I3,3,grid(1)),4,grid(2)),5,grid3)                          ! initialize to identity
   F = reshape(F_lastInc,[9,grid(1),grid(2),grid3])
 endif restart

 materialpoint_F0 = reshape(F_lastInc, [3,3,1,product(grid(1:2))*grid3])                            ! set starting condition for materialpoint_stressAndItsTangent
 call Utilities_updateIPcoords(reshape(F,shape(F_lastInc)))
 call Utilities_constitutiveResponse(P,temp33_Real,C_volAvg,C_minMaxAvg, &                          ! stress field, stress avg, global average of stiffness and (min+max)/2
                                     reshape(F,shape(F_lastInc)), &                                 ! target F
                                     0.0_pReal, &                                                   ! time increment
                                     math_I3)                                                       ! no rotation of boundary condition
 call DMDAVecRestoreArrayF90(da,solution_vec,F,ierr); CHKERRQ(ierr)                                 ! write data back to PETSc
                                                                                                    ! QUESTION: why not writing back right after reading (l.189)?

 restartRead: if (restartInc > 0_pInt) then                                                         ! QUESTION: are those values not calc'ed by constitutiveResponse? why reading from file?
   if (iand(debug_level(debug_spectral),debug_spectralRestart) /= 0 .and. worldrank == 0_pInt) &
     write(6,'(/,a,'//IO_intOut(restartInc)//',a)') &
     'reading more values of increment ', restartInc, ' from file'
   flush(6)
   call IO_read_realFile(777,'C_volAvg',trim(getSolverJobName()),size(C_volAvg))
   read (777,rec=1) C_volAvg; close (777)
   call IO_read_realFile(777,'C_volAvgLastInc',trim(getSolverJobName()),size(C_volAvgLastInc))
   read (777,rec=1) C_volAvgLastInc; close (777)
   call IO_read_realFile(777,'C_ref',trim(getSolverJobName()),size(C_minMaxAvg))
   read (777,rec=1) C_minMaxAvg; close (777)
 endif restartRead

 call Utilities_updateGamma(C_minMaxAvg,.true.)

end subroutine basic_init

!--------------------------------------------------------------------------------------------------
!> @brief solution for the Basic scheme with internal iterations
!--------------------------------------------------------------------------------------------------
type(tSolutionState) function basic_solution(incInfoIn,timeinc,timeinc_old,stress_BC,rotation_BC)
 use IO, only: &
   IO_error
 use numerics, only: &
   update_gamma
 use spectral_utilities, only: &
   tBoundaryCondition, &
   Utilities_maskedCompliance, &
   Utilities_updateGamma
 use FEsolving, only: &
   restartWrite, &
   terminallyIll

 implicit none

!--------------------------------------------------------------------------------------------------
! input data for solution
 character(len=*), intent(in) :: &
   incInfoIn
 real(pReal), intent(in) :: &
   timeinc, &                                                                                       !< increment time for current solution
   timeinc_old                                                                                      !< increment time of last successful increment
 type(tBoundaryCondition),      intent(in) :: &
   stress_BC
 real(pReal), dimension(3,3), intent(in) :: rotation_BC
 
!--------------------------------------------------------------------------------------------------
! PETSc Data
 PetscErrorCode :: ierr   
 SNESConvergedReason :: reason

 external :: &
   SNESsolve

 incInfo = incInfoIn

!--------------------------------------------------------------------------------------------------
! update stiffness (and gamma operator)
 S = Utilities_maskedCompliance(rotation_BC,stress_BC%maskLogical,C_volAvg)
 if (update_gamma) call Utilities_updateGamma(C_minMaxAvg,restartWrite)
 

!--------------------------------------------------------------------------------------------------
! set module wide availabe data
 mask_stress        = stress_BC%maskFloat
 params%stress_BC   = stress_BC%values
 params%rotation_BC = rotation_BC
 params%timeinc     = timeinc
 params%timeincOld  = timeinc_old

!--------------------------------------------------------------------------------------------------
! solve BVP 
 call SNESsolve(snes,PETSC_NULL_VEC,solution_vec,ierr); CHKERRQ(ierr)

!--------------------------------------------------------------------------------------------------
! check convergence
 call SNESGetConvergedReason(snes,reason,ierr); CHKERRQ(ierr)
 
 Basic_solution%converged = reason > 0
 basic_solution%iterationsNeeded = totalIter
 basic_solution%termIll = terminallyIll
 terminallyIll = .false.
 if (reason == -4) call IO_error(893_pInt)                                                         ! MPI error

end function basic_solution


!--------------------------------------------------------------------------------------------------
!> @brief forms the basic residual vector
!--------------------------------------------------------------------------------------------------
subroutine Basic_formResidual(in,x_scal,f_scal,dummy,ierr)
 use numerics, only: &
   itmax, &
   itmin
 use mesh, only: &
   grid, &
   grid3
 use math, only: &
   math_rotate_backward33, &
   math_mul3333xx33
 use debug, only: &
   debug_level, &
   debug_spectral, &
   debug_spectralRotation
 use spectral_utilities, only: &
   tensorField_real, &
   utilities_FFTtensorForward, &
   utilities_fourierGammaConvolution, &
   utilities_FFTtensorBackward, &
   Utilities_constitutiveResponse, &
   Utilities_divergenceRMS
 use IO, only: &
   IO_intOut 
 use FEsolving, only: &
   terminallyIll

 implicit none
 DMDALocalInfo, dimension(DMDA_LOCAL_INFO_SIZE) :: in
 PetscScalar, &
   dimension(3,3, XG_RANGE,YG_RANGE,ZG_RANGE), intent(in) :: x_scal                         !< what is this?
 PetscScalar, &
   dimension(3,3, X_RANGE,Y_RANGE,Z_RANGE),   intent(out) :: f_scal                         !< what is this?
 PetscInt :: &
   PETScIter, &
   nfuncs
 PetscObject :: dummy
 PetscErrorCode :: ierr
 real(pReal), dimension(3,3) :: &
   deltaF_aim

 call SNESGetNumberFunctionEvals(snes,nfuncs,ierr); CHKERRQ(ierr)
 call SNESGetIterationNumber(snes,PETScIter,ierr); CHKERRQ(ierr)

 if (nfuncs == 0 .and. PETScIter == 0) totalIter = -1_pInt                                            ! new increment
!--------------------------------------------------------------------------------------------------
! begin of new iteration
 newIteration: if (totalIter <= PETScIter) then
   totalIter = totalIter + 1_pInt
   write(6,'(1x,a,3(a,'//IO_intOut(itmax)//'))') &
           trim(incInfo), ' @ Iteration ', itmin, '≤',totalIter, '≤', itmax
   if (iand(debug_level(debug_spectral),debug_spectralRotation) /= 0) &
     write(6,'(/,a,/,3(3(f12.7,1x)/))',advance='no') &
             ' deformation gradient aim (lab) =', transpose(math_rotate_backward33(F_aim,params%rotation_BC))
   write(6,'(/,a,/,3(3(f12.7,1x)/))',advance='no') &
             ' deformation gradient aim       =', transpose(F_aim)
   flush(6)
 endif newIteration

!--------------------------------------------------------------------------------------------------
! evaluate constitutive response
 call Utilities_constitutiveResponse(f_scal,P_av,C_volAvg,C_minMaxAvg, &
                                     x_scal,params%timeinc, params%rotation_BC)
 call MPI_Allreduce(MPI_IN_PLACE,terminallyIll,1,MPI_LOGICAL,MPI_LOR,PETSC_COMM_WORLD,ierr)
  
!--------------------------------------------------------------------------------------------------
! stress BC handling
 deltaF_aim = math_mul3333xx33(S, P_av - params%stress_BC)
 F_aim = F_aim - deltaF_aim
 err_BC = maxval(abs(mask_stress * (P_av - params%stress_BC)))                                  ! mask = 0.0 when no stress bc

!--------------------------------------------------------------------------------------------------
! updated deformation gradient using fix point algorithm of basic scheme
 tensorField_real = 0.0_pReal
 tensorField_real(1:3,1:3,1:grid(1),1:grid(2),1:grid3) = f_scal
 call utilities_FFTtensorForward()                                                                  ! FFT forward of global "tensorField_real"
 err_div = Utilities_divergenceRMS()                                                                ! divRMS of tensorField_fourier
 call utilities_fourierGammaConvolution(math_rotate_backward33(deltaF_aim,params%rotation_BC))      ! convolution of Gamma and tensorField_fourier, with arg 
 call utilities_FFTtensorBackward()                                                                 ! FFT backward of global tensorField_fourier
 
!--------------------------------------------------------------------------------------------------
! constructing residual
 f_scal = tensorField_real(1:3,1:3,1:grid(1),1:grid(2),1:grid3)                                     ! Gamma*P gives correction towards div(P) = 0, so needs to be zero, too

end subroutine Basic_formResidual


!--------------------------------------------------------------------------------------------------
!> @brief convergence check
!--------------------------------------------------------------------------------------------------
subroutine Basic_converged(snes_local,PETScIter,xnorm,snorm,fnorm,reason,dummy,ierr)
 use numerics, only: &
   itmax, &
   itmin, &
   err_div_tolRel, &
   err_div_tolAbs, &
   err_stress_tolRel, &
   err_stress_tolAbs
 use FEsolving, only: &
   terminallyIll

 implicit none
 SNES :: snes_local
 PetscInt :: PETScIter
 PetscReal :: &
   xnorm, &
   snorm, &
   fnorm
 SNESConvergedReason :: reason
 PetscObject :: dummy
 PetscErrorCode :: ierr
 real(pReal) :: &
   divTol, &
   BCTol

 divTol = max(maxval(abs(P_av))*err_div_tolRel   ,err_div_tolAbs)
 BCTol  = max(maxval(abs(P_av))*err_stress_tolRel,err_stress_tolAbs)

 converged: if ((totalIter >= itmin .and. &
                           all([ err_div/divTol, &
                                 err_BC /BCTol       ] < 1.0_pReal)) &
             .or.    terminallyIll) then  
   reason = 1
 elseif (totalIter >= itmax) then converged
   reason = -1
 else converged
   reason = 0
 endif converged

!--------------------------------------------------------------------------------------------------
! report
 write(6,'(1/,a)') ' ... reporting .............................................................'
 write(6,'(1/,a,f12.2,a,es8.2,a,es9.2,a)') ' error divergence = ', &
         err_div/divTol,  ' (',err_div,' / m, tol = ',divTol,')'
 write(6,'(a,f12.2,a,es8.2,a,es9.2,a)')    ' error stress BC  = ', &
         err_BC/BCTol,    ' (',err_BC, ' Pa,  tol = ',BCTol,')' 
 write(6,'(/,a)') ' ==========================================================================='
flush(6) 
 
end subroutine Basic_converged

!--------------------------------------------------------------------------------------------------
!> @brief forwarding routine
!> @details find new boundary conditions and best F estimate for end of current timestep
!> possibly writing restart information, triggering of state increment in DAMASK, and updating of IPcoordinates
!--------------------------------------------------------------------------------------------------
subroutine Basic_forward(guess,timeinc,timeinc_old,loadCaseTime,deformation_BC,stress_BC,rotation_BC)
  use math, only: &
    math_mul33x33 ,&
    math_rotate_backward33
  use numerics, only: &
    worldrank 
  use homogenization, only: &
    materialpoint_F0
  use mesh, only: &
    grid, &
    grid3
  use CPFEM2, only: &
    CPFEM_age
  use spectral_utilities, only: &
    Utilities_calculateRate, &
    Utilities_forwardField, &
    Utilities_updateIPcoords, &
    tBoundaryCondition, &
    cutBack
  use IO, only: &
    IO_write_JobRealFile
  use FEsolving, only: &
    restartWrite

  implicit none
  logical, intent(in) :: &
    guess
  real(pReal), intent(in) :: &
    timeinc_old, &
    timeinc, &
    loadCaseTime                                                                                     !< remaining time of current load case
  type(tBoundaryCondition),    intent(in) :: &
    stress_BC, &
    deformation_BC
  real(pReal), dimension(3,3), intent(in) ::&
    rotation_BC
  PetscErrorCode :: ierr 
  PetscScalar, dimension(:,:,:,:), pointer :: F

  character(len=32) :: rankStr

  call DMDAVecGetArrayF90(da,solution_vec,F,ierr); CHKERRQ(ierr)
  
  if (cutBack) then
    C_volAvg    = C_volAvgLastInc                                                                  ! QUESTION: where is this required?
    C_minMaxAvg = C_minMaxAvgLastInc                                                               ! QUESTION: where is this required?
  else
  !--------------------------------------------------------------------------------------------------
    ! restart information for spectral solver
    if (restartWrite) then                                                                           ! QUESTION: where is this logical properly set?
      write(6,'(/,a)') ' writing converged results for restart'
      flush(6)

      if (worldrank == 0_pInt) then
        call IO_write_jobRealFile(777,'C_volAvg',size(C_volAvg))
        write (777,rec=1) C_volAvg; close(777)
        call IO_write_jobRealFile(777,'C_volAvgLastInc',size(C_volAvgLastInc))
        write (777,rec=1) C_volAvgLastInc; close(777)
        call IO_write_jobRealFile(777,'F_aimDot',size(F_aimDot))
        write (777,rec=1) F_aimDot; close(777)
      endif

      write(rankStr,'(a1,i0)')'_',worldrank
      call IO_write_jobRealFile(777,'F'//trim(rankStr),size(F))                                      ! writing deformation gradient field to file
      write (777,rec=1) F; close (777)
      call IO_write_jobRealFile(777,'F_lastInc'//trim(rankStr),size(F_lastInc))                      ! writing F_lastInc field to file
      write (777,rec=1) F_lastInc; close (777)
    endif

    call CPFEM_age()                                                                                 ! age state and kinematics
    call utilities_updateIPcoords(F)

    C_volAvgLastInc    = C_volAvg
    C_minMaxAvgLastInc = C_minMaxAvg
 
    F_aimDot = merge(stress_BC%maskFloat*(F_aim-F_aim_lastInc)/timeinc_old, 0.0_pReal, guess)
    F_aim_lastInc = F_aim

    !--------------------------------------------------------------------------------------------------
    ! calculate rate for aim
    if     (deformation_BC%myType=='l') then                                                          ! calculate F_aimDot from given L and current F
      F_aimDot = &
      F_aimDot + deformation_BC%maskFloat * math_mul33x33(deformation_BC%values, F_aim_lastInc)
    elseif(deformation_BC%myType=='fdot') then                                                        ! F_aimDot is prescribed
      F_aimDot = &
      F_aimDot + deformation_BC%maskFloat * deformation_BC%values
    elseif (deformation_BC%myType=='f') then                                                          ! aim at end of load case is prescribed
      F_aimDot = &
      F_aimDot + deformation_BC%maskFloat * (deformation_BC%values - F_aim_lastInc)/loadCaseTime
    endif


    Fdot =  Utilities_calculateRate(guess, &
                                    F_lastInc,reshape(F,[3,3,grid(1),grid(2),grid3]),timeinc_old, &
                                    math_rotate_backward33(F_aimDot,rotation_BC))
    F_lastInc        = reshape(F,         [3,3,grid(1),grid(2),grid3])                                ! winding F forward
    materialpoint_F0 = reshape(F_lastInc, [3,3,1,product(grid(1:2))*grid3])                           ! set starting condition for materialpoint_stressAndItsTangent
  endif

!--------------------------------------------------------------------------------------------------
! update average and local deformation gradients
  F_aim = F_aim_lastInc + F_aimDot * timeinc
  F = reshape(Utilities_forwardField(timeinc,F_lastInc,Fdot, &                                       ! estimate of F at end of time+timeinc that matches rotated F_aim on average
              math_rotate_backward33(F_aim,rotation_BC)),[9,grid(1),grid(2),grid3])
  call DMDAVecRestoreArrayF90(da,solution_vec,F,ierr); CHKERRQ(ierr)
  
end subroutine Basic_forward

<<<<<<< HEAD
!--------------------------------------------------------------------------------------------------
!> @brief destroy routine
!--------------------------------------------------------------------------------------------------
subroutine Basic_destroy()
 use spectral_utilities, only: &
   Utilities_destroy

 implicit none
 PetscErrorCode :: ierr

 external :: &
   VecDestroy, &
   SNESDestroy, &
   DMDestroy

 call VecDestroy(solution_vec,ierr); CHKERRQ(ierr)
 call SNESDestroy(snes,ierr); CHKERRQ(ierr)
 call DMDestroy(da,ierr); CHKERRQ(ierr)

end subroutine Basic_destroy

=======
>>>>>>> 35ba2604
end module spectral_mech_basic<|MERGE_RESOLUTION|>--- conflicted
+++ resolved
@@ -2,7 +2,7 @@
 !> @author Pratheek Shanthraj, Max-Planck-Institut für Eisenforschung GmbH
 !> @author Martin Diehl, Max-Planck-Institut für Eisenforschung GmbH
 !> @author Philip Eisenlohr, Max-Planck-Institut für Eisenforschung GmbH
-!> @brief Basic scheme PETSc solver
+!> @brief Basic scheme solver
 !--------------------------------------------------------------------------------------------------
 module spectral_mech_basic
 #include <petsc/finclude/petscsnes.h>
@@ -65,16 +65,9 @@
  real(pReal), private, dimension(3,3) :: mask_stress = 0.0_pReal
 
  public :: &
-<<<<<<< HEAD
    basic_init, &
    basic_solution, &
-   basic_forward, &
-   basic_destroy
-=======
-   basicPETSc_init, &
-   basicPETSc_solution, &
-   BasicPETSc_forward
->>>>>>> 35ba2604
+   basic_forward
  external :: &
    PETScErrorF                                                                                      ! is called in the CHKERRQ macro
 
@@ -131,7 +124,7 @@
  external :: &
    SNESSetOptionsPrefix, &
    SNESSetConvergenceTest, &
-   DMDASNESsetFunctionLocal
+   DMDASNESSetFunctionLocal
    
  write(6,'(/,a)') ' <<<+-  DAMASK_spectral_solverBasic init  -+>>>'
  write(6,'(/,a)') ' Shanthraj et al., International Journal of Plasticity, 66:31–45, 2015'
@@ -162,19 +155,12 @@
         da,ierr)                                                                                    ! handle, error
  CHKERRQ(ierr)
  call SNESSetDM(snes,da,ierr); CHKERRQ(ierr)                                                        ! connect snes to da
-<<<<<<< HEAD
- call DMCreateGlobalVector(da,solution_vec,ierr); CHKERRQ(ierr)                                     ! global solution vector (grid x 9, i.e. every def grad tensor)
- call DMDASNESSetFunctionLocal(da,INSERT_VALUES,Basic_formResidual,PETSC_NULL_OBJECT,ierr)          ! residual vector of same shape as solution vector
- CHKERRQ(ierr) 
- call SNESSetConvergenceTest(snes,Basic_converged,PETSC_NULL_OBJECT,PETSC_NULL_FUNCTION,ierr)       ! specify custom convergence check function "_converged"
-=======
  call DMsetFromOptions(da,ierr); CHKERRQ(ierr)
  call DMsetUp(da,ierr); CHKERRQ(ierr)
  call DMcreateGlobalVector(da,solution_vec,ierr); CHKERRQ(ierr)                                     ! global solution vector (grid x 9, i.e. every def grad tensor)
- call DMDASNESsetFunctionLocal(da,INSERT_VALUES,BasicPETSC_formResidual,PETSC_NULL_SNES,ierr)       ! residual vector of same shape as solution vector
+ call DMDASNESsetFunctionLocal(da,INSERT_VALUES,Basic_formResidual,PETSC_NULL_SNES,ierr)            ! residual vector of same shape as solution vector
  CHKERRQ(ierr) 
- call SNESsetConvergenceTest(snes,BasicPETSC_converged,PETSC_NULL_SNES,PETSC_NULL_FUNCTION,ierr)    ! specify custom convergence check function "_converged"
->>>>>>> 35ba2604
+ call SNESsetConvergenceTest(snes,Basic_converged,PETSC_NULL_SNES,PETSC_NULL_FUNCTION,ierr)         ! specify custom convergence check function "_converged"
  CHKERRQ(ierr)
  call SNESsetFromOptions(snes,ierr); CHKERRQ(ierr)                                                  ! pull it all together with additional CLI arguments
 
@@ -289,7 +275,7 @@
 ! check convergence
  call SNESGetConvergedReason(snes,reason,ierr); CHKERRQ(ierr)
  
- Basic_solution%converged = reason > 0
+ basic_solution%converged = reason > 0
  basic_solution%iterationsNeeded = totalIter
  basic_solution%termIll = terminallyIll
  terminallyIll = .false.
@@ -554,28 +540,4 @@
   
 end subroutine Basic_forward
 
-<<<<<<< HEAD
-!--------------------------------------------------------------------------------------------------
-!> @brief destroy routine
-!--------------------------------------------------------------------------------------------------
-subroutine Basic_destroy()
- use spectral_utilities, only: &
-   Utilities_destroy
-
- implicit none
- PetscErrorCode :: ierr
-
- external :: &
-   VecDestroy, &
-   SNESDestroy, &
-   DMDestroy
-
- call VecDestroy(solution_vec,ierr); CHKERRQ(ierr)
- call SNESDestroy(snes,ierr); CHKERRQ(ierr)
- call DMDestroy(da,ierr); CHKERRQ(ierr)
-
-end subroutine Basic_destroy
-
-=======
->>>>>>> 35ba2604
 end module spectral_mech_basic